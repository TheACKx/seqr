--- conflicted
+++ resolved
@@ -181,7 +181,11 @@
             omit_sample_type='SV_WES',
         )
 
-<<<<<<< HEAD
+        await self._assert_expected_search(
+            [VARIANT1, VARIANT2, MULTI_FAMILY_VARIANT, VARIANT4], frequencies={'seqr': {}, 'gnomad_genomes': {'af': None}},
+            omit_sample_type='SV_WES',
+        )
+
     async def test_in_silico_filter(self):
         in_silico = {'eigen': '5.5', 'mut_taster': 'P'}
         await self._assert_expected_search(
@@ -191,11 +195,6 @@
         in_silico['requireScore'] = True
         await self._assert_expected_search(
             [VARIANT2, VARIANT4], in_silico=in_silico, omit_sample_type='SV_WES',
-=======
-        await self._assert_expected_search(
-            [VARIANT1, VARIANT2, MULTI_FAMILY_VARIANT, VARIANT4], frequencies={'seqr': {}, 'gnomad_genomes': {'af': None}},
-            omit_sample_type='SV_WES',
->>>>>>> 7c7177f7
         )
 
     async def test_search_missing_data(self):
