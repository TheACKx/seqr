from aiohttp.test_utils import AioHTTPTestCase

from hail_search.web_app import init_web_app


<<<<<<< HEAD
FAMILY_3_SAMPLE = {
    'sample_id': 'NA20870', 'individual_guid': 'I000007_na20870', 'family_guid': 'F000003_3',
    'project_guid': 'R0001_1kg', 'affected': 'A', 'sex': 'M',
}
FAMILY_2_VARIANT_SAMPLE_DATA = {'VARIANTS': [
    {'sample_id': 'HG00731', 'individual_guid': 'I000004_hg00731', 'family_guid': 'F000002_2', 'project_guid': 'R0001_1kg', 'affected': 'A', 'sex': 'F'},
    {'sample_id': 'HG00732', 'individual_guid': 'I000005_hg00732', 'family_guid': 'F000002_2', 'project_guid': 'R0001_1kg', 'affected': 'N', 'sex': 'M'},
    {'sample_id': 'HG00733', 'individual_guid': 'I000006_hg00733', 'family_guid': 'F000002_2', 'project_guid': 'R0001_1kg', 'affected': 'N', 'sex': 'F'},
]}
EXPECTED_SAMPLE_DATA = {
    'SV_WES': [
        {'sample_id': 'HG00731', 'individual_guid': 'I000004_hg00731', 'family_guid': 'F000002_2', 'project_guid': 'R0001_1kg', 'affected': 'A', 'sex': 'F'},
        {'sample_id': 'HG00732', 'individual_guid': 'I000005_hg00732', 'family_guid': 'F000002_2', 'project_guid': 'R0001_1kg', 'affected': 'N', 'sex': 'M'},
        {'sample_id': 'HG00733', 'individual_guid': 'I000006_hg00733', 'family_guid': 'F000002_2', 'project_guid': 'R0001_1kg', 'affected': 'N', 'sex': 'F'}
    ],
}
EXPECTED_SAMPLE_DATA.update(deepcopy(FAMILY_2_VARIANT_SAMPLE_DATA))
EXPECTED_SAMPLE_DATA['VARIANTS'].append(FAMILY_3_SAMPLE)
CUSTOM_AFFECTED_SAMPLE_DATA = {'VARIANTS': deepcopy(EXPECTED_SAMPLE_DATA['VARIANTS'])}
CUSTOM_AFFECTED_SAMPLE_DATA['VARIANTS'][0]['affected'] = 'N'
CUSTOM_AFFECTED_SAMPLE_DATA['VARIANTS'][1]['affected'] = 'A'
CUSTOM_AFFECTED_SAMPLE_DATA['VARIANTS'][2]['affected'] = 'U'

FAMILY_1_SAMPLE_DATA = {
    'VARIANTS': [
        {'sample_id': 'NA19675', 'individual_guid': 'I000001_na19675', 'family_guid': 'F000001_1', 'project_guid': 'R0001_1kg', 'affected': 'A', 'sex': 'M'},
        {'sample_id': 'NA19678', 'individual_guid': 'I000002_na19678', 'family_guid': 'F000001_1', 'project_guid': 'R0001_1kg', 'affected': 'N', 'sex': 'M'},
    ],
}
FAMILY_2_MISSING_SAMPLE_DATA = deepcopy(FAMILY_1_SAMPLE_DATA)
for s in FAMILY_2_MISSING_SAMPLE_DATA['VARIANTS']:
    s['family_guid'] = 'F000002_2'

ALL_AFFECTED_SAMPLE_DATA = deepcopy(EXPECTED_SAMPLE_DATA)
ALL_AFFECTED_SAMPLE_DATA['MITO'] = [
    {'sample_id': 'HG00733', 'individual_guid': 'I000006_hg00733', 'family_guid': 'F000002_2', 'project_guid': 'R0001_1kg', 'affected': 'N', 'sex': 'F'},
]
FAMILY_5_SAMPLE = {
    'sample_id': 'NA20874', 'individual_guid': 'I000009_na20874', 'family_guid': 'F000005_5', 'project_guid': 'R0001_1kg', 'affected': 'N', 'sex': 'M',
}
ALL_AFFECTED_SAMPLE_DATA['VARIANTS'].append(FAMILY_5_SAMPLE)


VARIANT1 = {
    'variantId': '1-10439-AC-A',
    'chrom': '1',
    'pos': 10439,
    'ref': 'AC',
    'alt': 'A',
    'genomeVersion': '38',
    'liftedOverGenomeVersion': '37',
    'liftedOverChrom': '1',
    'liftedOverPos': 10439,
    'xpos': 1000010439,
    'rsid': 'rs112766696',
    'familyGuids': ['F000002_2'],
    'genotypes': {
        'I000004_hg00731': {
            'sampleId': 'HG00731', 'individualGuid': 'I000004_hg00731', 'familyGuid': 'F000002_2',
            'numAlt': 1, 'dp': 10, 'gq': 99, 'ab': 0.5,
        },
        'I000005_hg00732': {
            'sampleId': 'HG00732', 'individualGuid': 'I000005_hg00732', 'familyGuid': 'F000002_2',
            'numAlt': 0, 'dp': 24, 'gq': 0, 'ab': 0.0,
        },
        'I000006_hg00733': {
            'sampleId': 'HG00733', 'individualGuid': 'I000006_hg00733', 'familyGuid': 'F000002_2',
            'numAlt': 0, 'dp': 60, 'gq': 20, 'ab': 0.0,
        },
    },
    'genotypeFilters': '',
    'clinvar': None,
    'hgmd': None,
    'screenRegionType': None,
    'populations': {
        'seqr': {'af': 0.10000000149011612, 'ac': 9, 'an': 90, 'hom': 2},
        'topmed': {'af': 0.0784199982881546, 'ac': 20757, 'an': 264690, 'hom': 0, 'het': 20757},
        'exac': {'af': 0.0, 'ac': 0, 'an': 0, 'hom': 0, 'hemi': 0, 'het': 0, 'filter_af': 0.0},
        'gnomad_exomes': {'af': 0.0, 'ac': 0, 'an': 0, 'hom': 0, 'hemi': 0, 'filter_af': 0.0},
        'gnomad_genomes': {'af': 0.34449315071105957, 'ac': 9271, 'an': 26912, 'hom': 480, 'hemi': 0, 'filter_af': 0.40276646614074707},
    },
    'predictions': {
        'cadd': 4.668000221252441,
        'eigen': None,
        'fathmm': None,
        'gnomad_noncoding': None,
        'mpc': None,
        'mut_pred': None,
        'primate_ai': None,
        'splice_ai': None,
        'splice_ai_consequence': None,
        'vest': None,
        'mut_taster': None,
        'polyphen': None,
        'revel': None,
        'sift': None,
    },
    'transcripts': {},
    'mainTranscriptId': None,
    '_sort': [1000010439],
}
VARIANT2 = {
    'variantId': '1-11794419-T-G',
    'chrom': '1',
    'pos': 11794419,
    'ref': 'T',
    'alt': 'G',
    'genomeVersion': '38',
    'liftedOverGenomeVersion': '37',
    'liftedOverChrom': '1',
    'liftedOverPos': 11854476,
    'xpos': 1011794419,
    'rsid': 'rs1801131',
    'familyGuids': ['F000002_2'],
    'genotypes': {
       'I000004_hg00731': {
           'sampleId': 'HG00731', 'individualGuid': 'I000004_hg00731', 'familyGuid': 'F000002_2',
           'numAlt': 1, 'dp': 32, 'gq': 99, 'ab': 0.625,
       },
       'I000005_hg00732': {
           'sampleId': 'HG00732', 'individualGuid': 'I000005_hg00732', 'familyGuid': 'F000002_2',
           'numAlt': 0, 'dp': 33, 'gq': 40, 'ab': 0.0,
       },
       'I000006_hg00733': {
           'sampleId': 'HG00733', 'individualGuid': 'I000006_hg00733', 'familyGuid': 'F000002_2',
           'numAlt': 2, 'dp': 36, 'gq': 99, 'ab': 1.0,
       },
    },
    'genotypeFilters': '',
    'clinvar': {
       'alleleId': 18560,
       'conflictingPathogenicities': [
           {'count': 1, 'pathogenicity': 'Likely_pathogenic'},
           {'count': 1, 'pathogenicity': 'Uncertain_significance'},
           {'count': 1, 'pathogenicity': 'Likely_benign'},
           {'count': 5, 'pathogenicity': 'Benign'},
       ],
       'goldStars': 1,
       'pathogenicity': 'Conflicting_interpretations_of_pathogenicity',
       'assertions': ['other'],
       'version': '2023-07-10',
    },
    'hgmd': {'accession': 'CM981315', 'class': 'DFP'},
    'screenRegionType': None,
    'populations': {
       'seqr': {'af': 0.31111112236976624, 'ac': 28, 'an': 90, 'hom': 4},
       'topmed': {'af': 0.24615199863910675, 'ac': 65154, 'an': 264690, 'hom': 8775, 'het': 47604},
       'exac': {'af': 0.29499998688697815, 'ac': 35805, 'an': 121372, 'hom': 5872, 'hemi': 0, 'het': 24061, 'filter_af': 0.4153035283088684},
       'gnomad_exomes': {'af': 0.28899794816970825, 'ac': 72672, 'an': 251462, 'hom': 11567, 'hemi': 0, 'filter_af': 0.4116474986076355},
       'gnomad_genomes': {'af': 0.2633855640888214, 'ac': 40003, 'an': 151880, 'hom': 5754, 'hemi': 0, 'filter_af': 0.4067690968513489},
    },
    'predictions': {
       'cadd': 20.899999618530273,
       'eigen': 2.000999927520752,
       'fathmm': 'D',
       'gnomad_noncoding': 5.868505001068115,
       'mpc': 0.28205373883247375,
       'mut_pred': None,
       'primate_ai': 0.4655807614326477,
       'splice_ai': 0.0,
       'splice_ai_consequence': 'No consequence',
       'vest': 0.210999995470047,
       'mut_taster': 'P',
       'polyphen': 'B',
       'revel': 0.19699999690055847,
       'sift': 'T',
    },
    'transcripts': {
       'ENSG00000177000': [
           {'aminoAcids': 'E/A', 'canonical': 1, 'codons': 'gAa/gCa', 'geneId': 'ENSG00000177000', 'hgvsc': 'ENST00000376585.6:c.1409A>C', 'hgvsp': 'ENSP00000365770.1:p.Glu470Ala', 'transcriptId': 'ENST00000376585', 'isLofNagnag': None, 'transcriptRank': 0, 'biotype': 'protein_coding', 'lofFilters': None, 'majorConsequence': 'missense_variant'},
           {'aminoAcids': 'E/A', 'canonical': None, 'codons': 'gAa/gCa', 'geneId': 'ENSG00000177000', 'hgvsc': 'ENST00000376583.7:c.1409A>C', 'hgvsp': 'ENSP00000365767.3:p.Glu470Ala', 'transcriptId': 'ENST00000376583', 'isLofNagnag': None, 'transcriptRank': 1, 'biotype': 'protein_coding', 'lofFilters': None, 'majorConsequence': 'missense_variant'},
           {'aminoAcids': 'E/A', 'canonical': None, 'codons': 'gAa/gCa', 'geneId': 'ENSG00000177000', 'hgvsc': 'ENST00000376590.8:c.1286A>C', 'hgvsp': 'ENSP00000365775.3:p.Glu429Ala', 'transcriptId': 'ENST00000376590', 'isLofNagnag': None, 'transcriptRank': 2, 'biotype': 'protein_coding', 'lofFilters': None, 'majorConsequence': 'missense_variant'},
           {'aminoAcids': 'E/A', 'canonical': None, 'codons': 'gAa/gCa', 'geneId': 'ENSG00000177000', 'hgvsc': 'ENST00000376592.6:c.1286A>C', 'hgvsp': 'ENSP00000365777.1:p.Glu429Ala', 'transcriptId': 'ENST00000376592', 'isLofNagnag': None, 'transcriptRank': 3, 'biotype': 'protein_coding', 'lofFilters': None, 'majorConsequence': 'missense_variant'},
           {'aminoAcids': 'E/A', 'canonical': None, 'codons': 'gAa/gCa', 'geneId': 'ENSG00000177000', 'hgvsc': 'ENST00000423400.7:c.1406A>C', 'hgvsp': 'ENSP00000398908.3:p.Glu469Ala', 'transcriptId': 'ENST00000423400', 'isLofNagnag': None, 'transcriptRank': 4, 'biotype': 'protein_coding', 'lofFilters': None, 'majorConsequence': 'missense_variant'},
           {'aminoAcids': 'E/A', 'canonical': None, 'codons': 'gAa/gCa', 'geneId': 'ENSG00000177000', 'hgvsc': 'ENST00000641407.1:c.1286A>C', 'hgvsp': 'ENSP00000493098.1:p.Glu429Ala', 'transcriptId': 'ENST00000641407', 'isLofNagnag': None, 'transcriptRank': 5, 'biotype': 'protein_coding', 'lofFilters': None, 'majorConsequence': 'missense_variant'},
           {'aminoAcids': 'E/A', 'canonical': None, 'codons': 'gAa/gCa', 'geneId': 'ENSG00000177000', 'hgvsc': 'ENST00000641820.1:c.551A>C', 'hgvsp': 'ENSP00000492937.1:p.Glu184Ala', 'transcriptId': 'ENST00000641820', 'isLofNagnag': None, 'transcriptRank': 6, 'biotype': 'protein_coding', 'lofFilters': None, 'majorConsequence': 'missense_variant'},
           {'aminoAcids': 'E/A', 'canonical': None, 'codons': 'gAa/gCa', 'geneId': 'ENSG00000177000', 'hgvsc': 'ENST00000641446.1:c.1286A>C', 'hgvsp': 'ENSP00000493262.1:p.Glu429Ala', 'transcriptId': 'ENST00000641446', 'isLofNagnag': None, 'transcriptRank': 7, 'biotype': 'nonsense_mediated_decay', 'lofFilters': None, 'majorConsequence': 'missense_variant'},
           {'aminoAcids': None, 'canonical': None, 'codons': None, 'geneId': 'ENSG00000177000', 'hgvsc': 'ENST00000641747.1:c.*798A>C', 'hgvsp': None, 'transcriptId': 'ENST00000641747', 'isLofNagnag': None, 'transcriptRank': 8, 'biotype': 'nonsense_mediated_decay', 'lofFilters': None, 'majorConsequence': '3_prime_UTR_variant'},
           {'aminoAcids': None, 'canonical': None, 'codons': None, 'geneId': 'ENSG00000177000', 'hgvsc': 'ENST00000641759.1:n.1655A>C', 'hgvsp': None, 'transcriptId': 'ENST00000641759', 'isLofNagnag': None, 'transcriptRank': 9, 'biotype': 'retained_intron', 'lofFilters': None, 'majorConsequence': 'non_coding_transcript_exon_variant'},
           {'aminoAcids': None, 'canonical': None, 'codons': None, 'geneId': 'ENSG00000177000', 'hgvsc': 'ENST00000641805.1:n.1803A>C', 'hgvsp': None, 'transcriptId': 'ENST00000641805', 'isLofNagnag': None, 'transcriptRank': 10, 'biotype': 'retained_intron', 'lofFilters': None, 'majorConsequence': 'non_coding_transcript_exon_variant'},
       ],
    },
    'mainTranscriptId': 'ENST00000376585',
    '_sort': [1011794419],
}
VARIANT3 = {
    'variantId': '1-91511686-T-G',
    'chrom': '1',
    'pos': 91511686,
    'ref': 'T',
    'alt': 'G',
    'genomeVersion': '38',
    'liftedOverGenomeVersion': '37',
    'liftedOverChrom': '1',
    'liftedOverPos': 91977243,
    'xpos': 1091511686,
    'rsid': None,
    'familyGuids': ['F000002_2'],
    'genotypes': {
        'I000004_hg00731': {
            'sampleId': 'HG00731', 'individualGuid': 'I000004_hg00731', 'familyGuid': 'F000002_2',
            'numAlt': 1, 'dp': 29, 'gq': 58, 'ab': 0.1724137931034483,
        },
        'I000005_hg00732': {
            'sampleId': 'HG00732', 'individualGuid': 'I000005_hg00732', 'familyGuid': 'F000002_2',
            'numAlt': 0, 'dp': 24, 'gq': 0, 'ab': 0.0,
        },
        'I000006_hg00733': {
            'sampleId': 'HG00733', 'individualGuid': 'I000006_hg00733', 'familyGuid': 'F000002_2',
            'numAlt': 0, 'dp': 45, 'gq': 0, 'ab': 0.0,
        },
    },
    'genotypeFilters': 'VQSRTrancheSNP99.95to100.00',
    'clinvar': None,
    'hgmd': None,
    'screenRegionType': 'CTCF-only',
    'populations': {
        'seqr': {'af': 0.02222222276031971, 'ac': 2, 'an': 90, 'hom': 0},
        'topmed': {'af': 0.0, 'ac': 0, 'an': 0, 'hom': 0, 'het': 0},
        'exac': {'af': 0.0, 'ac': 0, 'an': 0, 'hom': 0, 'hemi': 0, 'het': 0, 'filter_af': 0.0},
        'gnomad_exomes': {'af': 0.0, 'ac': 0, 'an': 0, 'hom': 0, 'hemi': 0, 'filter_af': 0.0},
        'gnomad_genomes': {'af': 0.00026519427774474025, 'ac': 39, 'an': 147062, 'hom': 0, 'hemi': 0, 'filter_af': 0.0015030059730634093},
    },
    'predictions': {
        'cadd': 29.899999618530273,
        'eigen': 9.491000175476074,
        'fathmm': 'D',
        'gnomad_noncoding': 0.2300506979227066,
        'mpc': 0.8326827883720398,
        'mut_pred': 0.6869999766349792,
        'primate_ai': 0.6995947360992432,
        'splice_ai': 0.0,
        'splice_ai_consequence': 'No consequence',
        'vest': 0.8579999804496765,
        'mut_taster': 'D',
        'polyphen': 'D',
        'revel': 0.5260000228881836,
        'sift': 'D',
    },
    'transcripts': {
        'ENSG00000097046': [
            {'aminoAcids': 'F/C', 'canonical': 1, 'codons': 'tTt/tGt', 'geneId': 'ENSG00000097046', 'hgvsc': 'ENST00000428239.5:c.425T>G', 'hgvsp': 'ENSP00000393139.1:p.Phe142Cys', 'transcriptId': 'ENST00000428239', 'isLofNagnag': None, 'transcriptRank': 0, 'biotype': 'protein_coding', 'lofFilters': None, 'majorConsequence': 'missense_variant'},
            {'aminoAcids': 'F/C', 'canonical': None, 'codons': 'tTt/tGt', 'geneId': 'ENSG00000097046', 'hgvsc': 'ENST00000234626.10:c.425T>G', 'hgvsp': 'ENSP00000234626.6:p.Phe142Cys', 'transcriptId': 'ENST00000234626', 'isLofNagnag': None, 'transcriptRank': 1, 'biotype': 'protein_coding', 'lofFilters': None, 'majorConsequence': 'missense_variant'},
            {'aminoAcids': 'F/C', 'canonical': None, 'codons': 'tTt/tGt', 'geneId': 'ENSG00000097046', 'hgvsc': 'ENST00000426137.1:c.425T>G', 'hgvsp': 'ENSP00000398077.1:p.Phe142Cys', 'transcriptId': 'ENST00000426137', 'isLofNagnag': None, 'transcriptRank': 2, 'biotype': 'protein_coding', 'lofFilters': None, 'majorConsequence': 'missense_variant'},
        ],
    },
    'mainTranscriptId': 'ENST00000428239',
    '_sort': [1091511686],
}


def get_hail_search_body(genome_version='GRCh38', num_results=100, sample_data=None, omit_sample_type=None, **search_body):
    sample_data = sample_data or EXPECTED_SAMPLE_DATA
    if omit_sample_type:
        sample_data = {k: v for k, v in sample_data.items() if k != omit_sample_type}

    search = {
        'sample_data': sample_data,
        'genome_version': genome_version,
        'num_results': num_results,
        **search_body,
    }
    search.update(search_body or {})
    return search


=======
>>>>>>> 959c7220
class HailSearchTestCase(AioHTTPTestCase):

    async def get_application(self):
        return init_web_app()

    async def test_status(self):
        async with self.client.request('GET', '/status') as resp:
            self.assertEqual(resp.status, 200)
            resp_json = await resp.json()
        self.assertDictEqual(resp_json, {'success': True})

    async def test_search(self):
        search_body = get_hail_search_body(sample_data=FAMILY_2_VARIANT_SAMPLE_DATA, sort='xpos')
        async with self.client.request('POST', '/search', json=search_body) as resp:
            self.assertEqual(resp.status, 200)
            resp_json = await resp.json()
        self.assertSetEqual(set(resp_json.keys()), {'results', 'total'})
        self.assertEqual(resp_json['total'], 3)
        self.assertListEqual(resp_json['results'], [VARIANT1, VARIANT2, VARIANT3])

    async def test_search_missing_data(self):
        search_body = get_hail_search_body(sample_data=FAMILY_2_MISSING_SAMPLE_DATA)
        async with self.client.request('POST', '/search', json=search_body) as resp:
            self.assertEqual(resp.status, 400)
            text = await resp.text()
        self.assertEqual(text, 'The following samples are available in seqr but missing the loaded data: NA19675, NA19678')<|MERGE_RESOLUTION|>--- conflicted
+++ resolved
@@ -1,50 +1,7 @@
 from aiohttp.test_utils import AioHTTPTestCase
 
+from hail_search.test_utils import get_hail_search_body, FAMILY_2_VARIANT_SAMPLE_DATA, FAMILY_2_MISSING_SAMPLE_DATA
 from hail_search.web_app import init_web_app
-
-
-<<<<<<< HEAD
-FAMILY_3_SAMPLE = {
-    'sample_id': 'NA20870', 'individual_guid': 'I000007_na20870', 'family_guid': 'F000003_3',
-    'project_guid': 'R0001_1kg', 'affected': 'A', 'sex': 'M',
-}
-FAMILY_2_VARIANT_SAMPLE_DATA = {'VARIANTS': [
-    {'sample_id': 'HG00731', 'individual_guid': 'I000004_hg00731', 'family_guid': 'F000002_2', 'project_guid': 'R0001_1kg', 'affected': 'A', 'sex': 'F'},
-    {'sample_id': 'HG00732', 'individual_guid': 'I000005_hg00732', 'family_guid': 'F000002_2', 'project_guid': 'R0001_1kg', 'affected': 'N', 'sex': 'M'},
-    {'sample_id': 'HG00733', 'individual_guid': 'I000006_hg00733', 'family_guid': 'F000002_2', 'project_guid': 'R0001_1kg', 'affected': 'N', 'sex': 'F'},
-]}
-EXPECTED_SAMPLE_DATA = {
-    'SV_WES': [
-        {'sample_id': 'HG00731', 'individual_guid': 'I000004_hg00731', 'family_guid': 'F000002_2', 'project_guid': 'R0001_1kg', 'affected': 'A', 'sex': 'F'},
-        {'sample_id': 'HG00732', 'individual_guid': 'I000005_hg00732', 'family_guid': 'F000002_2', 'project_guid': 'R0001_1kg', 'affected': 'N', 'sex': 'M'},
-        {'sample_id': 'HG00733', 'individual_guid': 'I000006_hg00733', 'family_guid': 'F000002_2', 'project_guid': 'R0001_1kg', 'affected': 'N', 'sex': 'F'}
-    ],
-}
-EXPECTED_SAMPLE_DATA.update(deepcopy(FAMILY_2_VARIANT_SAMPLE_DATA))
-EXPECTED_SAMPLE_DATA['VARIANTS'].append(FAMILY_3_SAMPLE)
-CUSTOM_AFFECTED_SAMPLE_DATA = {'VARIANTS': deepcopy(EXPECTED_SAMPLE_DATA['VARIANTS'])}
-CUSTOM_AFFECTED_SAMPLE_DATA['VARIANTS'][0]['affected'] = 'N'
-CUSTOM_AFFECTED_SAMPLE_DATA['VARIANTS'][1]['affected'] = 'A'
-CUSTOM_AFFECTED_SAMPLE_DATA['VARIANTS'][2]['affected'] = 'U'
-
-FAMILY_1_SAMPLE_DATA = {
-    'VARIANTS': [
-        {'sample_id': 'NA19675', 'individual_guid': 'I000001_na19675', 'family_guid': 'F000001_1', 'project_guid': 'R0001_1kg', 'affected': 'A', 'sex': 'M'},
-        {'sample_id': 'NA19678', 'individual_guid': 'I000002_na19678', 'family_guid': 'F000001_1', 'project_guid': 'R0001_1kg', 'affected': 'N', 'sex': 'M'},
-    ],
-}
-FAMILY_2_MISSING_SAMPLE_DATA = deepcopy(FAMILY_1_SAMPLE_DATA)
-for s in FAMILY_2_MISSING_SAMPLE_DATA['VARIANTS']:
-    s['family_guid'] = 'F000002_2'
-
-ALL_AFFECTED_SAMPLE_DATA = deepcopy(EXPECTED_SAMPLE_DATA)
-ALL_AFFECTED_SAMPLE_DATA['MITO'] = [
-    {'sample_id': 'HG00733', 'individual_guid': 'I000006_hg00733', 'family_guid': 'F000002_2', 'project_guid': 'R0001_1kg', 'affected': 'N', 'sex': 'F'},
-]
-FAMILY_5_SAMPLE = {
-    'sample_id': 'NA20874', 'individual_guid': 'I000009_na20874', 'family_guid': 'F000005_5', 'project_guid': 'R0001_1kg', 'affected': 'N', 'sex': 'M',
-}
-ALL_AFFECTED_SAMPLE_DATA['VARIANTS'].append(FAMILY_5_SAMPLE)
 
 
 VARIANT1 = {
@@ -255,23 +212,6 @@
 }
 
 
-def get_hail_search_body(genome_version='GRCh38', num_results=100, sample_data=None, omit_sample_type=None, **search_body):
-    sample_data = sample_data or EXPECTED_SAMPLE_DATA
-    if omit_sample_type:
-        sample_data = {k: v for k, v in sample_data.items() if k != omit_sample_type}
-
-    search = {
-        'sample_data': sample_data,
-        'genome_version': genome_version,
-        'num_results': num_results,
-        **search_body,
-    }
-    search.update(search_body or {})
-    return search
-
-
-=======
->>>>>>> 959c7220
 class HailSearchTestCase(AioHTTPTestCase):
 
     async def get_application(self):
