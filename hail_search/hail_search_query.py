from aiohttp.web import HTTPBadRequest
from collections import defaultdict, namedtuple
import hail as hl
import logging
import os

from hail_search.constants import AFFECTED, UNAFFECTED, AFFECTED_ID, UNAFFECTED_ID, MALE, VARIANT_DATASET, \
    VARIANT_KEY_FIELD, GNOMAD_GENOMES_FIELD, XPOS, GENOME_VERSION_GRCh38_DISPLAY, INHERITANCE_FILTERS, \
    ANY_AFFECTED, X_LINKED_RECESSIVE, REF_REF, REF_ALT, COMP_HET_ALT, ALT_ALT, HAS_ALT, HAS_REF, \
    ANNOTATION_OVERRIDE_FIELDS, SCREEN_KEY, SPLICE_AI_FIELD

DATASETS_DIR = os.environ.get('DATASETS_DIR', '/hail_datasets')

logger = logging.getLogger(__name__)


PredictionPath = namedtuple('PredictionPath', ['source', 'field'])
QualityFilterFormat = namedtuple('QualityFilterFormat', ['scale', 'override'], defaults=[None, None])


def _to_camel_case(snake_case_str):
    converted = snake_case_str.replace('_', ' ').title().replace(' ', '')
    return converted[0].lower() + converted[1:]


class BaseHailTableQuery(object):

    GENOTYPE_QUERY_MAP = {
        REF_REF: lambda gt: gt.is_hom_ref(),
        REF_ALT: lambda gt: gt.is_het(),
        COMP_HET_ALT: lambda gt: gt.is_het(),
        ALT_ALT: lambda gt: gt.is_hom_var(),
        HAS_ALT: lambda gt: gt.is_non_ref(),
        HAS_REF: lambda gt: gt.is_hom_ref() | gt.is_het_ref(),
    }

    GENOTYPE_FIELDS = {}
    QUALITY_FILTER_FORMAT = {}
    POPULATIONS = {}
    POPULATION_FIELDS = {}
    POPULATION_KEYS = ['AF', 'AC', 'AN', 'Hom', 'Hemi', 'Het']
    PREDICTION_FIELDS_CONFIG = {}

    GLOBALS = ['enums']
    CORE_FIELDS = [XPOS]
    BASE_ANNOTATION_FIELDS = {
        'familyGuids': lambda r: r.genotypes.group_by(lambda x: x.familyGuid).keys(),
        'genotypes': lambda r: r.genotypes.group_by(lambda x: x.individualGuid).map_values(lambda x: x[0]),
    }
    ENUM_ANNOTATION_FIELDS = {}
    LIFTOVER_ANNOTATION_FIELDS = {
        'liftedOverGenomeVersion': lambda r: hl.or_missing(hl.is_defined(r.rg37_locus), '37'),
        'liftedOverChrom': lambda r: hl.or_missing(hl.is_defined(r.rg37_locus), r.rg37_locus.contig),
        'liftedOverPos': lambda r: hl.or_missing(hl.is_defined(r.rg37_locus), r.rg37_locus.position),
    }

    SORTS = {
        XPOS: lambda r: [r.xpos],
    }

    @classmethod
    def _format_population_config(cls, pop_config):
        base_pop_config = {field.lower(): field for field in cls.POPULATION_KEYS}
        base_pop_config.update(pop_config)
        return base_pop_config

    @property
    def annotation_fields(self):
        annotation_fields = {
            'populations': lambda r: hl.struct(**{
                population: self.population_expression(r, population) for population in self.POPULATIONS.keys()
            }),
            'predictions': lambda r: hl.struct(**{
                prediction: hl.array(self._enums[path.source][path.field])[r[path.source][f'{path.field}_id']]
                if self._enums.get(path.source, {}).get(path.field) else r[path.source][path.field]
                for prediction, path in self.PREDICTION_FIELDS_CONFIG.items()
            }),
            'transcripts': lambda r: hl.or_else(
                r.sorted_transcript_consequences, hl.empty_array(r.sorted_transcript_consequences.dtype.element_type)
            ).map(
                lambda t: self._enum_field(t, self._enums['sorted_transcript_consequences'], **self._format_transcript_args())
            ).group_by(lambda t: t.geneId),
        }
        annotation_fields.update(self.BASE_ANNOTATION_FIELDS)

        format_enum = lambda k, enum_config: lambda r: self._enum_field(r[k], self._enums[k], ht_globals=self._globals, **enum_config)
        annotation_fields.update({
            enum_config.get('response_key', k): format_enum(k, enum_config)
            for k, enum_config in self.ENUM_ANNOTATION_FIELDS.items()
        })

        if self._genome_version == GENOME_VERSION_GRCh38_DISPLAY:
            annotation_fields.update(self.LIFTOVER_ANNOTATION_FIELDS)
        return annotation_fields

    def population_expression(self, r, population):
        pop_config = self._format_population_config(self.POPULATIONS[population])
        pop_field = self.POPULATION_FIELDS.get(population, population)
        return hl.struct(**{
            response_key: hl.or_else(r[pop_field][field], '' if response_key == 'id' else 0)
            for response_key, field in pop_config.items() if field is not None
        })

    def _format_transcript_args(self):
        return {
            'format_value': lambda value: value.rename({k: _to_camel_case(k) for k in value.keys()}),
        }

    def _get_enum_lookup(self, field, subfield):
        enum_field = self._enums.get(field, {}).get(subfield)
        if enum_field is None:
            return None
        return {v: i for i, v in enumerate(enum_field)}

    @staticmethod
    def _enum_field(value, enum, ht_globals=None, annotate_value=None, format_value=None, drop_fields=None, **kwargs):
        annotations = {}
        drop = [] + (drop_fields or [])
        value_keys = value.keys()
        for field, field_enum in enum.items():
            is_array = f'{field}_ids' in value_keys
            value_field = f"{field}_id{'s' if is_array else ''}"
            drop.append(value_field)

            enum_array = hl.array(field_enum)
            if is_array:
                annotations[f'{field}s'] = value[value_field].map(lambda v: enum_array[v])
            else:
                annotations[field] = enum_array[value[value_field]]

        value = value.annotate(**annotations)
        if annotate_value:
            annotations = annotate_value(value, enum, ht_globals)
            value = value.annotate(**annotations)
        value = value.drop(*drop)

        if format_value:
            value = format_value(value)

        return value

    def __init__(self, data_type, sample_data, genome_version, sort=XPOS, num_results=100, **kwargs):
        self._genome_version = genome_version
        self._sort = sort
        self._num_results = num_results
        self._ht = None
        self._enums = None
        self._globals = None

        self._load_filtered_table(data_type, sample_data, **kwargs)

    def _load_filtered_table(self, data_type, sample_data, **kwargs):
        self.import_filtered_table(data_type, sample_data, **kwargs)

    def import_filtered_table(self, data_type, sample_data, **kwargs):
        tables_path = f'{DATASETS_DIR}/{self._genome_version}/{data_type}'

        family_samples = defaultdict(list)
        project_samples = defaultdict(list)
        for s in sample_data:
            family_samples[s['family_guid']].append(s)
            project_samples[s['project_guid']].append(s)

        logger.info(f'Loading {data_type} data for {len(family_samples)} families in {len(project_samples)} projects')
        if len(family_samples) == 1:
            family_guid, family_sample_data = list(family_samples.items())[0]
            family_ht = hl.read_table(f'{tables_path}/families/{family_guid}.ht')
            families_ht = self._filter_entries_table(family_ht, family_sample_data, **kwargs)
        else:
            filtered_project_hts = []
            exception_messages = set()
            for project_guid, project_sample_data in project_samples.items():
                project_ht = hl.read_table(f'{tables_path}/projects/{project_guid}.ht')
                try:
                    filtered_project_hts.append(self._filter_entries_table(project_ht, project_sample_data, **kwargs))
                except HTTPBadRequest as e:
                    exception_messages.add(e.text)

            if exception_messages:
                raise HTTPBadRequest(text='; '.join(exception_messages))

            families_ht = filtered_project_hts[0]
            default_entries = hl.empty_array(families_ht.family_entries.dtype.element_type)
            for project_ht in filtered_project_hts[1:]:
                families_ht = families_ht.join(project_ht, how='outer')
                families_ht = families_ht.select(
                    filters=families_ht.filters.union(families_ht.filters_1),
                    family_entries=hl.bind(
                        lambda a1, a2: a1.extend(a2),
                        hl.or_else(families_ht.family_entries, default_entries),
                        hl.or_else(families_ht.family_entries_1, default_entries),
                    ),
                )

        annotations_ht_path = f'{tables_path}/annotations.ht'
        annotation_ht_query_result = hl.query_table(
            annotations_ht_path, families_ht.key).first().drop(*families_ht.key)
        ht = families_ht.annotate(**annotation_ht_query_result)

        # Get globals
        annotation_globals_ht = hl.read_table(annotations_ht_path).head(0).select()
        self._globals = {k: hl.eval(annotation_globals_ht[k]) for k in self.GLOBALS}
        self._enums = self._globals.pop('enums')

        self._ht = ht.transmute(
            genotypes=ht.family_entries.flatmap(lambda x: x).filter(
                lambda gt: hl.is_defined(gt.individualGuid)
            ).map(lambda gt: gt.select(
                'sampleId', 'individualGuid', 'familyGuid',
                numAlt=hl.if_else(hl.is_defined(gt.GT), gt.GT.n_alt_alleles(), -1),
                **{k: gt[field] for k, field in self.GENOTYPE_FIELDS.items()}
            ))
        )
        self._filter_annotated_table(**kwargs)

    def _filter_entries_table(self, ht, sample_data, inheritance_mode=None, inheritance_filter=None, quality_filter=None,
                              **kwargs):
        ht, sample_id_family_index_map = self._add_entry_sample_families(ht, sample_data)

        ht = self._filter_inheritance(
            ht, inheritance_mode, inheritance_filter, sample_data, sample_id_family_index_map,
        )

        quality_filter = quality_filter or {}
        if quality_filter.get('vcf_filter'):
            ht = self._filter_vcf_filters(ht)

        passes_quality_filter = self._get_genotype_passes_quality_filter(quality_filter)
        if passes_quality_filter is not None:
            ht = ht.annotate(family_entries=ht.family_entries.map(
                lambda entries: hl.or_missing(entries.all(passes_quality_filter), entries)
            ))
            ht = ht.filter(ht.family_entries.any(hl.is_defined))

        return ht.select_globals()

    @classmethod
    def _add_entry_sample_families(cls, ht, sample_data):
        sample_index_id_map = dict(enumerate(hl.eval(ht.sample_ids)))
        sample_id_index_map = {v: k for k, v in sample_index_id_map.items()}
        sample_index_id_map = hl.dict(sample_index_id_map)
        sample_individual_map = {s['sample_id']: s['individual_guid'] for s in sample_data}
        missing_samples = set(sample_individual_map.keys()) - set(sample_id_index_map.keys())
        if missing_samples:
            raise HTTPBadRequest(
                text=f'The following samples are available in seqr but missing the loaded data: {", ".join(sorted(missing_samples))}'
            )

        affected_id_map = {AFFECTED: AFFECTED_ID, UNAFFECTED: UNAFFECTED_ID}
        sample_index_affected_status = hl.dict({
            sample_id_index_map[s['sample_id']]: affected_id_map.get(s['affected']) for s in sample_data
        })
        sample_index_individual_map = hl.dict({
            sample_id_index_map[sample_id]: i_guid for sample_id, i_guid in sample_individual_map.items()
        })
        sample_id_family_map = {s['sample_id']: s['family_guid'] for s in sample_data}
        sample_index_family_map = hl.dict({sample_id_index_map[k]: v for k, v in sample_id_family_map.items()})
        family_index_map = {f: i for i, f in enumerate(sorted(set(sample_id_family_map.values())))}
        family_sample_indices = [None] * len(family_index_map)
        sample_id_family_index_map = {}
        for sample_id, family_guid in sample_id_family_map.items():
            sample_index = sample_id_index_map[sample_id]
            family_index = family_index_map[family_guid]
            if not family_sample_indices[family_index]:
                family_sample_indices[family_index] = []
            sample_id_family_index_map[sample_id] = (family_index, len(family_sample_indices[family_index]))
            family_sample_indices[family_index].append(sample_index)
        family_sample_indices = hl.array(family_sample_indices)

        ht = ht.transmute(
            family_entries=family_sample_indices.map(lambda sample_indices: sample_indices.map(
                lambda i: hl.or_else(ht.entries[i], cls._missing_entry(ht.entries[i])).annotate(
                    sampleId=sample_index_id_map.get(i),
                    individualGuid=sample_index_individual_map.get(i),
                    familyGuid=sample_index_family_map.get(i),
                    affected_id=sample_index_affected_status.get(i),
                )
            ))
        )

        return ht, sample_id_family_index_map

    @staticmethod
    def _missing_entry(entry):
        entry_type = dict(**entry.dtype)
        return hl.struct(**{k: hl.missing(v) for k, v in entry_type.items()})

    def _filter_inheritance(self, ht, inheritance_mode, inheritance_filter, sample_data, sample_id_family_index_map):
        any_valid_entry = lambda x: self.GENOTYPE_QUERY_MAP[HAS_ALT](x.GT)

        is_any_affected = inheritance_mode == ANY_AFFECTED
        if is_any_affected:
            prev_any_valid_entry = any_valid_entry
            any_valid_entry = lambda x: prev_any_valid_entry(x) & (x.affected_id == AFFECTED_ID)

        ht = ht.annotate(family_entries=ht.family_entries.map(
            lambda entries: hl.or_missing(entries.any(any_valid_entry), entries))
        )

        if not (inheritance_filter or inheritance_mode):
            return ht

        if inheritance_mode == X_LINKED_RECESSIVE:
            x_chrom_interval = hl.parse_locus_interval(
                hl.get_reference(self._genome_version).x_contigs[0], reference_genome=self._genome_version)
            ht = ht.filter(self.get_x_chrom_filter(ht, x_chrom_interval))

        if not is_any_affected:
            ht = self._filter_families_inheritance(
                ht, inheritance_mode, inheritance_filter, sample_id_family_index_map, sample_data,
            )

        return ht.filter(ht.family_entries.any(hl.is_defined))

    @classmethod
    def _filter_families_inheritance(cls, ht, inheritance_mode, inheritance_filter, sample_id_family_index_map, sample_data):
        individual_genotype_filter = (inheritance_filter or {}).get('genotype')

        entry_indices_by_gt = defaultdict(lambda: defaultdict(list))
        for s in sample_data:
            genotype = individual_genotype_filter.get(s['individual_guid']) \
                if individual_genotype_filter else INHERITANCE_FILTERS[inheritance_mode].get(s['affected'])
            if inheritance_mode == X_LINKED_RECESSIVE and s['affected'] == UNAFFECTED and s['sex'] == MALE:
                genotype = REF_REF
            if genotype:
                family_index, entry_index = sample_id_family_index_map[s['sample_id']]
                entry_indices_by_gt[genotype][family_index].append(entry_index)

        for genotype, entry_indices in entry_indices_by_gt.items():
            entry_indices = hl.dict(entry_indices)
            ht = ht.annotate(family_entries=hl.enumerate(ht.family_entries).map(
                lambda x: cls._valid_genotype_family_entries(x[1], entry_indices.get(x[0]), genotype)))

        return ht

    @classmethod
    def _valid_genotype_family_entries(cls, entries, gentoype_entry_indices, genotype):
        is_valid = hl.is_missing(gentoype_entry_indices) | gentoype_entry_indices.all(
            lambda i: cls.GENOTYPE_QUERY_MAP[genotype](entries[i].GT)
        )
        return hl.or_missing(is_valid, entries)

    @classmethod
    def _get_genotype_passes_quality_filter(cls, quality_filter):
        affected_only = quality_filter.get('affected_only')
        passes_quality_filters = []
        for filter_k, value in quality_filter.items():
            field = cls.GENOTYPE_FIELDS.get(filter_k.replace('min_', ''))
            if field and value:
                passes_quality_filters.append(cls._get_genotype_passes_quality_field(field, value, affected_only))

        if not passes_quality_filters:
            return None

        def passes_quality(gt):
            pq = passes_quality_filters[0](gt)
            for q in passes_quality_filters[1:]:
                pq &= q(gt)
            return pq

        return passes_quality

    @classmethod
    def _get_genotype_passes_quality_field(cls, field, value, affected_only):
        field_config = cls.QUALITY_FILTER_FORMAT.get(field) or QualityFilterFormat()
        if field_config.scale:
            value = value / field_config.scale

        def passes_quality_field(gt):
            is_valid = (gt[field] >= value) | hl.is_missing(gt[field])
            if field_config.override:
                is_valid |= field_config.override(gt)
            if affected_only:
                is_valid |= gt.affected_id == UNAFFECTED_ID
            return is_valid

        return passes_quality_field

    @staticmethod
    def _filter_vcf_filters(ht):
        return ht.filter(hl.is_missing(ht.filters) | (ht.filters.length() < 1))

    @staticmethod
    def get_x_chrom_filter(ht, x_interval):
        return x_interval.contains(ht.locus)

<<<<<<< HEAD
    def _filter_annotated_table(self, frequencies=None, pathogenicity=None, annotations=None, annotations_secondary=None, **kwargs):
        self._filter_by_frequency(frequencies)

        self._filter_by_annotations(pathogenicity, annotations, annotations_secondary)
=======
    def _filter_annotated_table(self, frequencies=None, in_silico=None, **kwargs):
        self._filter_by_frequency(frequencies)

        self._filter_by_in_silico(in_silico)
>>>>>>> 0b94b586

    def _filter_by_frequency(self, frequencies):
        frequencies = {k: v for k, v in (frequencies or {}).items() if k in self.POPULATIONS}
        if not frequencies:
            return

        for pop, freqs in sorted(frequencies.items()):
            pop_filters = []
            pop_expr = self._ht[self.POPULATION_FIELDS.get(pop, pop)]
            pop_config = self._format_population_config(self.POPULATIONS[pop])
            if freqs.get('af') is not None:
                af_field = pop_config.get('filter_af') or pop_config['af']
                pop_filters.append(pop_expr[af_field] <= freqs['af'])
            elif freqs.get('ac') is not None:
                ac_field = pop_config['ac']
                if ac_field:
                    pop_filters.append(pop_expr[ac_field] <= freqs['ac'])

            if freqs.get('hh') is not None:
                hom_field = pop_config['hom']
                hemi_field = pop_config['hemi']
                if hom_field:
                    pop_filters.append(pop_expr[hom_field] <= freqs['hh'])
                if hemi_field:
                    pop_filters.append(pop_expr[hemi_field] <= freqs['hh'])

            if pop_filters:
                pop_filter = pop_filters[0]
                for pf in pop_filters[1:]:
                    pop_filter &= pf
                self._ht = self._ht.filter(hl.is_missing(pop_expr) | pop_filter)

<<<<<<< HEAD
    def _filter_by_annotations(self, pathogenicity, annotations, annotations_secondary):
        annotation_override_filters = self._get_annotation_override_filters(pathogenicity, annotations)
        annotation_override_filter = annotation_override_filters[0] if annotation_override_filters else False
        for af in annotation_override_filters[1:]:
            annotation_override_filter |= af

        annotation_exprs = {
            'override_consequences': annotation_override_filter,
            'has_allowed_consequence': self._get_has_annotation_expr(annotations),  # TODO reusable for selected_main_transcript_expr
            'has_allowed_secondary_consequence': self._get_has_annotation_expr(annotations_secondary),
        }
        self._ht = self._ht.annotate(**annotation_exprs)

        filter_fields = [k for k, v in annotation_exprs.items() if v is not False]
        if not filter_fields:
            return
        consequence_filter = ht[filter_fields[0]]
        for field in filter_fields[1:]:
            consequence_filter |= self._ht[field]
        self._ht = self._ht.filter(consequence_filter)

    def _get_annotation_override_filters(self, pathogenicity, annotations):
        return []

    def _get_has_annotation_expr(self, annotations):
        allowed_consequences = {
            ann for field, anns in annotations.items() for ann in anns
            if anns and (field not in ANNOTATION_OVERRIDE_FIELDS)
        }

        consequence_enum = self._get_enum_lookup('sorted_transcript_consequences', 'consequence_term')
        allowed_consequence_ids = {consequence_enum[c] for c in allowed_consequences if consequence_enum.get(c)}
        if not allowed_consequence_ids:
            return False

        allowed_consequence_ids = hl.set(allowed_consequence_ids)
        return self._ht.sorted_transcript_consequences.any(
            lambda tc: allowed_consequence_ids.contains(tc.major_consequence_id))
=======
    def _filter_by_in_silico(self, in_silico_filters):
        in_silico_filters = in_silico_filters or {}
        require_score = in_silico_filters.get('requireScore', False)
        in_silico_filters = {k: v for k, v in in_silico_filters.items() if k in self.PREDICTION_FIELDS_CONFIG and v}
        if not in_silico_filters:
            return

        in_silico_qs = []
        missing_qs = []
        for in_silico, value in in_silico_filters.items():
            score_path = self.PREDICTION_FIELDS_CONFIG[in_silico]
            enum_lookup = self._get_enum_lookup(*score_path)
            if enum_lookup is not None:
                ht_value = self._ht[score_path.source][f'{score_path.field}_id']
                score_filter = ht_value == enum_lookup[value]
            else:
                ht_value = self._ht[score_path.source][score_path.field]
                score_filter = ht_value >= float(value)

            in_silico_qs.append(score_filter)
            if not require_score:
                missing_qs.append(hl.is_missing(ht_value))

        if missing_qs:
            missing_q = missing_qs[0]
            for q in missing_qs[1:]:
                missing_q &= q
            in_silico_qs.append(missing_q)

        in_silico_q = in_silico_qs[0]
        for q in in_silico_qs[1:]:
            in_silico_q |= q

        self._ht = self._ht.filter(in_silico_q)
>>>>>>> 0b94b586

    def _format_results(self, ht):
        annotations = {k: v(ht) for k, v in self.annotation_fields.items()}
        annotations.update({
            '_sort': self._sort_order(ht),
            'genomeVersion': self._genome_version.replace('GRCh', ''),
        })
        results = ht.annotate(**annotations)
        return results.select(*self.CORE_FIELDS, *list(annotations.keys()))

    def search(self):
        ht = self._format_results(self._ht)

        (total_results, collected) = ht.aggregate((hl.agg.count(), hl.agg.take(ht.row, self._num_results, ordering=ht._sort)))
        logger.info(f'Total hits: {total_results}. Fetched: {self._num_results}')

        return collected, total_results

    def _sort_order(self, ht):
        sort_expressions = self._get_sort_expressions(ht, XPOS)
        if self._sort != XPOS:
            sort_expressions = self._get_sort_expressions(ht, self._sort) + sort_expressions
        return sort_expressions

    def _get_sort_expressions(self, ht, sort):
        return self.SORTS[sort](ht)


class VariantHailTableQuery(BaseHailTableQuery):

    GENOTYPE_FIELDS = {f.lower(): f for f in ['DP', 'GQ', 'AB']}
    QUALITY_FILTER_FORMAT = {
        'AB': QualityFilterFormat(override=lambda gt: ~gt.GT.is_het(), scale=100),
    }
    POPULATIONS = {
        'seqr': {'hom': 'hom', 'hemi': None, 'het': None},
        'topmed': {'hemi': None},
        'exac': {
            'filter_af': 'AF_POPMAX', 'ac': 'AC_Adj', 'an': 'AN_Adj', 'hom': 'AC_Hom', 'hemi': 'AC_Hemi',
            'het': 'AC_Het',
        },
        'gnomad_exomes': {'filter_af': 'AF_POPMAX_OR_GLOBAL', 'het': None},
        GNOMAD_GENOMES_FIELD: {'filter_af': 'AF_POPMAX_OR_GLOBAL', 'het': None},
    }
    POPULATION_FIELDS = {'seqr': 'gt_stats'}
    PREDICTION_FIELDS_CONFIG = {
        'cadd': PredictionPath('cadd', 'PHRED'),
        'eigen': PredictionPath('eigen', 'Eigen_phred'),
        'fathmm': PredictionPath('dbnsfp', 'fathmm_MKL_coding_pred'),
        'gnomad_noncoding': PredictionPath('gnomad_non_coding_constraint', 'z_score'),
        'mpc': PredictionPath('mpc', 'MPC'),
        'mut_pred': PredictionPath('dbnsfp', 'MutPred_score'),
        'primate_ai': PredictionPath('primate_ai', 'score'),
        SPLICE_AI_FIELD: PredictionPath(SPLICE_AI_FIELD, 'delta_score'),
        'splice_ai_consequence': PredictionPath(SPLICE_AI_FIELD, 'splice_consequence'),
        'vest': PredictionPath('dbnsfp', 'VEST4_score'),
        'mut_taster': PredictionPath('dbnsfp', 'MutationTaster_pred'),
        'polyphen': PredictionPath('dbnsfp', 'Polyphen2_HVAR_pred'),
        'revel': PredictionPath('dbnsfp', 'REVEL_score'),
        'sift': PredictionPath('dbnsfp', 'SIFT_pred'),
    }

    GLOBALS = BaseHailTableQuery.GLOBALS + ['versions']
    CORE_FIELDS = BaseHailTableQuery.CORE_FIELDS + ['rsid']
    BASE_ANNOTATION_FIELDS = {
        'chrom': lambda r: r.locus.contig.replace("^chr", ""),
        'pos': lambda r: r.locus.position,
        'ref': lambda r: r.alleles[0],
        'alt': lambda r: r.alleles[1],
        'genotypeFilters': lambda r: hl.str(' ,').join(r.filters),
        'mainTranscriptId': lambda r: r.sorted_transcript_consequences.first().transcript_id,
    }
    BASE_ANNOTATION_FIELDS.update(BaseHailTableQuery.BASE_ANNOTATION_FIELDS)
    ENUM_ANNOTATION_FIELDS = {
        'clinvar': {'annotate_value': lambda value, enum, ht_globals: {
            'conflictingPathogenicities': value.conflictingPathogenicities.map(
                lambda p: VariantHailTableQuery._enum_field(p, {k: enum[k] for k in ['pathogenicity']})
            ),
            'version': ht_globals['versions'].clinvar,
        }},
        'hgmd': {},
        'screen': {
            'response_key': 'screenRegionType',
            'format_value': lambda value: value.region_types.first(),
        },
    }

    def import_filtered_table(self, *args, **kwargs):
        super(VariantHailTableQuery, self).import_filtered_table(*args, **kwargs)
        self._ht = self._ht.key_by(**{VARIANT_KEY_FIELD: self._ht.variant_id})

    def _format_transcript_args(self):
        args = super(VariantHailTableQuery, self)._format_transcript_args()
        args.update({
            'annotate_value': lambda transcript, *args: {'major_consequence': transcript.consequence_terms.first()},
            'drop_fields': ['consequence_terms'],
        })
        return args

    def _get_annotation_override_filters(self, pathogenicity, annotations):
        annotation_filters = []

        clinvar = (pathogenicity or {}).get('clinvar')
        if clinvar:
            annotation_filters.append(self._has_clivar_terms_expr(clinvar))  # TODO
        hgmd = (pathogenicity or {}).get('hgmd')
        if hgmd:
            annotation_filters.append(
                self._has_terms_range_expr('hgmd', 'class', hgmd, HGMD_PATH_RANGES)  # TODO
            )
        if annotations.get(SCREEN_KEY):
            screen_enum = self._get_enum_lookup('screen', 'region_type')  # TODO
            allowed_consequences = hl.set({screen_enum[c] for c in annotations[SCREEN_KEY]})
            annotation_filters.append(allowed_consequences.contains(self._ht.screen.region_type_ids.first()))
        if annotations.get(SPLICE_AI_FIELD):
            splice_ai = float(annotations[SPLICE_AI_FIELD])
            score_path = self.PREDICTION_FIELDS_CONFIG[SPLICE_AI_FIELD]
            annotation_filters.append(self._ht[score_path.source][score_path.field] >= splice_ai)  # TODO shared

        return annotation_filters


QUERY_CLASS_MAP = {
    VARIANT_DATASET: VariantHailTableQuery,
}<|MERGE_RESOLUTION|>--- conflicted
+++ resolved
@@ -384,17 +384,12 @@
     def get_x_chrom_filter(ht, x_interval):
         return x_interval.contains(ht.locus)
 
-<<<<<<< HEAD
-    def _filter_annotated_table(self, frequencies=None, pathogenicity=None, annotations=None, annotations_secondary=None, **kwargs):
+    def _filter_annotated_table(self, frequencies=None, in_silico=None, pathogenicity=None, annotations=None, annotations_secondary=None, **kwargs):
         self._filter_by_frequency(frequencies)
 
+        self._filter_by_in_silico(in_silico)
+
         self._filter_by_annotations(pathogenicity, annotations, annotations_secondary)
-=======
-    def _filter_annotated_table(self, frequencies=None, in_silico=None, **kwargs):
-        self._filter_by_frequency(frequencies)
-
-        self._filter_by_in_silico(in_silico)
->>>>>>> 0b94b586
 
     def _filter_by_frequency(self, frequencies):
         frequencies = {k: v for k, v in (frequencies or {}).items() if k in self.POPULATIONS}
@@ -427,46 +422,6 @@
                     pop_filter &= pf
                 self._ht = self._ht.filter(hl.is_missing(pop_expr) | pop_filter)
 
-<<<<<<< HEAD
-    def _filter_by_annotations(self, pathogenicity, annotations, annotations_secondary):
-        annotation_override_filters = self._get_annotation_override_filters(pathogenicity, annotations)
-        annotation_override_filter = annotation_override_filters[0] if annotation_override_filters else False
-        for af in annotation_override_filters[1:]:
-            annotation_override_filter |= af
-
-        annotation_exprs = {
-            'override_consequences': annotation_override_filter,
-            'has_allowed_consequence': self._get_has_annotation_expr(annotations),  # TODO reusable for selected_main_transcript_expr
-            'has_allowed_secondary_consequence': self._get_has_annotation_expr(annotations_secondary),
-        }
-        self._ht = self._ht.annotate(**annotation_exprs)
-
-        filter_fields = [k for k, v in annotation_exprs.items() if v is not False]
-        if not filter_fields:
-            return
-        consequence_filter = ht[filter_fields[0]]
-        for field in filter_fields[1:]:
-            consequence_filter |= self._ht[field]
-        self._ht = self._ht.filter(consequence_filter)
-
-    def _get_annotation_override_filters(self, pathogenicity, annotations):
-        return []
-
-    def _get_has_annotation_expr(self, annotations):
-        allowed_consequences = {
-            ann for field, anns in annotations.items() for ann in anns
-            if anns and (field not in ANNOTATION_OVERRIDE_FIELDS)
-        }
-
-        consequence_enum = self._get_enum_lookup('sorted_transcript_consequences', 'consequence_term')
-        allowed_consequence_ids = {consequence_enum[c] for c in allowed_consequences if consequence_enum.get(c)}
-        if not allowed_consequence_ids:
-            return False
-
-        allowed_consequence_ids = hl.set(allowed_consequence_ids)
-        return self._ht.sorted_transcript_consequences.any(
-            lambda tc: allowed_consequence_ids.contains(tc.major_consequence_id))
-=======
     def _filter_by_in_silico(self, in_silico_filters):
         in_silico_filters = in_silico_filters or {}
         require_score = in_silico_filters.get('requireScore', False)
@@ -501,7 +456,45 @@
             in_silico_q |= q
 
         self._ht = self._ht.filter(in_silico_q)
->>>>>>> 0b94b586
+
+    def _filter_by_annotations(self, pathogenicity, annotations, annotations_secondary):
+        annotation_override_filters = self._get_annotation_override_filters(pathogenicity, annotations)
+        annotation_override_filter = annotation_override_filters[0] if annotation_override_filters else False
+        for af in annotation_override_filters[1:]:
+            annotation_override_filter |= af
+
+        annotation_exprs = {
+            'override_consequences': annotation_override_filter,
+            'has_allowed_consequence': self._get_has_annotation_expr(annotations),  # TODO reusable for selected_main_transcript_expr
+            'has_allowed_secondary_consequence': self._get_has_annotation_expr(annotations_secondary),
+        }
+        self._ht = self._ht.annotate(**annotation_exprs)
+
+        filter_fields = [k for k, v in annotation_exprs.items() if v is not False]
+        if not filter_fields:
+            return
+        consequence_filter = ht[filter_fields[0]]
+        for field in filter_fields[1:]:
+            consequence_filter |= self._ht[field]
+        self._ht = self._ht.filter(consequence_filter)
+
+    def _get_annotation_override_filters(self, pathogenicity, annotations):
+        return []
+
+    def _get_has_annotation_expr(self, annotations):
+        allowed_consequences = {
+            ann for field, anns in annotations.items() for ann in anns
+            if anns and (field not in ANNOTATION_OVERRIDE_FIELDS)
+        }
+
+        consequence_enum = self._get_enum_lookup('sorted_transcript_consequences', 'consequence_term')
+        allowed_consequence_ids = {consequence_enum[c] for c in allowed_consequences if consequence_enum.get(c)}
+        if not allowed_consequence_ids:
+            return False
+
+        allowed_consequence_ids = hl.set(allowed_consequence_ids)
+        return self._ht.sorted_transcript_consequences.any(
+            lambda tc: allowed_consequence_ids.contains(tc.major_consequence_id))
 
     def _format_results(self, ht):
         annotations = {k: v(ht) for k, v in self.annotation_fields.items()}
