from aiohttp.web import HTTPBadRequest
from collections import defaultdict, namedtuple
import hail as hl
import logging
import os

from hail_search.constants import AFFECTED, UNAFFECTED, AFFECTED_ID, UNAFFECTED_ID, MALE, VARIANT_DATASET, \
    VARIANT_KEY_FIELD, GNOMAD_GENOMES_FIELD, XPOS, GENOME_VERSION_GRCh38_DISPLAY, INHERITANCE_FILTERS, \
    ANY_AFFECTED, X_LINKED_RECESSIVE, REF_REF, REF_ALT, COMP_HET_ALT, ALT_ALT, HAS_ALT, HAS_REF

DATASETS_DIR = os.environ.get('DATASETS_DIR', '/hail_datasets')

logger = logging.getLogger(__name__)


PredictionPath = namedtuple('PredictionPath', ['source', 'field'])


def _to_camel_case(snake_case_str):
    converted = snake_case_str.replace('_', ' ').title().replace(' ', '')
    return converted[0].lower() + converted[1:]


class BaseHailTableQuery(object):

    GENOTYPE_QUERY_MAP = {
        REF_REF: lambda gt: gt.is_hom_ref(),
        REF_ALT: lambda gt: gt.is_het(),
        COMP_HET_ALT: lambda gt: gt.is_het(),
        ALT_ALT: lambda gt: gt.is_hom_var(),
        HAS_ALT: lambda gt: gt.is_non_ref(),
        HAS_REF: lambda gt: gt.is_hom_ref() | gt.is_het_ref(),
    }

    GENOTYPE_FIELDS = {}
    POPULATIONS = {}
    POPULATION_FIELDS = {}
    POPULATION_KEYS = ['AF', 'AC', 'AN', 'Hom', 'Hemi', 'Het']
    PREDICTION_FIELDS_CONFIG = {}

    GLOBALS = ['enums']
    CORE_FIELDS = [XPOS]
    BASE_ANNOTATION_FIELDS = {
        'familyGuids': lambda r: r.genotypes.group_by(lambda x: x.familyGuid).keys(),
        'genotypes': lambda r: r.genotypes.group_by(lambda x: x.individualGuid).map_values(lambda x: x[0]),
    }
    ENUM_ANNOTATION_FIELDS = {}
    LIFTOVER_ANNOTATION_FIELDS = {
        'liftedOverGenomeVersion': lambda r: hl.or_missing(hl.is_defined(r.rg37_locus), '37'),
        'liftedOverChrom': lambda r: hl.or_missing(hl.is_defined(r.rg37_locus), r.rg37_locus.contig),
        'liftedOverPos': lambda r: hl.or_missing(hl.is_defined(r.rg37_locus), r.rg37_locus.position),
    }

    SORTS = {
        XPOS: lambda r: [r.xpos],
    }

    @classmethod
    def _format_population_config(cls, pop_config):
        base_pop_config = {field.lower(): field for field in cls.POPULATION_KEYS}
        base_pop_config.update(pop_config)
        return base_pop_config

    @property
    def annotation_fields(self):
        ht_globals = {k: hl.eval(self._ht[k]) for k in self.GLOBALS}
        enums = ht_globals.pop('enums')

        annotation_fields = {
            'populations': lambda r: hl.struct(**{
                population: self.population_expression(r, population) for population in self.POPULATIONS.keys()
            }),
            'predictions': lambda r: hl.struct(**{
                prediction: hl.array(enums[path.source][path.field])[r[path.source][f'{path.field}_id']]
                if enums.get(path.source, {}).get(path.field) else r[path.source][path.field]
                for prediction, path in self.PREDICTION_FIELDS_CONFIG.items()
            }),
            'transcripts': lambda r: hl.or_else(
                r.sorted_transcript_consequences, hl.empty_array(r.sorted_transcript_consequences.dtype.element_type)
            ).map(
                lambda t: self._enum_field(t, enums['sorted_transcript_consequences'], **self._format_transcript_args())
            ).group_by(lambda t: t.geneId),
        }
        annotation_fields.update(self.BASE_ANNOTATION_FIELDS)

        format_enum = lambda k, enum_config: lambda r: self._enum_field(r[k], enums[k], ht_globals=ht_globals, **enum_config)
        annotation_fields.update({
            enum_config.get('response_key', k): format_enum(k, enum_config)
            for k, enum_config in self.ENUM_ANNOTATION_FIELDS.items()
        })

        if self._genome_version == GENOME_VERSION_GRCh38_DISPLAY:
            annotation_fields.update(self.LIFTOVER_ANNOTATION_FIELDS)
        return annotation_fields

    def population_expression(self, r, population):
        pop_config = self._format_population_config(self.POPULATIONS[population])
        pop_field = self.POPULATION_FIELDS.get(population, population)
        return hl.struct(**{
            response_key: hl.or_else(r[pop_field][field], '' if response_key == 'id' else 0)
            for response_key, field in pop_config.items() if field is not None
        })

    def _format_transcript_args(self):
        return {
            'format_value': lambda value: value.rename({k: _to_camel_case(k) for k in value.keys()}),
        }

    @staticmethod
    def _enum_field(value, enum, ht_globals=None, annotate_value=None, format_value=None, drop_fields=None, **kwargs):
        annotations = {}
        drop = [] + (drop_fields or [])
        value_keys = value.keys()
        for field, field_enum in enum.items():
            is_array = f'{field}_ids' in value_keys
            value_field = f"{field}_id{'s' if is_array else ''}"
            drop.append(value_field)

            enum_array = hl.array(field_enum)
            if is_array:
                annotations[f'{field}s'] = value[value_field].map(lambda v: enum_array[v])
            else:
                annotations[field] = enum_array[value[value_field]]

        value = value.annotate(**annotations)
        if annotate_value:
            annotations = annotate_value(value, enum, ht_globals)
            value = value.annotate(**annotations)
        value = value.drop(*drop)

        if format_value:
            value = format_value(value)

        return value

    def __init__(self, data_type, sample_data, genome_version, sort=XPOS, num_results=100, **kwargs):
        self._genome_version = genome_version
        self._sort = sort
        self._num_results = num_results
        self._ht = None

        self._load_filtered_table(data_type, sample_data, **kwargs)

    def _load_filtered_table(self, data_type, sample_data, **kwargs):
        self.import_filtered_table(data_type, sample_data, **kwargs)

    def import_filtered_table(self, data_type, sample_data, **kwargs):
        tables_path = f'{DATASETS_DIR}/{self._genome_version}/{data_type}'

        family_samples = defaultdict(list)
        project_samples = defaultdict(list)
        for s in sample_data:
            family_samples[s['family_guid']].append(s)
            project_samples[s['project_guid']].append(s)

        logger.info(f'Loading {data_type} data for {len(family_samples)} families in {len(project_samples)} projects')
        if len(family_samples) == 1:
            family_guid, family_sample_data = list(family_samples.items())[0]
            family_ht = hl.read_table(f'{tables_path}/families/{family_guid}.ht')
            families_ht = self._filter_entries_table(family_ht, family_sample_data, **kwargs)
        else:
            filtered_project_hts = []
            exception_messages = set()
            for project_guid, project_sample_data in project_samples.items():
                project_ht = hl.read_table(f'{tables_path}/projects/{project_guid}.ht')
                try:
                    filtered_project_hts.append(self._filter_entries_table(project_ht, project_sample_data, **kwargs))
                except HTTPBadRequest as e:
                    exception_messages.add(e.text)

            if exception_messages:
                raise HTTPBadRequest(text='; '.join(exception_messages))

            families_ht = filtered_project_hts[0]
            default_entries = hl.empty_array(families_ht.family_entries.dtype.element_type)
            for project_ht in filtered_project_hts[1:]:
                families_ht = families_ht.join(project_ht, how='outer')
                families_ht = families_ht.select(
                    filters=families_ht.filters.union(families_ht.filters_1),
                    family_entries=hl.bind(
                        lambda a1, a2: a1.extend(a2),
                        hl.or_else(families_ht.family_entries, default_entries),
                        hl.or_else(families_ht.family_entries_1, default_entries),
                    ),
                )

        annotations_ht_path = f'{tables_path}/annotations.ht'
        annotation_ht_query_result = hl.query_table(
            annotations_ht_path, families_ht.key).first().drop(*families_ht.key)
        ht = families_ht.annotate(**annotation_ht_query_result)
        # Add globals
        ht = ht.join(hl.read_table(annotations_ht_path).head(0).select().select_globals(*self.GLOBALS), how='left')

        self._ht = ht.transmute(
            genotypes=ht.family_entries.flatmap(lambda x: x).filter(
                lambda gt: hl.is_defined(gt.individualGuid)
            ).map(lambda gt: gt.select(
                'sampleId', 'individualGuid', 'familyGuid',
                numAlt=hl.if_else(hl.is_defined(gt.GT), gt.GT.n_alt_alleles(), -1),
                **{k: gt[field] for k, field in self.GENOTYPE_FIELDS.items()}
            ))
        )
        self._filter_annotated_table(**kwargs)

    def _filter_entries_table(self, ht, sample_data, inheritance_mode=None, inheritance_filter=None, **kwargs):
        ht, sample_id_family_index_map = self._add_entry_sample_families(ht, sample_data)

        ht = self._filter_inheritance(
            ht, inheritance_mode, inheritance_filter, sample_data, sample_id_family_index_map,
        )

        return ht.select_globals()

    @classmethod
    def _add_entry_sample_families(cls, ht, sample_data):
        sample_index_id_map = dict(enumerate(hl.eval(ht.sample_ids)))
        sample_id_index_map = {v: k for k, v in sample_index_id_map.items()}
        sample_index_id_map = hl.dict(sample_index_id_map)
        sample_individual_map = {s['sample_id']: s['individual_guid'] for s in sample_data}
        missing_samples = set(sample_individual_map.keys()) - set(sample_id_index_map.keys())
        if missing_samples:
            raise HTTPBadRequest(
                text=f'The following samples are available in seqr but missing the loaded data: {", ".join(sorted(missing_samples))}'
            )

        affected_id_map = {AFFECTED: AFFECTED_ID, UNAFFECTED: UNAFFECTED_ID}
        sample_index_affected_status = hl.dict({
            sample_id_index_map[s['sample_id']]: affected_id_map.get(s['affected']) for s in sample_data
        })
        sample_index_individual_map = hl.dict({
            sample_id_index_map[sample_id]: i_guid for sample_id, i_guid in sample_individual_map.items()
        })
        sample_id_family_map = {s['sample_id']: s['family_guid'] for s in sample_data}
        sample_index_family_map = hl.dict({sample_id_index_map[k]: v for k, v in sample_id_family_map.items()})
        family_index_map = {f: i for i, f in enumerate(sorted(set(sample_id_family_map.values())))}
        family_sample_indices = [None] * len(family_index_map)
        sample_id_family_index_map = {}
        for sample_id, family_guid in sample_id_family_map.items():
            sample_index = sample_id_index_map[sample_id]
            family_index = family_index_map[family_guid]
            if not family_sample_indices[family_index]:
                family_sample_indices[family_index] = []
            sample_id_family_index_map[sample_id] = (family_index, len(family_sample_indices[family_index]))
            family_sample_indices[family_index].append(sample_index)
        family_sample_indices = hl.array(family_sample_indices)

        ht = ht.transmute(
            family_entries=family_sample_indices.map(lambda sample_indices: sample_indices.map(
                lambda i: hl.or_else(ht.entries[i], cls._missing_entry(ht.entries[i])).annotate(
                    sampleId=sample_index_id_map.get(i),
                    individualGuid=sample_index_individual_map.get(i),
                    familyGuid=sample_index_family_map.get(i),
                    affected_id=sample_index_affected_status.get(i),
                )
            ))
        )

        return ht, sample_id_family_index_map

    @staticmethod
    def _missing_entry(entry):
        entry_type = dict(**entry.dtype)
        return hl.struct(**{k: hl.missing(v) for k, v in entry_type.items()})

<<<<<<< HEAD
    def _filter_annotated_table(self, frequencies=None, **kwargs):
        self._filter_by_frequency(frequencies)

    def _filter_by_frequency(self, frequencies):
        frequencies = {k: v for k, v in (frequencies or {}).items() if k in self.POPULATIONS}
        if not frequencies:
            return

        for pop, freqs in sorted(frequencies.items()):
            pop_filters = []
            pop_expr = self._ht[self.POPULATION_FIELDS.get(pop, pop)]
            pop_config = self._format_population_config(self.POPULATIONS[pop])
            if freqs.get('af') is not None:
                af_field = pop_config.get('filter_af') or pop_config['af']
                pop_filters.append(pop_expr[af_field] <= freqs['af'])
            elif freqs.get('ac') is not None:
                ac_field = pop_config['ac']
                if ac_field:
                    pop_filters.append(pop_expr[ac_field] <= freqs['ac'])

            if freqs.get('hh') is not None:
                hom_field = pop_config['hom']
                hemi_field = pop_config['hemi']
                if hom_field:
                    pop_filters.append(pop_expr[hom_field] <= freqs['hh'])
                if hemi_field:
                    pop_filters.append(pop_expr[hemi_field] <= freqs['hh'])

            if pop_filters is not None:
                pop_filter = pop_filters[0]
                for pf in pop_filters[1:]:
                    pop_filter &= pf
                self._ht = self._ht.filter(hl.is_missing(pop_expr) | pop_filter)
=======
    def _filter_inheritance(self, ht, inheritance_mode, inheritance_filter, sample_data, sample_id_family_index_map):
        any_valid_entry = lambda x: self.GENOTYPE_QUERY_MAP[HAS_ALT](x.GT)

        is_any_affected = inheritance_mode == ANY_AFFECTED
        if is_any_affected:
            prev_any_valid_entry = any_valid_entry
            any_valid_entry = lambda x: prev_any_valid_entry(x) & (x.affected_id == AFFECTED_ID)

        ht = ht.annotate(family_entries=ht.family_entries.map(
            lambda entries: hl.or_missing(entries.any(any_valid_entry), entries))
        )

        if not (inheritance_filter or inheritance_mode):
            return ht

        if inheritance_mode == X_LINKED_RECESSIVE:
            x_chrom_interval = hl.parse_locus_interval(
                hl.get_reference(self._genome_version).x_contigs[0], reference_genome=self._genome_version)
            ht = ht.filter(self.get_x_chrom_filter(ht, x_chrom_interval))

        if not is_any_affected:
            ht = self._filter_families_inheritance(
                ht, inheritance_mode, inheritance_filter, sample_id_family_index_map, sample_data,
            )

        return ht.filter(ht.family_entries.any(hl.is_defined))

    @classmethod
    def _filter_families_inheritance(cls, ht, inheritance_mode, inheritance_filter, sample_id_family_index_map, sample_data):
        individual_genotype_filter = (inheritance_filter or {}).get('genotype')

        entry_indices_by_gt = defaultdict(lambda: defaultdict(list))
        for s in sample_data:
            genotype = individual_genotype_filter.get(s['individual_guid']) \
                if individual_genotype_filter else INHERITANCE_FILTERS[inheritance_mode].get(s['affected'])
            if inheritance_mode == X_LINKED_RECESSIVE and s['affected'] == UNAFFECTED and s['sex'] == MALE:
                genotype = REF_REF
            if genotype:
                family_index, entry_index = sample_id_family_index_map[s['sample_id']]
                entry_indices_by_gt[genotype][family_index].append(entry_index)

        for genotype, entry_indices in entry_indices_by_gt.items():
            entry_indices = hl.dict(entry_indices)
            ht = ht.annotate(family_entries=hl.enumerate(ht.family_entries).map(
                lambda x: cls._valid_genotype_family_entries(x[1], entry_indices.get(x[0]), genotype)))

        return ht

    @classmethod
    def _valid_genotype_family_entries(cls, entries, gentoype_entry_indices, genotype):
        is_valid = hl.is_missing(gentoype_entry_indices) | gentoype_entry_indices.all(
            lambda i: cls.GENOTYPE_QUERY_MAP[genotype](entries[i].GT)
        )
        return hl.or_missing(is_valid, entries)

    @staticmethod
    def get_x_chrom_filter(ht, x_interval):
        return x_interval.contains(ht.locus)
>>>>>>> bc7a21c0

    def _format_results(self, ht):
        annotations = {k: v(ht) for k, v in self.annotation_fields.items()}
        annotations.update({
            '_sort': self._sort_order(ht),
            'genomeVersion': self._genome_version.replace('GRCh', ''),
        })
        results = ht.annotate(**annotations)
        return results.select(*self.CORE_FIELDS, *list(annotations.keys()))

    def search(self):
        ht = self._format_results(self._ht)

        (total_results, collected) = ht.aggregate((hl.agg.count(), hl.agg.take(ht.row, self._num_results, ordering=ht._sort)))
        logger.info(f'Total hits: {total_results}. Fetched: {self._num_results}')

        return collected, total_results

    def _sort_order(self, ht):
        sort_expressions = self._get_sort_expressions(ht, XPOS)
        if self._sort != XPOS:
            sort_expressions = self._get_sort_expressions(ht, self._sort) + sort_expressions
        return sort_expressions

    def _get_sort_expressions(self, ht, sort):
        return self.SORTS[sort](ht)


class VariantHailTableQuery(BaseHailTableQuery):

    GENOTYPE_FIELDS = {f.lower(): f for f in ['DP', 'GQ', 'AB']}
    POPULATIONS = {
        'seqr': {'hom': 'hom', 'hemi': None, 'het': None},
        'topmed': {'hemi': None},
        'exac': {
            'filter_af': 'AF_POPMAX', 'ac': 'AC_Adj', 'an': 'AN_Adj', 'hom': 'AC_Hom', 'hemi': 'AC_Hemi',
            'het': 'AC_Het',
        },
        'gnomad_exomes': {'filter_af': 'AF_POPMAX_OR_GLOBAL', 'het': None},
        GNOMAD_GENOMES_FIELD: {'filter_af': 'AF_POPMAX_OR_GLOBAL', 'het': None},
    }
    POPULATION_FIELDS = {'seqr': 'gt_stats'}
    PREDICTION_FIELDS_CONFIG = {
        'cadd': PredictionPath('cadd', 'PHRED'),
        'eigen': PredictionPath('eigen', 'Eigen_phred'),
        'fathmm': PredictionPath('dbnsfp', 'fathmm_MKL_coding_pred'),
        'gnomad_noncoding': PredictionPath('gnomad_non_coding_constraint', 'z_score'),
        'mpc': PredictionPath('mpc', 'MPC'),
        'mut_pred': PredictionPath('dbnsfp', 'MutPred_score'),
        'primate_ai': PredictionPath('primate_ai', 'score'),
        'splice_ai': PredictionPath('splice_ai', 'delta_score'),
        'splice_ai_consequence': PredictionPath('splice_ai', 'splice_consequence'),
        'vest': PredictionPath('dbnsfp', 'VEST4_score'),
        'mut_taster': PredictionPath('dbnsfp', 'MutationTaster_pred'),
        'polyphen': PredictionPath('dbnsfp', 'Polyphen2_HVAR_pred'),
        'revel': PredictionPath('dbnsfp', 'REVEL_score'),
        'sift': PredictionPath('dbnsfp', 'SIFT_pred'),
    }

    GLOBALS = BaseHailTableQuery.GLOBALS + ['versions']
    CORE_FIELDS = BaseHailTableQuery.CORE_FIELDS + ['rsid']
    BASE_ANNOTATION_FIELDS = {
        'chrom': lambda r: r.locus.contig.replace("^chr", ""),
        'pos': lambda r: r.locus.position,
        'ref': lambda r: r.alleles[0],
        'alt': lambda r: r.alleles[1],
        'genotypeFilters': lambda r: hl.str(' ,').join(r.filters),
        'mainTranscriptId': lambda r: r.sorted_transcript_consequences.first().transcript_id,
    }
    BASE_ANNOTATION_FIELDS.update(BaseHailTableQuery.BASE_ANNOTATION_FIELDS)
    ENUM_ANNOTATION_FIELDS = {
        'clinvar': {'annotate_value': lambda value, enum, ht_globals: {
            'conflictingPathogenicities': value.conflictingPathogenicities.map(
                lambda p: VariantHailTableQuery._enum_field(p, {k: enum[k] for k in ['pathogenicity']})
            ),
            'version': ht_globals['versions'].clinvar,
        }},
        'hgmd': {},
        'screen': {
            'response_key': 'screenRegionType',
            'format_value': lambda value: value.region_types.first(),
        },
    }

    def import_filtered_table(self, *args, **kwargs):
        super(VariantHailTableQuery, self).import_filtered_table(*args, **kwargs)
        self._ht = self._ht.key_by(**{VARIANT_KEY_FIELD: self._ht.variant_id})

    def _format_transcript_args(self):
        args = super(VariantHailTableQuery, self)._format_transcript_args()
        args.update({
            'annotate_value': lambda transcript, *args: {'major_consequence': transcript.consequence_terms.first()},
            'drop_fields': ['consequence_terms'],
        })
        return args


QUERY_CLASS_MAP = {
    VARIANT_DATASET: VariantHailTableQuery,
}<|MERGE_RESOLUTION|>--- conflicted
+++ resolved
@@ -262,7 +262,65 @@
         entry_type = dict(**entry.dtype)
         return hl.struct(**{k: hl.missing(v) for k, v in entry_type.items()})
 
-<<<<<<< HEAD
+    def _filter_inheritance(self, ht, inheritance_mode, inheritance_filter, sample_data, sample_id_family_index_map):
+        any_valid_entry = lambda x: self.GENOTYPE_QUERY_MAP[HAS_ALT](x.GT)
+
+        is_any_affected = inheritance_mode == ANY_AFFECTED
+        if is_any_affected:
+            prev_any_valid_entry = any_valid_entry
+            any_valid_entry = lambda x: prev_any_valid_entry(x) & (x.affected_id == AFFECTED_ID)
+
+        ht = ht.annotate(family_entries=ht.family_entries.map(
+            lambda entries: hl.or_missing(entries.any(any_valid_entry), entries))
+        )
+
+        if not (inheritance_filter or inheritance_mode):
+            return ht
+
+        if inheritance_mode == X_LINKED_RECESSIVE:
+            x_chrom_interval = hl.parse_locus_interval(
+                hl.get_reference(self._genome_version).x_contigs[0], reference_genome=self._genome_version)
+            ht = ht.filter(self.get_x_chrom_filter(ht, x_chrom_interval))
+
+        if not is_any_affected:
+            ht = self._filter_families_inheritance(
+                ht, inheritance_mode, inheritance_filter, sample_id_family_index_map, sample_data,
+            )
+
+        return ht.filter(ht.family_entries.any(hl.is_defined))
+
+    @classmethod
+    def _filter_families_inheritance(cls, ht, inheritance_mode, inheritance_filter, sample_id_family_index_map, sample_data):
+        individual_genotype_filter = (inheritance_filter or {}).get('genotype')
+
+        entry_indices_by_gt = defaultdict(lambda: defaultdict(list))
+        for s in sample_data:
+            genotype = individual_genotype_filter.get(s['individual_guid']) \
+                if individual_genotype_filter else INHERITANCE_FILTERS[inheritance_mode].get(s['affected'])
+            if inheritance_mode == X_LINKED_RECESSIVE and s['affected'] == UNAFFECTED and s['sex'] == MALE:
+                genotype = REF_REF
+            if genotype:
+                family_index, entry_index = sample_id_family_index_map[s['sample_id']]
+                entry_indices_by_gt[genotype][family_index].append(entry_index)
+
+        for genotype, entry_indices in entry_indices_by_gt.items():
+            entry_indices = hl.dict(entry_indices)
+            ht = ht.annotate(family_entries=hl.enumerate(ht.family_entries).map(
+                lambda x: cls._valid_genotype_family_entries(x[1], entry_indices.get(x[0]), genotype)))
+
+        return ht
+
+    @classmethod
+    def _valid_genotype_family_entries(cls, entries, gentoype_entry_indices, genotype):
+        is_valid = hl.is_missing(gentoype_entry_indices) | gentoype_entry_indices.all(
+            lambda i: cls.GENOTYPE_QUERY_MAP[genotype](entries[i].GT)
+        )
+        return hl.or_missing(is_valid, entries)
+
+    @staticmethod
+    def get_x_chrom_filter(ht, x_interval):
+        return x_interval.contains(ht.locus)
+
     def _filter_annotated_table(self, frequencies=None, **kwargs):
         self._filter_by_frequency(frequencies)
 
@@ -296,66 +354,6 @@
                 for pf in pop_filters[1:]:
                     pop_filter &= pf
                 self._ht = self._ht.filter(hl.is_missing(pop_expr) | pop_filter)
-=======
-    def _filter_inheritance(self, ht, inheritance_mode, inheritance_filter, sample_data, sample_id_family_index_map):
-        any_valid_entry = lambda x: self.GENOTYPE_QUERY_MAP[HAS_ALT](x.GT)
-
-        is_any_affected = inheritance_mode == ANY_AFFECTED
-        if is_any_affected:
-            prev_any_valid_entry = any_valid_entry
-            any_valid_entry = lambda x: prev_any_valid_entry(x) & (x.affected_id == AFFECTED_ID)
-
-        ht = ht.annotate(family_entries=ht.family_entries.map(
-            lambda entries: hl.or_missing(entries.any(any_valid_entry), entries))
-        )
-
-        if not (inheritance_filter or inheritance_mode):
-            return ht
-
-        if inheritance_mode == X_LINKED_RECESSIVE:
-            x_chrom_interval = hl.parse_locus_interval(
-                hl.get_reference(self._genome_version).x_contigs[0], reference_genome=self._genome_version)
-            ht = ht.filter(self.get_x_chrom_filter(ht, x_chrom_interval))
-
-        if not is_any_affected:
-            ht = self._filter_families_inheritance(
-                ht, inheritance_mode, inheritance_filter, sample_id_family_index_map, sample_data,
-            )
-
-        return ht.filter(ht.family_entries.any(hl.is_defined))
-
-    @classmethod
-    def _filter_families_inheritance(cls, ht, inheritance_mode, inheritance_filter, sample_id_family_index_map, sample_data):
-        individual_genotype_filter = (inheritance_filter or {}).get('genotype')
-
-        entry_indices_by_gt = defaultdict(lambda: defaultdict(list))
-        for s in sample_data:
-            genotype = individual_genotype_filter.get(s['individual_guid']) \
-                if individual_genotype_filter else INHERITANCE_FILTERS[inheritance_mode].get(s['affected'])
-            if inheritance_mode == X_LINKED_RECESSIVE and s['affected'] == UNAFFECTED and s['sex'] == MALE:
-                genotype = REF_REF
-            if genotype:
-                family_index, entry_index = sample_id_family_index_map[s['sample_id']]
-                entry_indices_by_gt[genotype][family_index].append(entry_index)
-
-        for genotype, entry_indices in entry_indices_by_gt.items():
-            entry_indices = hl.dict(entry_indices)
-            ht = ht.annotate(family_entries=hl.enumerate(ht.family_entries).map(
-                lambda x: cls._valid_genotype_family_entries(x[1], entry_indices.get(x[0]), genotype)))
-
-        return ht
-
-    @classmethod
-    def _valid_genotype_family_entries(cls, entries, gentoype_entry_indices, genotype):
-        is_valid = hl.is_missing(gentoype_entry_indices) | gentoype_entry_indices.all(
-            lambda i: cls.GENOTYPE_QUERY_MAP[genotype](entries[i].GT)
-        )
-        return hl.or_missing(is_valid, entries)
-
-    @staticmethod
-    def get_x_chrom_filter(ht, x_interval):
-        return x_interval.contains(ht.locus)
->>>>>>> bc7a21c0
 
     def _format_results(self, ht):
         annotations = {k: v(ht) for k, v in self.annotation_fields.items()}
