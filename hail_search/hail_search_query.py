--- conflicted
+++ resolved
@@ -160,25 +160,16 @@
 
         return value
 
-<<<<<<< HEAD
-    def __init__(self, data_type, sample_data, genome_version, sort=XPOS, sort_metadata=None, num_results=100, inheritance_mode=None, **kwargs):
-=======
-    def __init__(self, sample_data, genome_version, sort=XPOS, num_results=100, **kwargs):
->>>>>>> cea4096d
+    def __init__(self, sample_data, genome_version, sort=XPOS, sort_metadata=None, num_results=100, inheritance_mode=None, **kwargs):
         self._genome_version = genome_version
         self._sort = sort
         self._sort_metadata = sort_metadata
         self._num_results = num_results
         self._ht = None
-<<<<<<< HEAD
         self._comp_het_ht = None
-        self._enums = None
-        self._globals = None
         self._inheritance_mode = inheritance_mode
 
         self._load_filtered_table(sample_data, inheritance_mode=inheritance_mode, **kwargs)
-=======
->>>>>>> cea4096d
 
     @property
     def _is_recessive_search(self):
@@ -206,7 +197,6 @@
         self.import_filtered_table(
             sample_data, excluded_intervals=excluded_intervals, variant_ids=variant_ids, **kwargs)
 
-<<<<<<< HEAD
         if self._has_comp_het_search:
             self._comp_het_ht = self._filter_compound_hets()
             if self._is_recessive_search:
@@ -215,11 +205,10 @@
                     self._ht = self._ht.filter(self._ht[HAS_ALLOWED_ANNOTATION]).drop(HAS_ALLOWED_SECONDARY_ANNOTATION)
             else:
                 self._ht = None
-=======
+
     @classmethod
     def _get_generic_table_path(cls, genome_version, path):
         return f'{DATASETS_DIR}/{genome_version}/{cls.DATA_TYPE}/{path}'
->>>>>>> cea4096d
 
     def _get_table_path(self, path):
         return self._get_generic_table_path(self._genome_version, path)
@@ -279,23 +268,6 @@
             annotations_ht_path, families_ht.key).first().drop(*families_ht.key)
         self._ht = families_ht.annotate(**annotation_ht_query_result)
 
-<<<<<<< HEAD
-        # Get globals
-        annotation_globals_ht = hl.read_table(annotations_ht_path).head(0).select()
-        self._globals = {k: hl.eval(annotation_globals_ht[k]) for k in self.GLOBALS}
-        self._enums = self._globals.pop('enums')
-
-=======
-        self._ht = ht.transmute(
-            genotypes=ht.family_entries.flatmap(lambda x: x).filter(
-                lambda gt: hl.is_defined(gt.individualGuid)
-            ).map(lambda gt: gt.select(
-                'sampleId', 'individualGuid', 'familyGuid',
-                numAlt=hl.if_else(hl.is_defined(gt.GT), gt.GT.n_alt_alleles(), -1),
-                **{k: gt[field] for k, field in self.GENOTYPE_FIELDS.items()}
-            ))
-        )
->>>>>>> cea4096d
         self._filter_annotated_table(**kwargs)
 
     def _filter_entries_table(self, ht, sample_data, inheritance_mode=None, inheritance_filter=None, quality_filter=None,
