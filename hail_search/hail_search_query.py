from aiohttp.web import HTTPBadRequest
from collections import defaultdict, namedtuple
import hail as hl
import logging
import os

from hail_search.constants import AFFECTED, UNAFFECTED, AFFECTED_ID, UNAFFECTED_ID, MALE, VARIANT_DATASET, \
    VARIANT_KEY_FIELD, GNOMAD_GENOMES_FIELD, XPOS, GENOME_VERSION_GRCh38_DISPLAY, INHERITANCE_FILTERS, \
    ANY_AFFECTED, X_LINKED_RECESSIVE, REF_REF, REF_ALT, COMP_HET_ALT, ALT_ALT, HAS_ALT, HAS_REF

DATASETS_DIR = os.environ.get('DATASETS_DIR', '/hail_datasets')

logger = logging.getLogger(__name__)


PredictionPath = namedtuple('PredictionPath', ['source', 'field'])
QualityFilterFormat = namedtuple('QualityFilterFormat', ['scale', 'override'], defaults=[None, None])


def _to_camel_case(snake_case_str):
    converted = snake_case_str.replace('_', ' ').title().replace(' ', '')
    return converted[0].lower() + converted[1:]


class BaseHailTableQuery(object):

    GENOTYPE_QUERY_MAP = {
        REF_REF: lambda gt: gt.is_hom_ref(),
        REF_ALT: lambda gt: gt.is_het(),
        COMP_HET_ALT: lambda gt: gt.is_het(),
        ALT_ALT: lambda gt: gt.is_hom_var(),
        HAS_ALT: lambda gt: gt.is_non_ref(),
        HAS_REF: lambda gt: gt.is_hom_ref() | gt.is_het_ref(),
    }

    GENOTYPE_FIELDS = {}
    QUALITY_FILTER_FORMAT = {}
    POPULATIONS = {}
    POPULATION_FIELDS = {}
    POPULATION_KEYS = ['AF', 'AC', 'AN', 'Hom', 'Hemi', 'Het']
    PREDICTION_FIELDS_CONFIG = {}

    GLOBALS = ['enums']
    CORE_FIELDS = [XPOS]
    BASE_ANNOTATION_FIELDS = {
        'familyGuids': lambda r: r.genotypes.group_by(lambda x: x.familyGuid).keys(),
        'genotypes': lambda r: r.genotypes.group_by(lambda x: x.individualGuid).map_values(lambda x: x[0]),
    }
    ENUM_ANNOTATION_FIELDS = {}
    LIFTOVER_ANNOTATION_FIELDS = {
        'liftedOverGenomeVersion': lambda r: hl.or_missing(hl.is_defined(r.rg37_locus), '37'),
        'liftedOverChrom': lambda r: hl.or_missing(hl.is_defined(r.rg37_locus), r.rg37_locus.contig),
        'liftedOverPos': lambda r: hl.or_missing(hl.is_defined(r.rg37_locus), r.rg37_locus.position),
    }

    SORTS = {
        XPOS: lambda r: [r.xpos],
    }

    @classmethod
    def _format_population_config(cls, pop_config):
        base_pop_config = {field.lower(): field for field in cls.POPULATION_KEYS}
        base_pop_config.update(pop_config)
        return base_pop_config

    def annotation_fields(self):
        annotation_fields = {
            'populations': lambda r: hl.struct(**{
                population: self.population_expression(r, population) for population in self.POPULATIONS.keys()
            }),
            'predictions': lambda r: hl.struct(**{
                prediction: hl.array(self._enums[path.source][path.field])[r[path.source][f'{path.field}_id']]
                if self._enums.get(path.source, {}).get(path.field) else r[path.source][path.field]
                for prediction, path in self.PREDICTION_FIELDS_CONFIG.items()
            }),
            'transcripts': lambda r: hl.or_else(
                r.sorted_transcript_consequences, hl.empty_array(r.sorted_transcript_consequences.dtype.element_type)
            ).map(
                lambda t: self._enum_field(t, self._enums['sorted_transcript_consequences'], **self._format_transcript_args())
            ).group_by(lambda t: t.geneId),
        }
        annotation_fields.update(self.BASE_ANNOTATION_FIELDS)

        format_enum = lambda k, enum_config: lambda r: self._enum_field(r[k], self._enums[k], ht_globals=self._globals, **enum_config)
        annotation_fields.update({
            enum_config.get('response_key', k): format_enum(k, enum_config)
            for k, enum_config in self.ENUM_ANNOTATION_FIELDS.items()
        })

        if self._genome_version == GENOME_VERSION_GRCh38_DISPLAY:
            annotation_fields.update(self.LIFTOVER_ANNOTATION_FIELDS)
        return annotation_fields

    def population_expression(self, r, population):
        pop_config = self._format_population_config(self.POPULATIONS[population])
        pop_field = self.POPULATION_FIELDS.get(population, population)
        return hl.struct(**{
            response_key: hl.or_else(r[pop_field][field], '' if response_key == 'id' else 0)
            for response_key, field in pop_config.items() if field is not None
        })

    def _format_transcript_args(self):
        return {
            'format_value': lambda value: value.rename({k: _to_camel_case(k) for k in value.keys()}),
        }

    def _get_enum_lookup(self, field, subfield):
        enum_field = self._enums.get(field, {}).get(subfield)
        if enum_field is None:
            return None
        return {v: i for i, v in enumerate(enum_field)}

    @staticmethod
    def _enum_field(value, enum, ht_globals=None, annotate_value=None, format_value=None, drop_fields=None, **kwargs):
        annotations = {}
        drop = [] + (drop_fields or [])
        value_keys = value.keys()
        for field, field_enum in enum.items():
            is_array = f'{field}_ids' in value_keys
            value_field = f"{field}_id{'s' if is_array else ''}"
            drop.append(value_field)

            enum_array = hl.array(field_enum)
            if is_array:
                annotations[f'{field}s'] = value[value_field].map(lambda v: enum_array[v])
            else:
                annotations[field] = enum_array[value[value_field]]

        value = value.annotate(**annotations)
        if annotate_value:
            annotations = annotate_value(value, enum, ht_globals)
            value = value.annotate(**annotations)
        value = value.drop(*drop)

        if format_value:
            value = format_value(value)

        return value

    def __init__(self, data_type, sample_data, genome_version, sort=XPOS, num_results=100, **kwargs):
        self._genome_version = genome_version
        self._sort = sort
        self._num_results = num_results
        self._ht = None
        self._enums = None
        self._globals = None

        self._load_filtered_table(data_type, sample_data, **kwargs)

    def _load_filtered_table(self, data_type, sample_data, intervals=None, exclude_intervals=False, variant_ids=None, **kwargs):
        parsed_intervals, variant_ids = self._parse_intervals(intervals, variant_ids)
        excluded_intervals = None
        if exclude_intervals:
            excluded_intervals = parsed_intervals
            parsed_intervals = None
        self.import_filtered_table(
            data_type, sample_data, intervals=parsed_intervals, excluded_intervals=excluded_intervals,
            variant_ids=variant_ids, **kwargs)

    def import_filtered_table(self, data_type, sample_data, intervals=None, **kwargs):
        tables_path = f'{DATASETS_DIR}/{self._genome_version}/{data_type}'
        load_table_kwargs = {'_intervals': intervals, '_filter_intervals': bool(intervals)}

        family_samples = defaultdict(list)
        project_samples = defaultdict(list)
        for s in sample_data:
            family_samples[s['family_guid']].append(s)
            project_samples[s['project_guid']].append(s)

        logger.info(f'Loading {data_type} data for {len(family_samples)} families in {len(project_samples)} projects')
        if len(family_samples) == 1:
            family_guid, family_sample_data = list(family_samples.items())[0]
            family_ht = hl.read_table(f'{tables_path}/families/{family_guid}.ht', **load_table_kwargs)
            families_ht = self._filter_entries_table(family_ht, family_sample_data, **kwargs)
        else:
            filtered_project_hts = []
            exception_messages = set()
            for project_guid, project_sample_data in project_samples.items():
                project_ht = hl.read_table(f'{tables_path}/projects/{project_guid}.ht', **load_table_kwargs)
                try:
                    filtered_project_hts.append(self._filter_entries_table(project_ht, project_sample_data, **kwargs))
                except HTTPBadRequest as e:
                    exception_messages.add(e.text)

            if exception_messages:
                raise HTTPBadRequest(text='; '.join(exception_messages))

            families_ht = filtered_project_hts[0]
            default_entries = hl.empty_array(families_ht.family_entries.dtype.element_type)
            for project_ht in filtered_project_hts[1:]:
                families_ht = families_ht.join(project_ht, how='outer')
                families_ht = families_ht.select(
                    filters=families_ht.filters.union(families_ht.filters_1),
                    family_entries=hl.bind(
                        lambda a1, a2: a1.extend(a2),
                        hl.or_else(families_ht.family_entries, default_entries),
                        hl.or_else(families_ht.family_entries_1, default_entries),
                    ),
                )

        annotations_ht_path = f'{tables_path}/annotations.ht'
        annotation_ht_query_result = hl.query_table(
            annotations_ht_path, families_ht.key).first().drop(*families_ht.key)
        ht = families_ht.annotate(**annotation_ht_query_result)

        # Get globals
        annotation_globals_ht = hl.read_table(annotations_ht_path).head(0).select()
        self._globals = {k: hl.eval(annotation_globals_ht[k]) for k in self.GLOBALS}
        self._enums = self._globals.pop('enums')

        self._ht = ht.transmute(
            genotypes=ht.family_entries.flatmap(lambda x: x).filter(
                lambda gt: hl.is_defined(gt.individualGuid)
            ).map(lambda gt: gt.select(
                'sampleId', 'individualGuid', 'familyGuid',
                numAlt=hl.if_else(hl.is_defined(gt.GT), gt.GT.n_alt_alleles(), -1),
                **{k: gt[field] for k, field in self.GENOTYPE_FIELDS.items()}
            ))
        )
        self._filter_annotated_table(**kwargs)

    def _filter_entries_table(self, ht, sample_data,  inheritance_mode=None, inheritance_filter=None, quality_filter=None,
                              excluded_intervals=None, variant_ids=None, **kwargs):
        if excluded_intervals:
            ht = hl.filter_intervals(ht, excluded_intervals, keep=False)

        if variant_ids:
            ht = self._filter_variant_ids(ht, variant_ids)

        ht, sample_id_family_index_map = self._add_entry_sample_families(ht, sample_data)

        ht = self._filter_inheritance(
            ht, inheritance_mode, inheritance_filter, sample_data, sample_id_family_index_map,
        )

        quality_filter = quality_filter or {}
        if quality_filter.get('vcf_filter'):
            ht = self._filter_vcf_filters(ht)

        passes_quality_filter = self._get_genotype_passes_quality_filter(quality_filter)
        if passes_quality_filter is not None:
            ht = ht.annotate(family_entries=ht.family_entries.map(
                lambda entries: hl.or_missing(entries.all(passes_quality_filter), entries)
            ))
            ht = ht.filter(ht.family_entries.any(hl.is_defined))

        return ht.select_globals()

    @classmethod
    def _add_entry_sample_families(cls, ht, sample_data):
        sample_index_id_map = dict(enumerate(hl.eval(ht.sample_ids)))
        sample_id_index_map = {v: k for k, v in sample_index_id_map.items()}
        sample_index_id_map = hl.dict(sample_index_id_map)
        sample_individual_map = {s['sample_id']: s['individual_guid'] for s in sample_data}
        missing_samples = set(sample_individual_map.keys()) - set(sample_id_index_map.keys())
        if missing_samples:
            raise HTTPBadRequest(
                text=f'The following samples are available in seqr but missing the loaded data: {", ".join(sorted(missing_samples))}'
            )

        affected_id_map = {AFFECTED: AFFECTED_ID, UNAFFECTED: UNAFFECTED_ID}
        sample_index_affected_status = hl.dict({
            sample_id_index_map[s['sample_id']]: affected_id_map.get(s['affected']) for s in sample_data
        })
        sample_index_individual_map = hl.dict({
            sample_id_index_map[sample_id]: i_guid for sample_id, i_guid in sample_individual_map.items()
        })
        sample_id_family_map = {s['sample_id']: s['family_guid'] for s in sample_data}
        sample_index_family_map = hl.dict({sample_id_index_map[k]: v for k, v in sample_id_family_map.items()})
        family_index_map = {f: i for i, f in enumerate(sorted(set(sample_id_family_map.values())))}
        family_sample_indices = [None] * len(family_index_map)
        sample_id_family_index_map = {}
        for sample_id, family_guid in sample_id_family_map.items():
            sample_index = sample_id_index_map[sample_id]
            family_index = family_index_map[family_guid]
            if not family_sample_indices[family_index]:
                family_sample_indices[family_index] = []
            sample_id_family_index_map[sample_id] = (family_index, len(family_sample_indices[family_index]))
            family_sample_indices[family_index].append(sample_index)
        family_sample_indices = hl.array(family_sample_indices)

        ht = ht.transmute(
            family_entries=family_sample_indices.map(lambda sample_indices: sample_indices.map(
                lambda i: hl.or_else(ht.entries[i], cls._missing_entry(ht.entries[i])).annotate(
                    sampleId=sample_index_id_map.get(i),
                    individualGuid=sample_index_individual_map.get(i),
                    familyGuid=sample_index_family_map.get(i),
                    affected_id=sample_index_affected_status.get(i),
                )
            ))
        )

        return ht, sample_id_family_index_map

    @staticmethod
    def _missing_entry(entry):
        entry_type = dict(**entry.dtype)
        return hl.struct(**{k: hl.missing(v) for k, v in entry_type.items()})

    def _filter_inheritance(self, ht, inheritance_mode, inheritance_filter, sample_data, sample_id_family_index_map):
        any_valid_entry = lambda x: self.GENOTYPE_QUERY_MAP[HAS_ALT](x.GT)

        is_any_affected = inheritance_mode == ANY_AFFECTED
        if is_any_affected:
            prev_any_valid_entry = any_valid_entry
            any_valid_entry = lambda x: prev_any_valid_entry(x) & (x.affected_id == AFFECTED_ID)

        ht = ht.annotate(family_entries=ht.family_entries.map(
            lambda entries: hl.or_missing(entries.any(any_valid_entry), entries))
        )

        if not (inheritance_filter or inheritance_mode):
            return ht

        if inheritance_mode == X_LINKED_RECESSIVE:
            x_chrom_interval = hl.parse_locus_interval(
                hl.get_reference(self._genome_version).x_contigs[0], reference_genome=self._genome_version)
            ht = ht.filter(self.get_x_chrom_filter(ht, x_chrom_interval))

        if not is_any_affected:
            ht = self._filter_families_inheritance(
                ht, inheritance_mode, inheritance_filter, sample_id_family_index_map, sample_data,
            )

        return ht.filter(ht.family_entries.any(hl.is_defined))

    @classmethod
    def _filter_families_inheritance(cls, ht, inheritance_mode, inheritance_filter, sample_id_family_index_map, sample_data):
        individual_genotype_filter = (inheritance_filter or {}).get('genotype')

        entry_indices_by_gt = defaultdict(lambda: defaultdict(list))
        for s in sample_data:
            genotype = individual_genotype_filter.get(s['individual_guid']) \
                if individual_genotype_filter else INHERITANCE_FILTERS[inheritance_mode].get(s['affected'])
            if inheritance_mode == X_LINKED_RECESSIVE and s['affected'] == UNAFFECTED and s['sex'] == MALE:
                genotype = REF_REF
            if genotype:
                family_index, entry_index = sample_id_family_index_map[s['sample_id']]
                entry_indices_by_gt[genotype][family_index].append(entry_index)

        for genotype, entry_indices in entry_indices_by_gt.items():
            entry_indices = hl.dict(entry_indices)
            ht = ht.annotate(family_entries=hl.enumerate(ht.family_entries).map(
                lambda x: cls._valid_genotype_family_entries(x[1], entry_indices.get(x[0]), genotype)))

        return ht

    @classmethod
    def _valid_genotype_family_entries(cls, entries, gentoype_entry_indices, genotype):
        is_valid = hl.is_missing(gentoype_entry_indices) | gentoype_entry_indices.all(
            lambda i: cls.GENOTYPE_QUERY_MAP[genotype](entries[i].GT)
        )
        return hl.or_missing(is_valid, entries)

    @classmethod
    def _get_genotype_passes_quality_filter(cls, quality_filter):
        affected_only = quality_filter.get('affected_only')
        passes_quality_filters = []
        for filter_k, value in quality_filter.items():
            field = cls.GENOTYPE_FIELDS.get(filter_k.replace('min_', ''))
            if field and value:
                passes_quality_filters.append(cls._get_genotype_passes_quality_field(field, value, affected_only))

        if not passes_quality_filters:
            return None

        def passes_quality(gt):
            pq = passes_quality_filters[0](gt)
            for q in passes_quality_filters[1:]:
                pq &= q(gt)
            return pq

        return passes_quality

    @classmethod
    def _get_genotype_passes_quality_field(cls, field, value, affected_only):
        field_config = cls.QUALITY_FILTER_FORMAT.get(field) or QualityFilterFormat()
        if field_config.scale:
            value = value / field_config.scale

        def passes_quality_field(gt):
            is_valid = (gt[field] >= value) | hl.is_missing(gt[field])
            if field_config.override:
                is_valid |= field_config.override(gt)
            if affected_only:
                is_valid |= gt.affected_id == UNAFFECTED_ID
            return is_valid

        return passes_quality_field

    @staticmethod
    def _filter_vcf_filters(ht):
        return ht.filter(hl.is_missing(ht.filters) | (ht.filters.length() < 1))

    @staticmethod
    def get_x_chrom_filter(ht, x_interval):
        return x_interval.contains(ht.locus)

<<<<<<< HEAD
    def _filter_annotated_table(self, frequencies=None, in_silico=None, **kwargs):
        self._filter_by_frequency(frequencies)

        self._filter_by_in_silico(in_silico)
=======
    def _filter_variant_ids(self, ht, variant_ids):
        if len(variant_ids) == 1:
            variant_id_q = ht.alleles == [variant_ids[0][2], variant_ids[0][3]]
        else:
            variant_id_qs = [
                (ht.locus == hl.locus(chrom, pos, reference_genome=self._genome_version)) &
                (ht.alleles == [ref, alt])
                for chrom, pos, ref, alt in variant_ids
            ]
            variant_id_q = variant_id_qs[0]
            for q in variant_id_qs[1:]:
                variant_id_q |= q
        return ht.filter(variant_id_q)

    def _filter_annotated_table(self, gene_ids=None, rs_ids=None, frequencies=None, **kwargs):
        if gene_ids:
            self._filter_by_gene_ids(gene_ids)

        if rs_ids:
            self._filter_rs_ids(rs_ids)

        self._filter_by_frequency(frequencies)

    def _filter_by_gene_ids(self, gene_ids):
        gene_ids = hl.set(gene_ids)
        self._ht = self._ht.filter(self._ht.sorted_transcript_consequences.any(lambda t: gene_ids.contains(t.gene_id)))

    def _filter_rs_ids(self, rs_ids):
        rs_id_set = hl.set(rs_ids)
        self._ht = self._ht.filter(rs_id_set.contains(self._ht.rsid))

    @staticmethod
    def _formatted_chr_interval(interval):
        return f'[chr{interval.replace("[", "")}' if interval.startswith('[') else f'chr{interval}'

    def _parse_intervals(self, intervals, variant_ids):
        if not (intervals or variant_ids):
            return intervals, variant_ids

        reference_genome = hl.get_reference(self._genome_version)
        should_add_chr_prefix = any(c.startswith('chr') for c in reference_genome.contigs)

        raw_intervals = intervals
        if variant_ids:
            if should_add_chr_prefix:
                variant_ids = [(f'chr{chr}', *v_id) for chr, *v_id in variant_ids]
            intervals = [f'[{chrom}:{pos}-{pos}]' for chrom, pos, _, _ in variant_ids]
        elif should_add_chr_prefix:
            intervals = [
                f'[chr{interval.replace("[", "")}' if interval.startswith('[') else f'chr{interval}'
                for interval in intervals
            ]

        parsed_intervals = [
            hl.eval(hl.parse_locus_interval(interval, reference_genome=self._genome_version, invalid_missing=True))
            for interval in intervals
        ]
        invalid_intervals = [raw_intervals[i] for i, interval in enumerate(parsed_intervals) if interval is None]
        if invalid_intervals:
            raise HTTPBadRequest(text=f'Invalid intervals: {", ".join(invalid_intervals)}')

        return parsed_intervals, variant_ids
>>>>>>> b933c474

    def _filter_by_frequency(self, frequencies):
        frequencies = {k: v for k, v in (frequencies or {}).items() if k in self.POPULATIONS}
        if not frequencies:
            return

        for pop, freqs in sorted(frequencies.items()):
            pop_filters = []
            pop_expr = self._ht[self.POPULATION_FIELDS.get(pop, pop)]
            pop_config = self._format_population_config(self.POPULATIONS[pop])
            if freqs.get('af') is not None:
                af_field = pop_config.get('filter_af') or pop_config['af']
                pop_filters.append(pop_expr[af_field] <= freqs['af'])
            elif freqs.get('ac') is not None:
                ac_field = pop_config['ac']
                if ac_field:
                    pop_filters.append(pop_expr[ac_field] <= freqs['ac'])

            if freqs.get('hh') is not None:
                hom_field = pop_config['hom']
                hemi_field = pop_config['hemi']
                if hom_field:
                    pop_filters.append(pop_expr[hom_field] <= freqs['hh'])
                if hemi_field:
                    pop_filters.append(pop_expr[hemi_field] <= freqs['hh'])

            if pop_filters:
                pop_filter = pop_filters[0]
                for pf in pop_filters[1:]:
                    pop_filter &= pf
                self._ht = self._ht.filter(hl.is_missing(pop_expr) | pop_filter)

    def _filter_by_in_silico(self, in_silico_filters):
        in_silico_filters = in_silico_filters or {}
        require_score = in_silico_filters.get('requireScore', False)
        in_silico_filters = {k: v for k, v in in_silico_filters.items() if k in self.PREDICTION_FIELDS_CONFIG and v}
        if not in_silico_filters:
            return

        in_silico_qs = []
        missing_qs = []
        for in_silico, value in in_silico_filters.items():
            score_path = self.PREDICTION_FIELDS_CONFIG[in_silico]
            enum_lookup = self._get_enum_lookup(*score_path)
            if enum_lookup is not None:
                ht_value = self._ht[score_path.source][f'{score_path.field}_id']
                score_filter = ht_value == enum_lookup[value]
            else:
                ht_value = self._ht[score_path.source][score_path.field]
                score_filter = ht_value >= float(value)

            in_silico_qs.append(score_filter)
            if not require_score:
                missing_qs.append(hl.is_missing(ht_value))

        if missing_qs:
            missing_q = missing_qs[0]
            for q in missing_qs[1:]:
                missing_q &= q
            in_silico_qs.append(missing_q)

        in_silico_q = in_silico_qs[0]
        for q in in_silico_qs[1:]:
            in_silico_q |= q

        self._ht = self._ht.filter(in_silico_q)

    def _format_results(self, ht):
        annotations = {k: v(ht) for k, v in self.annotation_fields().items()}
        annotations.update({
            '_sort': self._sort_order(ht),
            'genomeVersion': self._genome_version.replace('GRCh', ''),
        })
        results = ht.annotate(**annotations)
        return results.select(*self.CORE_FIELDS, *list(annotations.keys()))

    def search(self):
        ht = self._format_results(self._ht)

        (total_results, collected) = ht.aggregate((hl.agg.count(), hl.agg.take(ht.row, self._num_results, ordering=ht._sort)))
        logger.info(f'Total hits: {total_results}. Fetched: {self._num_results}')

        return collected, total_results

    def _sort_order(self, ht):
        sort_expressions = self._get_sort_expressions(ht, XPOS)
        if self._sort != XPOS:
            sort_expressions = self._get_sort_expressions(ht, self._sort) + sort_expressions
        return sort_expressions

    def _get_sort_expressions(self, ht, sort):
        return self.SORTS[sort](ht)


class VariantHailTableQuery(BaseHailTableQuery):

    GENOTYPE_FIELDS = {f.lower(): f for f in ['DP', 'GQ', 'AB']}
    QUALITY_FILTER_FORMAT = {
        'AB': QualityFilterFormat(override=lambda gt: ~gt.GT.is_het(), scale=100),
    }
    POPULATIONS = {
        'seqr': {'hom': 'hom', 'hemi': None, 'het': None},
        'topmed': {'hemi': None},
        'exac': {
            'filter_af': 'AF_POPMAX', 'ac': 'AC_Adj', 'an': 'AN_Adj', 'hom': 'AC_Hom', 'hemi': 'AC_Hemi',
            'het': 'AC_Het',
        },
        'gnomad_exomes': {'filter_af': 'AF_POPMAX_OR_GLOBAL', 'het': None},
        GNOMAD_GENOMES_FIELD: {'filter_af': 'AF_POPMAX_OR_GLOBAL', 'het': None},
    }
    POPULATION_FIELDS = {'seqr': 'gt_stats'}
    PREDICTION_FIELDS_CONFIG = {
        'cadd': PredictionPath('cadd', 'PHRED'),
        'eigen': PredictionPath('eigen', 'Eigen_phred'),
        'fathmm': PredictionPath('dbnsfp', 'fathmm_MKL_coding_pred'),
        'gnomad_noncoding': PredictionPath('gnomad_non_coding_constraint', 'z_score'),
        'mpc': PredictionPath('mpc', 'MPC'),
        'mut_pred': PredictionPath('dbnsfp', 'MutPred_score'),
        'primate_ai': PredictionPath('primate_ai', 'score'),
        'splice_ai': PredictionPath('splice_ai', 'delta_score'),
        'splice_ai_consequence': PredictionPath('splice_ai', 'splice_consequence'),
        'vest': PredictionPath('dbnsfp', 'VEST4_score'),
        'mut_taster': PredictionPath('dbnsfp', 'MutationTaster_pred'),
        'polyphen': PredictionPath('dbnsfp', 'Polyphen2_HVAR_pred'),
        'revel': PredictionPath('dbnsfp', 'REVEL_score'),
        'sift': PredictionPath('dbnsfp', 'SIFT_pred'),
    }

    GLOBALS = BaseHailTableQuery.GLOBALS + ['versions']
    CORE_FIELDS = BaseHailTableQuery.CORE_FIELDS + ['rsid']
    BASE_ANNOTATION_FIELDS = {
        'chrom': lambda r: r.locus.contig.replace("^chr", ""),
        'pos': lambda r: r.locus.position,
        'ref': lambda r: r.alleles[0],
        'alt': lambda r: r.alleles[1],
        'genotypeFilters': lambda r: hl.str(' ,').join(r.filters),
        'mainTranscriptId': lambda r: r.sorted_transcript_consequences.first().transcript_id,
    }
    BASE_ANNOTATION_FIELDS.update(BaseHailTableQuery.BASE_ANNOTATION_FIELDS)
    ENUM_ANNOTATION_FIELDS = {
        'clinvar': {'annotate_value': lambda value, enum, ht_globals: {
            'conflictingPathogenicities': value.conflictingPathogenicities.map(
                lambda p: VariantHailTableQuery._enum_field(p, {k: enum[k] for k in ['pathogenicity']})
            ),
            'version': ht_globals['versions'].clinvar,
        }},
        'hgmd': {},
        'screen': {
            'response_key': 'screenRegionType',
            'format_value': lambda value: value.region_types.first(),
        },
    }

    def import_filtered_table(self, *args, **kwargs):
        super(VariantHailTableQuery, self).import_filtered_table(*args, **kwargs)
        self._ht = self._ht.key_by(**{VARIANT_KEY_FIELD: self._ht.variant_id})

    def _format_transcript_args(self):
        args = super(VariantHailTableQuery, self)._format_transcript_args()
        args.update({
            'annotate_value': lambda transcript, *args: {'major_consequence': transcript.consequence_terms.first()},
            'drop_fields': ['consequence_terms'],
        })
        return args


QUERY_CLASS_MAP = {
    VARIANT_DATASET: VariantHailTableQuery,
}<|MERGE_RESOLUTION|>--- conflicted
+++ resolved
@@ -396,12 +396,6 @@
     def get_x_chrom_filter(ht, x_interval):
         return x_interval.contains(ht.locus)
 
-<<<<<<< HEAD
-    def _filter_annotated_table(self, frequencies=None, in_silico=None, **kwargs):
-        self._filter_by_frequency(frequencies)
-
-        self._filter_by_in_silico(in_silico)
-=======
     def _filter_variant_ids(self, ht, variant_ids):
         if len(variant_ids) == 1:
             variant_id_q = ht.alleles == [variant_ids[0][2], variant_ids[0][3]]
@@ -416,14 +410,14 @@
                 variant_id_q |= q
         return ht.filter(variant_id_q)
 
-    def _filter_annotated_table(self, gene_ids=None, rs_ids=None, frequencies=None, **kwargs):
+    def _filter_annotated_table(self, gene_ids=None, rs_ids=None, frequencies=None, in_silico=None, **kwargs):
         if gene_ids:
             self._filter_by_gene_ids(gene_ids)
 
         if rs_ids:
             self._filter_rs_ids(rs_ids)
 
-        self._filter_by_frequency(frequencies)
+        self._filter_by_in_silico(in_silico)
 
     def _filter_by_gene_ids(self, gene_ids):
         gene_ids = hl.set(gene_ids)
@@ -464,7 +458,6 @@
             raise HTTPBadRequest(text=f'Invalid intervals: {", ".join(invalid_intervals)}')
 
         return parsed_intervals, variant_ids
->>>>>>> b933c474
 
     def _filter_by_frequency(self, frequencies):
         frequencies = {k: v for k, v in (frequencies or {}).items() if k in self.POPULATIONS}
