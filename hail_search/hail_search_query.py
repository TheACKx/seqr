from aiohttp.web import HTTPBadRequest
from collections import defaultdict, namedtuple
import hail as hl
import logging
import os

from hail_search.constants import AFFECTED, UNAFFECTED, AFFECTED_ID, UNAFFECTED_ID, MALE, VARIANT_DATASET, \
    VARIANT_KEY_FIELD, GNOMAD_GENOMES_FIELD, XPOS, GENOME_VERSION_GRCh38, INHERITANCE_FILTERS, \
    ANY_AFFECTED, X_LINKED_RECESSIVE, REF_REF, REF_ALT, COMP_HET_ALT, ALT_ALT, HAS_ALT, HAS_REF, \
    ANNOTATION_OVERRIDE_FIELDS, SCREEN_KEY, SPLICE_AI_FIELD, CLINVAR_KEY, HGMD_KEY, CLINVAR_PATH_SIGNIFICANCES, \
    CLINVAR_PATH_FILTER, CLINVAR_LIKELY_PATH_FILTER, CLINVAR_PATH_RANGES, HGMD_PATH_RANGES, PATH_FREQ_OVERRIDE_CUTOFF, \
    PREFILTER_FREQ_CUTOFF, COMPOUND_HET, RECESSIVE, GROUPED_VARIANTS_FIELD, HAS_ALLOWED_ANNOTATION, \
    HAS_ALLOWED_SECONDARY_ANNOTATION, PATHOGENICTY_SORT_KEY, PATHOGENICTY_HGMD_SORT_KEY, ABSENT_PATH_SORT_OFFSET

DATASETS_DIR = os.environ.get('DATASETS_DIR', '/hail_datasets')

logger = logging.getLogger(__name__)


PredictionPath = namedtuple('PredictionPath', ['source', 'field'])
QualityFilterFormat = namedtuple('QualityFilterFormat', ['scale', 'override'], defaults=[None, None])


def _to_camel_case(snake_case_str):
    converted = snake_case_str.replace('_', ' ').title().replace(' ', '')
    return converted[0].lower() + converted[1:]


class BaseHailTableQuery(object):

    DATA_TYPE = None
    LOADED_GLOBALS = None

    GENOTYPE_QUERY_MAP = {
        REF_REF: lambda gt: gt.is_hom_ref(),
        REF_ALT: lambda gt: gt.is_het(),
        COMP_HET_ALT: lambda gt: gt.is_het(),
        ALT_ALT: lambda gt: gt.is_hom_var(),
        HAS_ALT: lambda gt: gt.is_non_ref(),
        HAS_REF: lambda gt: gt.is_hom_ref() | gt.is_het_ref(),
    }

    GENOTYPE_FIELDS = {}
    QUALITY_FILTER_FORMAT = {}
    POPULATIONS = {}
    POPULATION_FIELDS = {}
    POPULATION_KEYS = ['AF', 'AC', 'AN', 'Hom', 'Hemi', 'Het']
    PREDICTION_FIELDS_CONFIG = {}

    GENOME_VERSIONS = [GENOME_VERSION_GRCh38]
    GLOBALS = ['enums']
    CORE_FIELDS = [XPOS]
    BASE_ANNOTATION_FIELDS = {
        'familyGuids': lambda r: r.family_entries.filter(hl.is_defined).map(lambda entries: entries.first().familyGuid),
    }
    ENUM_ANNOTATION_FIELDS = {}
    LIFTOVER_ANNOTATION_FIELDS = {
        'liftedOverGenomeVersion': lambda r: hl.or_missing(hl.is_defined(r.rg37_locus), '37'),
        'liftedOverChrom': lambda r: hl.or_missing(hl.is_defined(r.rg37_locus), r.rg37_locus.contig),
        'liftedOverPos': lambda r: hl.or_missing(hl.is_defined(r.rg37_locus), r.rg37_locus.position),
    }

    SORTS = {
        XPOS: lambda r: [r.xpos],
    }

    @classmethod
    def load_globals(cls):
        cls.LOADED_GLOBALS = {}
        for genome_version in cls.GENOME_VERSIONS:
            ht_path = cls._get_generic_table_path(genome_version, 'annotations.ht')
            ht_globals = hl.eval(hl.read_table(ht_path).globals.select(*cls.GLOBALS))
            cls.LOADED_GLOBALS[genome_version] = {k: ht_globals[k] for k in cls.GLOBALS}

    @classmethod
    def _format_population_config(cls, pop_config):
        base_pop_config = {field.lower(): field for field in cls.POPULATION_KEYS}
        base_pop_config.update(pop_config)
        base_pop_config.pop('sort', None)
        return base_pop_config

    def annotation_fields(self):
        annotation_fields = {
            'genotypes': lambda r: r.family_entries.flatmap(lambda x: x).filter(
                lambda gt: hl.is_defined(gt.individualGuid)
            ).group_by(lambda x: x.individualGuid).map_values(lambda x: x[0].select(
                'sampleId', 'individualGuid', 'familyGuid',
                numAlt=hl.if_else(hl.is_defined(x[0].GT), x[0].GT.n_alt_alleles(), -1),
                **{k: x[0][field] for k, field in self.GENOTYPE_FIELDS.items()}
            )),
            'populations': lambda r: hl.struct(**{
                population: self.population_expression(r, population) for population in self.POPULATIONS.keys()
            }),
            'predictions': lambda r: hl.struct(**{
                prediction: hl.array(self._enums[path.source][path.field])[r[path.source][f'{path.field}_id']]
                if self._enums.get(path.source, {}).get(path.field) else r[path.source][path.field]
                for prediction, path in self.PREDICTION_FIELDS_CONFIG.items()
            }),
            'transcripts': lambda r: hl.or_else(
                r.sorted_transcript_consequences, hl.empty_array(r.sorted_transcript_consequences.dtype.element_type)
            ).map(
                lambda t: self._enum_field(t, self._enums['sorted_transcript_consequences'], **self._format_transcript_args())
            ).group_by(lambda t: t.geneId),
        }
        annotation_fields.update(self.BASE_ANNOTATION_FIELDS)

        format_enum = lambda k, enum_config: lambda r: self._enum_field(r[k], self._enums[k], ht_globals=self._globals, **enum_config)
        annotation_fields.update({
            enum_config.get('response_key', k): format_enum(k, enum_config)
            for k, enum_config in self.ENUM_ANNOTATION_FIELDS.items()
        })

        if self._genome_version == GENOME_VERSION_GRCh38:
            annotation_fields.update(self.LIFTOVER_ANNOTATION_FIELDS)
        return annotation_fields

    def population_expression(self, r, population):
        pop_config = self._format_population_config(self.POPULATIONS[population])
        pop_field = self.POPULATION_FIELDS.get(population, population)
        return hl.struct(**{
            response_key: hl.or_else(r[pop_field][field], '' if response_key == 'id' else 0)
            for response_key, field in pop_config.items() if field is not None
        })

    def _format_transcript_args(self):
        return {
            'format_value': lambda value: value.rename({k: _to_camel_case(k) for k in value.keys()}),
        }

    def _get_enum_lookup(self, field, subfield):
        enum_field = self._enums.get(field, {}).get(subfield)
        if enum_field is None:
            return None
        return {v: i for i, v in enumerate(enum_field)}

    @staticmethod
    def _enum_field(value, enum, ht_globals=None, annotate_value=None, format_value=None, drop_fields=None, **kwargs):
        annotations = {}
        drop = [] + (drop_fields or [])
        value_keys = value.keys()
        for field, field_enum in enum.items():
            is_array = f'{field}_ids' in value_keys
            value_field = f"{field}_id{'s' if is_array else ''}"
            drop.append(value_field)

            enum_array = hl.array(field_enum)
            if is_array:
                annotations[f'{field}s'] = value[value_field].map(lambda v: enum_array[v])
            else:
                annotations[field] = enum_array[value[value_field]]

        value = value.annotate(**annotations)
        if annotate_value:
            annotations = annotate_value(value, enum, ht_globals)
            value = value.annotate(**annotations)
        value = value.drop(*drop)

        if format_value:
            value = format_value(value)

        return value

<<<<<<< HEAD
    def __init__(self, data_type, sample_data, genome_version, sort=XPOS, sort_metadata=None, num_results=100, inheritance_mode=None, **kwargs):
=======
    def __init__(self, sample_data, genome_version, sort=XPOS, num_results=100, inheritance_mode=None, **kwargs):
>>>>>>> 47f8e127
        self._genome_version = genome_version
        self._sort = sort
        self._sort_metadata = sort_metadata
        self._num_results = num_results
        self._ht = None
        self._comp_het_ht = None
        self._inheritance_mode = inheritance_mode

        self._load_filtered_table(sample_data, inheritance_mode=inheritance_mode, **kwargs)

    @property
    def _is_recessive_search(self):
        return self._inheritance_mode == RECESSIVE

    @property
    def _has_comp_het_search(self):
        return self._inheritance_mode in {RECESSIVE, COMPOUND_HET}

    @property
    def _globals(self):
        return self.LOADED_GLOBALS[self._genome_version]

    @property
    def _enums(self):
        return self._globals['enums']

    def _load_filtered_table(self, sample_data, intervals=None, exclude_intervals=False, variant_ids=None, **kwargs):
        parsed_intervals, variant_ids = self._parse_intervals(intervals, variant_ids)
        excluded_intervals = None
        if exclude_intervals:
            excluded_intervals = parsed_intervals
            parsed_intervals = None
        self._load_table_kwargs = {'_intervals': parsed_intervals, '_filter_intervals': bool(parsed_intervals)}
        self.import_filtered_table(
            sample_data, excluded_intervals=excluded_intervals, variant_ids=variant_ids, **kwargs)

        if self._has_comp_het_search:
            self._comp_het_ht = self._filter_compound_hets()
            if self._is_recessive_search:
                self._ht = self._ht.filter(self._ht.family_entries.any(hl.is_defined))
                if HAS_ALLOWED_SECONDARY_ANNOTATION in self._ht.row:
                    self._ht = self._ht.filter(self._ht[HAS_ALLOWED_ANNOTATION]).drop(HAS_ALLOWED_SECONDARY_ANNOTATION)
            else:
                self._ht = None

    @classmethod
    def _get_generic_table_path(cls, genome_version, path):
        return f'{DATASETS_DIR}/{genome_version}/{cls.DATA_TYPE}/{path}'

    def _get_table_path(self, path):
        return self._get_generic_table_path(self._genome_version, path)

    def _read_table(self, path):
        return hl.read_table(self._get_table_path(path), **self._load_table_kwargs)

    def import_filtered_table(self, sample_data, intervals=None, **kwargs):
        family_samples = defaultdict(list)
        project_samples = defaultdict(list)
        for s in sample_data:
            family_samples[s['family_guid']].append(s)
            project_samples[s['project_guid']].append(s)

        logger.info(f'Loading {self.DATA_TYPE} data for {len(family_samples)} families in {len(project_samples)} projects')
        if len(family_samples) == 1:
            family_guid, family_sample_data = list(family_samples.items())[0]
            family_ht = self._read_table(f'families/{family_guid}.ht')
            families_ht, _ = self._filter_entries_table(family_ht, family_sample_data, **kwargs)
        else:
            filtered_project_hts = []
            exception_messages = set()
            for project_guid, project_sample_data in project_samples.items():
                project_ht = self._read_table(f'projects/{project_guid}.ht')
                try:
                    filtered_project_hts.append(self._filter_entries_table(project_ht, project_sample_data, **kwargs))
                except HTTPBadRequest as e:
                    exception_messages.add(e.reason)

            if exception_messages:
                raise HTTPBadRequest(reason='; '.join(exception_messages))

            families_ht, num_families = filtered_project_hts[0]
            entry_type = families_ht.family_entries.dtype.element_type
            for project_ht, num_project_families in filtered_project_hts[1:]:
                families_ht = families_ht.join(project_ht, how='outer')
                select_fields = {
                    'filters': families_ht.filters.union(families_ht.filters_1),
                    'family_entries': hl.bind(
                        lambda a1, a2: a1.extend(a2),
                        hl.or_else(families_ht.family_entries, hl.empty_array(entry_type)),
                        hl.or_else(families_ht.family_entries_1, hl.empty_array(entry_type)),
                    ),
                }
                if 'comp_het_family_entries_1' in families_ht.row:
                    missing_arr = lambda count: hl.range(count).map(lambda i: hl.missing(entry_type))
                    select_fields['comp_het_family_entries'] = hl.bind(
                        lambda a1, a2: a1.extend(a2),
                        hl.or_else(families_ht.comp_het_family_entries, missing_arr(num_families)),
                        hl.or_else(families_ht.comp_het_family_entries_1, missing_arr(num_project_families)),
                    )
                families_ht = families_ht.select(**select_fields)
                num_families += num_project_families

        annotations_ht_path = self._get_table_path('annotations.ht')
        annotation_ht_query_result = hl.query_table(
            annotations_ht_path, families_ht.key).first().drop(*families_ht.key)
        self._ht = families_ht.annotate(**annotation_ht_query_result)

        self._filter_annotated_table(**kwargs)

    def _filter_entries_table(self, ht, sample_data, inheritance_mode=None, inheritance_filter=None, quality_filter=None,
                              excluded_intervals=None, variant_ids=None, **kwargs):
        if excluded_intervals:
            ht = hl.filter_intervals(ht, excluded_intervals, keep=False)
        elif variant_ids:
            ht = self._filter_variant_ids(ht, variant_ids)
        elif not self._load_table_kwargs['_intervals']:
            ht = self._prefilter_entries_table(ht, **kwargs)

        ht, sample_id_family_index_map, num_families = self._add_entry_sample_families(ht, sample_data)

        quality_filter = quality_filter or {}
        if quality_filter.get('vcf_filter'):
            ht = self._filter_vcf_filters(ht)

        passes_quality_filter = self._get_family_passes_quality_filter(quality_filter, ht=ht, **kwargs)
        if passes_quality_filter is not None:
            ht = ht.annotate(family_entries=ht.family_entries.map(
                lambda entries: hl.or_missing(passes_quality_filter(entries), entries)
            ))
            ht = ht.filter(ht.family_entries.any(hl.is_defined))

        ht = self._filter_inheritance(
            ht, inheritance_mode, inheritance_filter, sample_data, sample_id_family_index_map,
        )

        return ht.select_globals(), num_families

    @classmethod
    def _add_entry_sample_families(cls, ht, sample_data):
        sample_index_id_map = dict(enumerate(hl.eval(ht.sample_ids)))
        sample_id_index_map = {v: k for k, v in sample_index_id_map.items()}
        sample_index_id_map = hl.dict(sample_index_id_map)
        sample_individual_map = {s['sample_id']: s['individual_guid'] for s in sample_data}
        missing_samples = set(sample_individual_map.keys()) - set(sample_id_index_map.keys())
        if missing_samples:
            raise HTTPBadRequest(
                reason=f'The following samples are available in seqr but missing the loaded data: {", ".join(sorted(missing_samples))}'
            )

        affected_id_map = {AFFECTED: AFFECTED_ID, UNAFFECTED: UNAFFECTED_ID}
        sample_index_affected_status = hl.dict({
            sample_id_index_map[s['sample_id']]: affected_id_map.get(s['affected']) for s in sample_data
        })
        sample_index_individual_map = hl.dict({
            sample_id_index_map[sample_id]: i_guid for sample_id, i_guid in sample_individual_map.items()
        })
        sample_id_family_map = {s['sample_id']: s['family_guid'] for s in sample_data}
        sample_index_family_map = hl.dict({sample_id_index_map[k]: v for k, v in sample_id_family_map.items()})
        family_index_map = {f: i for i, f in enumerate(sorted(set(sample_id_family_map.values())))}
        num_families = len(family_index_map)
        family_sample_indices = [None] * num_families
        sample_id_family_index_map = {}
        for sample_id, family_guid in sample_id_family_map.items():
            sample_index = sample_id_index_map[sample_id]
            family_index = family_index_map[family_guid]
            if not family_sample_indices[family_index]:
                family_sample_indices[family_index] = []
            sample_id_family_index_map[sample_id] = (family_index, len(family_sample_indices[family_index]))
            family_sample_indices[family_index].append(sample_index)
        family_sample_indices = hl.array(family_sample_indices)

        ht = ht.transmute(
            family_entries=family_sample_indices.map(lambda sample_indices: sample_indices.map(
                lambda i: hl.or_else(ht.entries[i], cls._missing_entry(ht.entries[i])).annotate(
                    sampleId=sample_index_id_map.get(i),
                    individualGuid=sample_index_individual_map.get(i),
                    familyGuid=sample_index_family_map.get(i),
                    affected_id=sample_index_affected_status.get(i),
                )
            ))
        )

        return ht, sample_id_family_index_map, num_families

    @staticmethod
    def _missing_entry(entry):
        entry_type = dict(**entry.dtype)
        return hl.struct(**{k: hl.missing(v) for k, v in entry_type.items()})

    def _filter_inheritance(self, ht, inheritance_mode, inheritance_filter, sample_data, sample_id_family_index_map):
        any_valid_entry = lambda x: self.GENOTYPE_QUERY_MAP[HAS_ALT](x.GT)

        is_any_affected = inheritance_mode == ANY_AFFECTED
        if is_any_affected:
            prev_any_valid_entry = any_valid_entry
            any_valid_entry = lambda x: prev_any_valid_entry(x) & (x.affected_id == AFFECTED_ID)

        ht = ht.annotate(family_entries=ht.family_entries.map(
            lambda entries: hl.or_missing(entries.any(any_valid_entry), entries))
        )

        if inheritance_mode == X_LINKED_RECESSIVE:
            x_chrom_interval = hl.parse_locus_interval(
                hl.get_reference(self._genome_version).x_contigs[0], reference_genome=self._genome_version)
            ht = ht.filter(self.get_x_chrom_filter(ht, x_chrom_interval))

        filter_mode_map = {}
        if (inheritance_filter or inheritance_mode) and not is_any_affected:
            filter_mode_map[inheritance_mode] = 'family_entries'
        if self._has_comp_het_search:
            filter_mode_map[COMPOUND_HET] = 'comp_het_family_entries'

        for mode, field in sorted(filter_mode_map.items()):
            ht = self._filter_families_inheritance(
                ht, mode, inheritance_filter, sample_id_family_index_map, sample_data, field,
            )

        filter_expr = ht.family_entries.any(hl.is_defined)
        if self._has_comp_het_search:
            ch_filter = ht.comp_het_family_entries.any(hl.is_defined)
            filter_expr = (filter_expr | ch_filter) if self._is_recessive_search else ch_filter

        return ht.filter(filter_expr)

    @classmethod
    def _filter_families_inheritance(cls, ht, inheritance_mode, inheritance_filter, sample_id_family_index_map, sample_data, field):
        individual_genotype_filter = (inheritance_filter or {}).get('genotype')

        entry_indices_by_gt = defaultdict(lambda: defaultdict(list))
        for s in sample_data:
            genotype = individual_genotype_filter.get(s['individual_guid']) \
                if individual_genotype_filter else INHERITANCE_FILTERS[inheritance_mode].get(s['affected'])
            if inheritance_mode == X_LINKED_RECESSIVE and s['affected'] == UNAFFECTED and s['sex'] == MALE:
                genotype = REF_REF
            if genotype:
                family_index, entry_index = sample_id_family_index_map[s['sample_id']]
                entry_indices_by_gt[genotype][family_index].append(entry_index)

        for genotype, entry_indices in entry_indices_by_gt.items():
            entry_indices = hl.dict(entry_indices)
            ht = ht.annotate(**{field: hl.enumerate(ht.family_entries).map(
                lambda x: cls._valid_genotype_family_entries(x[1], entry_indices.get(x[0]), genotype, inheritance_mode)
            )})

        return ht

    @classmethod
    def _valid_genotype_family_entries(cls, entries, gentoype_entry_indices, genotype, inheritance_mode):
        is_valid = hl.is_missing(gentoype_entry_indices) | gentoype_entry_indices.all(
            lambda i: cls.GENOTYPE_QUERY_MAP[genotype](entries[i].GT)
        )
        if inheritance_mode == COMPOUND_HET and genotype == HAS_REF:
            is_valid &= ((gentoype_entry_indices.size() < 2) | gentoype_entry_indices.any(
                lambda i: cls.GENOTYPE_QUERY_MAP[REF_REF](entries[i].GT)
            ))
        return hl.or_missing(is_valid, entries)

    def _get_family_passes_quality_filter(self, quality_filter, **kwargs):
        affected_only = quality_filter.get('affected_only')
        passes_quality_filters = []
        for filter_k, value in quality_filter.items():
            field = self.GENOTYPE_FIELDS.get(filter_k.replace('min_', ''))
            if field and value:
                passes_quality_filters.append(self._get_genotype_passes_quality_field(field, value, affected_only))

        if not passes_quality_filters:
            return None

        return lambda entries: entries.all(lambda gt: hl.all([f(gt) for f in passes_quality_filters]))

    @classmethod
    def _get_genotype_passes_quality_field(cls, field, value, affected_only):
        field_config = cls.QUALITY_FILTER_FORMAT.get(field) or QualityFilterFormat()
        if field_config.scale:
            value = value / field_config.scale

        def passes_quality_field(gt):
            is_valid = (gt[field] >= value) | hl.is_missing(gt[field])
            if field_config.override:
                is_valid |= field_config.override(gt)
            if affected_only:
                is_valid |= gt.affected_id == UNAFFECTED_ID
            return is_valid

        return passes_quality_field

    @staticmethod
    def _filter_vcf_filters(ht):
        return ht.filter(hl.is_missing(ht.filters) | (ht.filters.length() < 1))

    @staticmethod
    def get_x_chrom_filter(ht, x_interval):
        return x_interval.contains(ht.locus)

    def _filter_variant_ids(self, ht, variant_ids):
        if len(variant_ids) == 1:
            variant_id_q = ht.alleles == [variant_ids[0][2], variant_ids[0][3]]
        else:
            variant_id_qs = [
                (ht.locus == hl.locus(chrom, pos, reference_genome=self._genome_version)) &
                (ht.alleles == [ref, alt])
                for chrom, pos, ref, alt in variant_ids
            ]
            variant_id_q = variant_id_qs[0]
            for q in variant_id_qs[1:]:
                variant_id_q |= q
        return ht.filter(variant_id_q)

    def _prefilter_entries_table(self, ht, **kwargs):
        return ht

    def _filter_annotated_table(self, gene_ids=None, rs_ids=None, frequencies=None, in_silico=None, pathogenicity=None,
                                annotations=None, annotations_secondary=None, **kwargs):
        if gene_ids:
            self._filter_by_gene_ids(gene_ids)

        if rs_ids:
            self._filter_rs_ids(rs_ids)

        self._filter_by_frequency(frequencies, pathogenicity)

        self._filter_by_in_silico(in_silico)

        self._filter_by_annotations(pathogenicity, annotations, annotations_secondary)

    def _filter_by_gene_ids(self, gene_ids):
        gene_ids = hl.set(gene_ids)
        gene_id_filter = self._get_gene_id_filter(gene_ids)
        self._ht = self._ht.filter(gene_id_filter)

    def _get_gene_id_filter(self, gene_ids):
        raise NotImplementedError

    def _filter_rs_ids(self, rs_ids):
        rs_id_set = hl.set(rs_ids)
        self._ht = self._ht.filter(rs_id_set.contains(self._ht.rsid))

    def _parse_intervals(self, intervals, variant_ids):
        if not (intervals or variant_ids):
            return intervals, variant_ids

        reference_genome = hl.get_reference(self._genome_version)
        should_add_chr_prefix = any(c.startswith('chr') for c in reference_genome.contigs)

        raw_intervals = intervals
        if variant_ids:
            if should_add_chr_prefix:
                variant_ids = [(f'chr{chr}', *v_id) for chr, *v_id in variant_ids]
            intervals = [f'[{chrom}:{pos}-{pos}]' for chrom, pos, _, _ in variant_ids]
        elif should_add_chr_prefix:
            intervals = [
                f'[chr{interval.replace("[", "")}' if interval.startswith('[') else f'chr{interval}'
                for interval in intervals
            ]

        parsed_intervals = [
            hl.eval(hl.parse_locus_interval(interval, reference_genome=self._genome_version, invalid_missing=True))
            for interval in intervals
        ]
        invalid_intervals = [raw_intervals[i] for i, interval in enumerate(parsed_intervals) if interval is None]
        if invalid_intervals:
            raise HTTPBadRequest(reason=f'Invalid intervals: {", ".join(invalid_intervals)}')

        return parsed_intervals, variant_ids

    def _filter_by_frequency(self, frequencies, pathogenicity):
        frequencies = {k: v for k, v in (frequencies or {}).items() if k in self.POPULATIONS}
        if not frequencies:
            return

        path_override_filter = self._frequency_override_filter(pathogenicity)
        filters = []
        for pop, freqs in sorted(frequencies.items()):
            pop_filters = []
            pop_expr = self._ht[self.POPULATION_FIELDS.get(pop, pop)]
            pop_config = self._format_population_config(self.POPULATIONS[pop])
            if freqs.get('af') is not None:
                af_field = pop_config.get('filter_af') or pop_config['af']
                pop_filter = pop_expr[af_field] <= freqs['af']
                if path_override_filter is not None and freqs['af'] < PATH_FREQ_OVERRIDE_CUTOFF:
                    pop_filter |= path_override_filter & (pop_expr[af_field] <= PATH_FREQ_OVERRIDE_CUTOFF)
                pop_filters.append(pop_filter)
            elif freqs.get('ac') is not None:
                ac_field = pop_config['ac']
                if ac_field:
                    pop_filters.append(pop_expr[ac_field] <= freqs['ac'])

            if freqs.get('hh') is not None:
                hom_field = pop_config['hom']
                hemi_field = pop_config['hemi']
                if hom_field:
                    pop_filters.append(pop_expr[hom_field] <= freqs['hh'])
                if hemi_field:
                    pop_filters.append(pop_expr[hemi_field] <= freqs['hh'])

            if pop_filters:
                filters.append(hl.is_missing(pop_expr) | hl.all(pop_filters))

        if filters:
            self._ht = self._ht.filter(hl.all(filters))

    def _frequency_override_filter(self, pathogenicity):
        return None

    def _filter_by_in_silico(self, in_silico_filters):
        in_silico_filters = in_silico_filters or {}
        require_score = in_silico_filters.get('requireScore', False)
        in_silico_filters = {k: v for k, v in in_silico_filters.items() if k in self.PREDICTION_FIELDS_CONFIG and v}
        if not in_silico_filters:
            return

        in_silico_qs = []
        missing_qs = []
        for in_silico, value in in_silico_filters.items():
            score_filter, ht_value = self._get_in_silico_filter(in_silico, value)
            in_silico_qs.append(score_filter)
            if not require_score:
                missing_qs.append(hl.is_missing(ht_value))

        if missing_qs:
            in_silico_qs.append(hl.all(missing_qs))

        self._ht = self._ht.filter(hl.any(in_silico_qs))

    def _get_in_silico_filter(self, in_silico, value):
        score_path = self.PREDICTION_FIELDS_CONFIG[in_silico]
        enum_lookup = self._get_enum_lookup(*score_path)
        if enum_lookup is not None:
            ht_value = self._ht[score_path.source][f'{score_path.field}_id']
            score_filter = ht_value == enum_lookup[value]
        else:
            ht_value = self._ht[score_path.source][score_path.field]
            score_filter = ht_value >= float(value)

        return score_filter, ht_value

    def _filter_by_annotations(self, pathogenicity, annotations, annotations_secondary):
        annotations = annotations or {}
        annotation_override_filters = self._get_annotation_override_filters(pathogenicity, annotations)

        annotation_exprs = self._get_allowed_consequences_annotations(annotations, annotation_override_filters)
        secondary_exprs = self._get_allowed_consequences_annotations(annotations_secondary or {}, annotation_override_filters)
        has_secondary_annotations = 'allowed_transcripts' in secondary_exprs
        if has_secondary_annotations:
            annotation_exprs.update({f'{k}_secondary': v for k, v in secondary_exprs.items()})

        if not annotation_exprs:
            return

        self._ht = self._ht.annotate(**annotation_exprs)
        annotation_filter = self._ht[HAS_ALLOWED_ANNOTATION]
        if has_secondary_annotations:
            annotation_filter |= self._ht[HAS_ALLOWED_SECONDARY_ANNOTATION]
        self._ht = self._ht.filter(annotation_filter)

    def _get_allowed_consequences_annotations(self, annotations, annotation_filters):
        return {}

    def _get_annotation_override_filters(self, pathogenicity, annotations):
        return []

    def _filter_compound_hets(self):
        ch_ht = self._ht
        if self._is_recessive_search:
            ch_ht = ch_ht.filter(ch_ht.comp_het_family_entries.any(hl.is_defined))

        # Get possible pairs of variants within the same gene
        ch_ht = ch_ht.annotate(gene_ids=self._gene_ids_expr(ch_ht))
        ch_ht = ch_ht.explode(ch_ht.gene_ids)
        formatted_rows_expr = hl.agg.collect(ch_ht.row)
        if HAS_ALLOWED_SECONDARY_ANNOTATION in self._ht.row:
            primary_variants = hl.agg.filter(ch_ht[HAS_ALLOWED_ANNOTATION], formatted_rows_expr)
            secondary_variants = hl.agg.filter(ch_ht[HAS_ALLOWED_SECONDARY_ANNOTATION], formatted_rows_expr)
        else:
            primary_variants = formatted_rows_expr
            secondary_variants = formatted_rows_expr

        ch_ht = ch_ht.group_by('gene_ids').aggregate(v1=primary_variants, v2=secondary_variants)
        ch_ht = ch_ht.explode(ch_ht.v1)
        ch_ht = ch_ht.explode(ch_ht.v2)
        ch_ht = ch_ht.filter(ch_ht.v1[VARIANT_KEY_FIELD] != ch_ht.v2[VARIANT_KEY_FIELD])

        # Filter variant pairs for family and genotype
        ch_ht = ch_ht.annotate(valid_families=hl.enumerate(ch_ht.v1.comp_het_family_entries).map(
            lambda x: self._is_valid_comp_het_family(x[1], ch_ht.v2.comp_het_family_entries[x[0]])
        ))
        ch_ht = ch_ht.filter(ch_ht.valid_families.any(lambda x: x))

        # Format pairs as lists and de-duplicate
        ch_ht = ch_ht.key_by(**{
            VARIANT_KEY_FIELD: hl.str(':').join(hl.sorted([ch_ht.v1[VARIANT_KEY_FIELD], ch_ht.v2[VARIANT_KEY_FIELD]]))
        })
        ch_ht = ch_ht.distinct()
        ch_ht = ch_ht.select(**{GROUPED_VARIANTS_FIELD: hl.array([ch_ht.v1, ch_ht.v2]).map(lambda v: v.annotate(
            gene_id=ch_ht.gene_ids,
            family_entries=hl.enumerate(ch_ht.valid_families).filter(
                lambda x: x[1]).map(lambda x: v.comp_het_family_entries[x[0]]),
        ))})

        return ch_ht

    @staticmethod
    def _gene_ids_expr(ht):
        raise NotImplementedError

    def _is_valid_comp_het_family(self, entries_1, entries_2):
        return hl.is_defined(entries_1) & hl.is_defined(entries_2) & hl.enumerate(entries_1).all(lambda x: hl.any([
            (x[1].affected_id != UNAFFECTED_ID),
            self.GENOTYPE_QUERY_MAP[REF_REF](x[1].GT),
            self.GENOTYPE_QUERY_MAP[REF_REF](entries_2[x[0]].GT),
        ]))

    def _format_comp_het_results(self, ch_ht, annotation_fields):
        formatted_grouped_variants = ch_ht[GROUPED_VARIANTS_FIELD].map(
            lambda v: self._format_results(v, annotation_fields).annotate(**{VARIANT_KEY_FIELD: v[VARIANT_KEY_FIELD]})
        )
        ch_ht = ch_ht.annotate(**{GROUPED_VARIANTS_FIELD: hl.sorted(formatted_grouped_variants, key=lambda x: x._sort)})
        return ch_ht.annotate(_sort=ch_ht[GROUPED_VARIANTS_FIELD][0]._sort)

    def _format_results(self, ht, annotation_fields):
        annotations = {k: v(ht) for k, v in annotation_fields.items()}
        annotations.update({
            '_sort': self._sort_order(ht),
            'genomeVersion': self._genome_version.replace('GRCh', ''),
        })
        results = ht.annotate(**annotations)
        return results.select(*self.CORE_FIELDS, *list(annotations.keys()))

    def search(self):
        ch_ht = None
        annotation_fields = self.annotation_fields()
        if self._comp_het_ht:
            ch_ht = self._format_comp_het_results(self._comp_het_ht, annotation_fields)

        if self._ht:
            ht = self._format_results(self._ht, annotation_fields)
            if ch_ht:
                ht = ht.join(ch_ht, 'outer')
                ht = ht.transmute(_sort=hl.or_else(ht._sort, ht._sort_1))
        else:
            ht = ch_ht

        (total_results, collected) = ht.aggregate((hl.agg.count(), hl.agg.take(ht.row, self._num_results, ordering=ht._sort)))
        logger.info(f'Total hits: {total_results}. Fetched: {self._num_results}')

        if self._comp_het_ht:
            collected = [row.get(GROUPED_VARIANTS_FIELD) or row.drop(GROUPED_VARIANTS_FIELD) for row in collected]
        return collected, total_results

    def _sort_order(self, ht):
        sort_expressions = self._get_sort_expressions(ht, XPOS)
        if self._sort != XPOS:
            sort_expressions = self._get_sort_expressions(ht, self._sort) + sort_expressions
        return sort_expressions

    def _get_sort_expressions(self, ht, sort):
        sort_expressions = []
        if sort in self.SORTS:
            sort_expressions = self.SORTS[sort](ht)

        elif sort in self.PREDICTION_FIELDS_CONFIG:
            prediction_path = self.PREDICTION_FIELDS_CONFIG[sort]
            sort_expressions = [-hl.float64(ht[prediction_path.source][prediction_path.field])]

        elif sort == 'in_omim':
            sort_expressions = self._omim_sort(ht, hl.set(set(self._sort_metadata)))

        elif self._sort_metadata:
            sort_expressions = self._gene_rank_sort(ht, hl.dict(self._sort_metadata))

        else:
            sort_field = next((field for field, config in self.POPULATIONS.items() if config.get('sort') == sort), None)
            if sort_field:
                sort_expressions = [hl.float64(self.population_expression(ht, sort_field).af)]

        return sort_expressions

    @classmethod
    def _omim_sort(cls, r, omim_gene_set):
        return []

    @classmethod
    def _gene_rank_sort(cls, r, gene_ranks):
        return []


class VariantHailTableQuery(BaseHailTableQuery):

    DATA_TYPE = VARIANT_DATASET

    GENOTYPE_FIELDS = {f.lower(): f for f in ['DP', 'GQ', 'AB']}
    QUALITY_FILTER_FORMAT = {
        'AB': QualityFilterFormat(override=lambda gt: ~gt.GT.is_het(), scale=100),
    }
    POPULATIONS = {
        'seqr': {'hom': 'hom', 'hemi': None, 'het': None, 'sort': 'callset_af'},
        'topmed': {'hemi': None},
        'exac': {
            'filter_af': 'AF_POPMAX', 'ac': 'AC_Adj', 'an': 'AN_Adj', 'hom': 'AC_Hom', 'hemi': 'AC_Hemi',
            'het': 'AC_Het',
        },
        'gnomad_exomes': {'filter_af': 'AF_POPMAX_OR_GLOBAL', 'het': None, 'sort': 'gnomad_exomes'},
        GNOMAD_GENOMES_FIELD: {'filter_af': 'AF_POPMAX_OR_GLOBAL', 'het': None, 'sort': 'gnomad'},
    }
    POPULATION_FIELDS = {'seqr': 'gt_stats'}
    PREDICTION_FIELDS_CONFIG = {
        'cadd': PredictionPath('cadd', 'PHRED'),
        'eigen': PredictionPath('eigen', 'Eigen_phred'),
        'fathmm': PredictionPath('dbnsfp', 'fathmm_MKL_coding_pred'),
        'gnomad_noncoding': PredictionPath('gnomad_non_coding_constraint', 'z_score'),
        'mpc': PredictionPath('mpc', 'MPC'),
        'mut_pred': PredictionPath('dbnsfp', 'MutPred_score'),
        'primate_ai': PredictionPath('primate_ai', 'score'),
        SPLICE_AI_FIELD: PredictionPath(SPLICE_AI_FIELD, 'delta_score'),
        'splice_ai_consequence': PredictionPath(SPLICE_AI_FIELD, 'splice_consequence'),
        'vest': PredictionPath('dbnsfp', 'VEST4_score'),
        'mut_taster': PredictionPath('dbnsfp', 'MutationTaster_pred'),
        'polyphen': PredictionPath('dbnsfp', 'Polyphen2_HVAR_pred'),
        'revel': PredictionPath('dbnsfp', 'REVEL_score'),
        'sift': PredictionPath('dbnsfp', 'SIFT_pred'),
    }
    PATHOGENICITY_FILTERS = {
        CLINVAR_KEY: ('pathogenicity', CLINVAR_PATH_RANGES),
        HGMD_KEY: ('class', HGMD_PATH_RANGES),
    }

    GLOBALS = BaseHailTableQuery.GLOBALS + ['versions']
    CORE_FIELDS = BaseHailTableQuery.CORE_FIELDS + ['rsid']
    BASE_ANNOTATION_FIELDS = {
        'chrom': lambda r: r.locus.contig.replace("^chr", ""),
        'pos': lambda r: r.locus.position,
        'ref': lambda r: r.alleles[0],
        'alt': lambda r: r.alleles[1],
        'genotypeFilters': lambda r: hl.str(' ,').join(r.filters),
        'mainTranscriptId': lambda r: r.sorted_transcript_consequences.first().transcript_id,
        'selectedMainTranscriptId': lambda r: hl.or_missing(
            r.selected_transcript != r.sorted_transcript_consequences.first(), r.selected_transcript.transcript_id,
        ),
    }
    BASE_ANNOTATION_FIELDS.update(BaseHailTableQuery.BASE_ANNOTATION_FIELDS)
    ENUM_ANNOTATION_FIELDS = {
        'clinvar': {'annotate_value': lambda value, enum, ht_globals: {
            'conflictingPathogenicities': value.conflictingPathogenicities.map(
                lambda p: VariantHailTableQuery._enum_field(p, {k: enum[k] for k in ['pathogenicity']})
            ),
            'version': ht_globals['versions'].clinvar,
        }},
        'hgmd': {},
        'screen': {
            'response_key': 'screenRegionType',
            'format_value': lambda value: value.region_types.first(),
        },
    }

    SORTS = {
        'protein_consequence': lambda r: [
            hl.min(r.sorted_transcript_consequences.flatmap(lambda t: t.consequence_term_ids)),
            hl.min(r.selected_transcript.consequence_term_ids),
        ],
        PATHOGENICTY_SORT_KEY: lambda r: [hl.or_else(r.clinvar.pathogenicity_id, ABSENT_PATH_SORT_OFFSET)],
    }
    SORTS[PATHOGENICTY_HGMD_SORT_KEY] = lambda r: VariantHailTableQuery.SORTS[PATHOGENICTY_SORT_KEY](r) + [r.hgmd.class_id]
    SORTS.update(BaseHailTableQuery.SORTS)

    @staticmethod
    def _selected_main_transcript_expr(ht):
        gene_id = getattr(ht, 'gene_id', None)
        if gene_id is not None:
            gene_transcripts = ht.sorted_transcript_consequences.filter(lambda t: t.gene_id == ht.gene_id)
        else:
            gene_transcripts = getattr(ht, 'gene_transcripts', None)

        allowed_transcripts = getattr(ht, 'allowed_transcripts', None)
        if hasattr(ht, HAS_ALLOWED_SECONDARY_ANNOTATION):
            allowed_transcripts = hl.if_else(
                allowed_transcripts.any(hl.is_defined), allowed_transcripts, ht.allowed_transcripts_secondary,
            ) if allowed_transcripts is not None else ht.allowed_transcripts_secondary

        main_transcript = ht.sorted_transcript_consequences.first()
        if gene_transcripts is not None and allowed_transcripts is not None:
            allowed_transcript_ids = hl.set(allowed_transcripts.map(lambda t: t.transcript_id))
            matched_transcript = hl.or_else(
                gene_transcripts.find(lambda t: allowed_transcript_ids.contains(t.transcript_id)),
                gene_transcripts.first(),
            )
        elif gene_transcripts is not None:
            matched_transcript = gene_transcripts.first()
        elif allowed_transcripts is not None:
            matched_transcript = allowed_transcripts.first()
        else:
            matched_transcript = main_transcript

        return hl.or_else(matched_transcript, main_transcript)

    def __init__(self, *args, **kwargs):
        self._filter_hts = {}
        super(VariantHailTableQuery, self).__init__(*args, **kwargs)

    def import_filtered_table(self, *args, **kwargs):
        super().import_filtered_table(*args, **kwargs)
        self._ht = self._ht.key_by(**{VARIANT_KEY_FIELD: self._ht.variant_id})

    def _format_transcript_args(self):
        args = super()._format_transcript_args()
        args.update({
            'annotate_value': lambda transcript, *args: {'major_consequence': transcript.consequence_terms.first()},
            'drop_fields': ['consequence_terms'],
        })
        return args

    def _get_family_passes_quality_filter(self, quality_filter, ht=None, pathogenicity=None, **kwargs):
        passes_quality = super(VariantHailTableQuery, self)._get_family_passes_quality_filter(quality_filter)
        clinvar_path_ht = False if passes_quality is None else self._get_loaded_filter_ht(
            CLINVAR_KEY, 'clinvar_path_variants.ht', self._get_clinvar_prefilter, pathogenicity=pathogenicity)
        if not clinvar_path_ht:
            return passes_quality

        return lambda entries: hl.is_defined(clinvar_path_ht[ht.key]) | passes_quality(entries)

    def _get_loaded_filter_ht(self, key, table_path, get_filters, **kwargs):
        if self._filter_hts.get(key) is None:
            ht_filter = get_filters(**kwargs)
            if ht_filter is False:
                self._filter_hts[key] = False
            else:
                ht = self._read_table(table_path)
                if ht_filter is not True:
                    ht = ht.filter(ht[ht_filter])
                self._filter_hts[key] = ht

        return self._filter_hts[key]

    def _get_clinvar_prefilter(self, pathogenicity=None):
        clinvar_path_filters = self._get_clinvar_path_filters(pathogenicity)
        if not clinvar_path_filters:
            return False

        if CLINVAR_LIKELY_PATH_FILTER not in clinvar_path_filters:
            return 'is_pathogenic'
        elif CLINVAR_PATH_FILTER not in clinvar_path_filters:
            return 'is_likely_pathogenic'
        return True

    def _prefilter_entries_table(self, ht, **kwargs):
        af_ht = self._get_loaded_filter_ht(
            GNOMAD_GENOMES_FIELD, 'high_af_variants.ht', self._get_gnomad_af_prefilter, **kwargs)
        if af_ht:
            ht = ht.filter(hl.is_missing(af_ht[ht.key]))
        return ht

    def _get_gnomad_af_prefilter(self, frequencies=None, pathogenicity=None, **kwargs):
        gnomad_genomes_filter = (frequencies or {}).get(GNOMAD_GENOMES_FIELD, {})
        af_cutoff = gnomad_genomes_filter.get('af')
        if af_cutoff is None and gnomad_genomes_filter.get('ac') is not None:
            af_cutoff = PREFILTER_FREQ_CUTOFF
        if af_cutoff is None:
            return False

        if self._get_clinvar_path_filters(pathogenicity):
            af_cutoff = max(af_cutoff, PATH_FREQ_OVERRIDE_CUTOFF)

        return 'is_gt_10_percent' if af_cutoff > PREFILTER_FREQ_CUTOFF else True

    def _get_gene_id_filter(self, gene_ids):
        self._ht = self._ht.annotate(
            gene_transcripts=self._ht.sorted_transcript_consequences.filter(lambda t: gene_ids.contains(t.gene_id))
        )
        return hl.is_defined(self._ht.gene_transcripts.first())

    def _get_allowed_consequences_annotations(self, annotations, annotation_filters):
        allowed_consequences = {
            ann for field, anns in annotations.items()
            if anns and (field not in ANNOTATION_OVERRIDE_FIELDS) for ann in anns
        }
        consequence_enum = self._get_enum_lookup('sorted_transcript_consequences', 'consequence_term')
        allowed_consequence_ids = {consequence_enum[c] for c in allowed_consequences if consequence_enum.get(c)}

        annotation_exprs = {}
        if allowed_consequence_ids:
            allowed_consequence_ids = hl.set(allowed_consequence_ids)
            allowed_transcripts = self._ht.sorted_transcript_consequences.filter(
                lambda tc: tc.consequence_term_ids.any(allowed_consequence_ids.contains)
            )
            annotation_exprs['allowed_transcripts'] = allowed_transcripts
            annotation_filters = annotation_filters + [hl.is_defined(allowed_transcripts.first())]

        if annotation_filters:
            annotation_exprs[HAS_ALLOWED_ANNOTATION] = hl.any(annotation_filters)

        return annotation_exprs

    def _get_annotation_override_filters(self, pathogenicity, annotations):
        annotation_filters = []

        for key in self.PATHOGENICITY_FILTERS.keys():
            path_terms = (pathogenicity or {}).get(key)
            if path_terms:
                annotation_filters.append(self._has_path_expr(path_terms, key))
        if annotations.get(SCREEN_KEY):
            screen_enum = self._get_enum_lookup(SCREEN_KEY.lower(), 'region_type')
            allowed_consequences = hl.set({screen_enum[c] for c in annotations[SCREEN_KEY]})
            annotation_filters.append(allowed_consequences.contains(self._ht.screen.region_type_ids.first()))
        if annotations.get(SPLICE_AI_FIELD):
            score_filter, _ = self._get_in_silico_filter(SPLICE_AI_FIELD, annotations[SPLICE_AI_FIELD])
            annotation_filters.append(score_filter)

        return annotation_filters

    def _frequency_override_filter(self, pathogenicity):
        path_terms = self._get_clinvar_path_filters(pathogenicity)
        return self._has_path_expr(path_terms, CLINVAR_KEY) if path_terms else None

    @staticmethod
    def _get_clinvar_path_filters(pathogenicity):
        return {
            f for f in (pathogenicity or {}).get(CLINVAR_KEY) or [] if f in CLINVAR_PATH_SIGNIFICANCES
        }

    def _has_path_expr(self, terms, field):
        subfield, range_configs = self.PATHOGENICITY_FILTERS[field]
        enum_lookup = self._get_enum_lookup(field, subfield)

        ranges = [[None, None]]
        for path_filter, start, end in range_configs:
            if path_filter in terms:
                ranges[-1][1] = len(enum_lookup) if end is None else enum_lookup[end]
                if ranges[-1][0] is None:
                    ranges[-1][0] = enum_lookup[start]
            elif ranges[-1] != [None, None]:
                ranges.append([None, None])

        ranges = [r for r in ranges if r[0] is not None]
        value = self._ht[field][f'{subfield}_id']
        return hl.any(lambda r: (value >= r[0]) & (value <= r[1]), ranges)

    def _format_results(self, ht, annotation_fields):
        ht = ht.annotate(selected_transcript=self._selected_main_transcript_expr(ht))
        return super()._format_results(ht, annotation_fields)

    @staticmethod
    def _gene_ids_expr(ht):
        return hl.set(ht.sorted_transcript_consequences.map(lambda t: t.gene_id))

    @classmethod
    def _omim_sort(cls, r, omim_gene_set):
        return [
            hl.if_else(omim_gene_set.contains(r.selected_transcript.gene_id), 0, 1),
            -cls._gene_ids_expr(r).intersection(omim_gene_set).size(),
        ]

    @classmethod
    def _gene_rank_sort(cls, r, gene_ranks):
        return [
            gene_ranks.get(r.selected_transcript.gene_id),
            hl.min(cls._gene_ids_expr(r).map(gene_ranks.get)),
        ]


QUERY_CLASS_MAP = {cls.DATA_TYPE: cls for cls in [VariantHailTableQuery]}<|MERGE_RESOLUTION|>--- conflicted
+++ resolved
@@ -160,11 +160,7 @@
 
         return value
 
-<<<<<<< HEAD
-    def __init__(self, data_type, sample_data, genome_version, sort=XPOS, sort_metadata=None, num_results=100, inheritance_mode=None, **kwargs):
-=======
-    def __init__(self, sample_data, genome_version, sort=XPOS, num_results=100, inheritance_mode=None, **kwargs):
->>>>>>> 47f8e127
+    def __init__(self, sample_data, genome_version, sort=XPOS, sort_metadata=None, num_results=100, inheritance_mode=None, **kwargs):
         self._genome_version = genome_version
         self._sort = sort
         self._sort_metadata = sort_metadata
