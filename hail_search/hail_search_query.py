--- conflicted
+++ resolved
@@ -1155,7 +1155,6 @@
         }
 
 
-<<<<<<< HEAD
 class GcnvHailTableQuery(SvHailTableQuery):
 
     DATA_TYPE = 'SV_WES'
@@ -1231,7 +1230,4 @@
         return {}
 
 
-QUERY_CLASS_MAP = {cls.DATA_TYPE: cls for cls in [VariantHailTableQuery, SvHailTableQuery, GcnvHailTableQuery]}
-=======
-QUERY_CLASS_MAP = {cls.DATA_TYPE: cls for cls in [VariantHailTableQuery, SvHailTableQuery]}
->>>>>>> e9ce30c3
+QUERY_CLASS_MAP = {cls.DATA_TYPE: cls for cls in [VariantHailTableQuery, SvHailTableQuery, GcnvHailTableQuery]}