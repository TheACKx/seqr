--- conflicted
+++ resolved
@@ -1358,16 +1358,6 @@
 
     DATA_TYPE_ANNOTATION_FIELDS = []
 
-<<<<<<< HEAD
-    SV_MERGE_FIELDS = {'interval', 'svType_id', 'rg37_locus_end', 'strvctvre', 'sv_callset',}
-    VARIANT_MERGE_FIELDS = {'alleles', 'clinvar', 'dbnsfp', 'filters', 'locus', 'rsid',}
-    MERGE_FIELDS = {
-        GCNV_KEY: SV_MERGE_FIELDS, SV_KEY: SV_MERGE_FIELDS,
-        VARIANT_DATASET: VARIANT_MERGE_FIELDS, MITO_DATASET: VARIANT_MERGE_FIELDS,
-    }
-
-=======
->>>>>>> 0144e242
     def __init__(self, data_type, *args, **kwargs):
         self._data_types = data_type
         self.POPULATIONS = {}
