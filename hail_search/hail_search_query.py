--- conflicted
+++ resolved
@@ -397,9 +397,6 @@
     def get_x_chrom_filter(ht, x_interval):
         return x_interval.contains(ht.locus)
 
-<<<<<<< HEAD
-    def _filter_annotated_table(self, frequencies=None, in_silico=None, pathogenicity=None, annotations=None, **kwargs):
-=======
     def _filter_variant_ids(self, ht, variant_ids):
         if len(variant_ids) == 1:
             variant_id_q = ht.alleles == [variant_ids[0][2], variant_ids[0][3]]
@@ -414,21 +411,19 @@
                 variant_id_q |= q
         return ht.filter(variant_id_q)
 
-    def _filter_annotated_table(self, gene_ids=None, rs_ids=None, frequencies=None, in_silico=None, **kwargs):
+    def _filter_annotated_table(self, gene_ids=None, rs_ids=None, frequencies=None, in_silico=None, pathogenicity=None, annotations=None, **kwargs):
         if gene_ids:
             self._filter_by_gene_ids(gene_ids)
 
         if rs_ids:
             self._filter_rs_ids(rs_ids)
 
->>>>>>> 794fa4a3
         self._filter_by_frequency(frequencies)
 
         self._filter_by_in_silico(in_silico)
 
-<<<<<<< HEAD
         self._filter_by_annotations(pathogenicity, annotations)
-=======
+
     def _filter_by_gene_ids(self, gene_ids):
         gene_ids = hl.set(gene_ids)
         self._ht = self._ht.filter(self._ht.sorted_transcript_consequences.any(lambda t: gene_ids.contains(t.gene_id)))
@@ -468,7 +463,6 @@
             raise HTTPBadRequest(text=f'Invalid intervals: {", ".join(invalid_intervals)}')
 
         return parsed_intervals, variant_ids
->>>>>>> 794fa4a3
 
     def _filter_by_frequency(self, frequencies):
         frequencies = {k: v for k, v in (frequencies or {}).items() if k in self.POPULATIONS}
@@ -659,7 +653,7 @@
             'drop_fields': ['consequence_terms'],
         })
         return args
-    
+
     def _annotate_allowed_consequences(self, annotations, annotation_filters):
         allowed_consequences = {
             ann for field, anns in (annotations or {}).items()
