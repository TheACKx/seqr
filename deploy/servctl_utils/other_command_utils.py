--- conflicted
+++ resolved
@@ -1,9 +1,5 @@
 import collections
-<<<<<<< HEAD
-=======
 from datetime import datetime
-from threading import Thread
->>>>>>> 21abfda7
 
 import logging
 import os
@@ -21,49 +17,6 @@
 logger.setLevel(logging.INFO)
 
 
-<<<<<<< HEAD
-=======
-COMPONENT_PORTS = {
-    "cockpit":         [9090],
-
-    "elasticsearch":   [9200],
-    "kibana":          [5601],
-
-    "redis":           [6379],
-
-    "seqr":            [8000],
-    "pipeline-runner": [30005],
-
-    'kube-scan':       [8080],
-    #"nginx":           [80, 443],
-}
-
-
-COMPONENTS_TO_OPEN_IN_BROWSER = set([
-    "cockpit",
-    "elasticsearch",
-    "kibana",
-    "seqr",
-    "pipeline-runner",  # python notebook
-])
-
-
-def get_component_port_pairs(components=[]):
-    """Uses the PORTS dictionary to return a list of (<component name>, <port>) pairs (For example:
-    [('seqr', 8000), ('seqr', 3000), ... ])
-
-    Args:
-        components (list): optional list of component names. If not specified, all components will be included.
-    Returns:
-        list of components
-    """
-    if not components:
-        components = list(COMPONENT_PORTS.keys())
-
-    return [(component, port) for component in components for port in COMPONENT_PORTS.get(component, [])]
-
-
->>>>>>> 21abfda7
 def check_kubernetes_context(deployment_target, set_if_different=False):
     """
     Make sure the environment is configured correctly, so that kubectl and other commands
@@ -104,86 +57,6 @@
     return kubectl_current_context
 
 
-<<<<<<< HEAD
-=======
-def show_status():
-    """Print status of various docker and kubernetes subsystems"""
-
-    #run("docker info")
-    #run("docker images")
-    run("kubectl cluster-info", ignore_all_errors=True)
-    #run("kubectl config view | grep 'username\|password'", ignore_all_errors=True)
-
-    logger.info("==> Node IPs - for connecting to Kibana and elasticsearch via NodePorts 30002 and 30001:")
-    run("kubectl describe nodes  | grep 'Name:\|ExternalIP'", ignore_all_errors=True)
-    logger.info("==> elasticearch client IPs that hail can export to:")
-    run("kubectl describe svc elasticsearch  | grep 'Name:\|Endpoints'", ignore_all_errors=True)
-
-    run("kubectl get nodes", ignore_all_errors=True)
-    run("kubectl get deployments --all-namespaces", ignore_all_errors=True)
-    run("kubectl get services --all-namespaces", ignore_all_errors=True)
-    run("kubectl get pods --all-namespaces", ignore_all_errors=True)
-    run("kubectl config current-context", ignore_all_errors=True)
-
-
-def show_dashboard():
-    """Opens the kubernetes dashboard in a new browser window."""
-
-    p = run_in_background('kubectl proxy')
-    run('open http://localhost:8001/ui')
-    p.wait()
-
-
-def print_log(components, deployment_target, enable_stream_log, previous=False, wait=True):
-    """Executes kubernetes command to print logs for the given pod.
-
-    Args:
-        components (list): one or more kubernetes pod labels (eg. 'seqr' or 'nginx').
-            If more than one is specified, logs will be printed from all components in parallel.
-        deployment_target (string): value from DEPLOYMENT_TARGETS - eg. "gcloud-dev", etc.
-        enable_stream_log (bool): whether to continuously stream the log instead of just printing
-            the log up to now.
-        previous (bool): Prints logs from a previous instance of the container. This is useful for debugging pods that
-            don't start or immediately enter crash-loop.
-        wait (bool): If False, this method will return without waiting for the log streaming process
-            to finish printing all logs.
-
-    Returns:
-        (list): Popen process objects for the kubectl port-forward processes.
-    """
-    stream_arg = "-f" if enable_stream_log else ""
-    previous_flag = "--previous" if previous else ""
-
-    procs = []
-    for component_label in components:
-        if component_label == "kube-scan":
-            continue  # See https://github.com/octarinesec/kube-scan for how to connect to the kube-scan pod.
-        elif component_label == "postgres":
-            raise ValueError(
-                'Kubernetes log proxy not available for Cloud SQl. See the console for logs: {}'.format(
-                    'https://console.cloud.google.com/logs/query;query=resource.type%3D%22cloudsql_database%22%0A'))
-
-        if not previous:
-            wait_until_pod_is_running(component_label, deployment_target)
-
-        pod_name = get_pod_name(component_label, deployment_target=deployment_target)
-
-        p = run_in_background("kubectl logs %(stream_arg)s %(previous_flag)s %(pod_name)s --all-containers" % locals(), print_command=True)
-        def print_command_log():
-            for line in iter(p.stdout.readline, ''):
-                logger.info(line.strip('\n'))
-
-        t = Thread(target=print_command_log)
-        t.start()
-        procs.append(p)
-
-    if wait:
-        wait_for(procs)
-
-    return procs
-
-
->>>>>>> 21abfda7
 def set_environment(deployment_target):
     """Configure the shell environment to point to the given deployment_target using 'gcloud config set-context' and other commands.
 
@@ -208,80 +81,6 @@
     run("kubectl config set-context $(kubectl config current-context) --namespace=%(NAMESPACE)s" % settings)
 
 
-<<<<<<< HEAD
-=======
-def port_forward(component_port_pairs=[], deployment_target=None, wait=True, open_browser=False, use_kubectl_proxy=False):
-    """Executes kubectl command to set up port forwarding between localhost and the given pod.
-    While this is running, connecting to localhost:<port> will be the same as connecting to that port
-    from the pod's internal network.
-
-    Args:
-        component_port_pairs (list): 2-tuple(s) containing keyword to use for looking up a kubernetes
-            pod, along with the port to forward to that pod (eg. ('elasticsearch', 9200))
-        deployment_target (string): value from DEPLOYMENT_TARGETS - eg. "gcloud-dev"
-        wait (bool): Whether to block indefinitely as long as the forwarding process is running.
-        open_browser (bool): If component_port_pairs includes components that have an http server
-            (eg. "seqr" or "postgres"), then open a web browser window to the forwarded port.
-        use_kubectl_proxy (bool): Whether to use kubectl proxy instead of kubectl port-forward
-            (see https://kubernetes.io/docs/tasks/access-application-cluster/access-cluster/#manually-constructing-apiserver-proxy-urls)
-    Returns:
-        (list): Popen process objects for the kubectl port-forward processes.
-    """
-    procs = []
-    for component_label, port in component_port_pairs:
-        if component_label == "kube-scan":
-            continue  # See https://github.com/octarinesec/kube-scan for how to connect to the kube-scan pod.
-        elif component_label == 'postgres':
-            continue
-
-        wait_until_pod_is_running(component_label, deployment_target)
-
-        logger.info("Forwarding port %s for %s" % (port, component_label))
-        if component_label == 'elasticsearch':
-            pod_name = 'service/elasticsearch-es-http'
-        elif component_label == 'kibana':
-            pod_name = 'service/kibana-kb-http'
-        else:
-            pod_name = get_pod_name(component_label, deployment_target=deployment_target)
-
-        if use_kubectl_proxy:
-            command = "kubectl proxy --port 8001"
-        else:
-            command = 'kubectl port-forward {pod_name} {port}'.format(pod_name=pod_name, port=port)
-
-        p = run_in_background(command)
-
-        if open_browser and component_label in COMPONENTS_TO_OPEN_IN_BROWSER:
-            if use_kubectl_proxy:
-                url = "http://localhost:8001/api/v1/namespaces/default/services/%(component_label)s:%(port)s/proxy/" % locals()
-            else:
-                url = "http://localhost:%s" % port
-
-            time.sleep(3)
-            os.system("open " + url)
-
-        procs.append(p)
-
-    if wait:
-        wait_for(procs)
-
-    return procs
-
-
-def troubleshoot_component(component, deployment_target):
-    """Runs kubectl command to print detailed debug output for the given component.
-
-    Args:
-        component (string): component label (eg. "seqr")
-        deployment_target (string): value from DEPLOYMENT_TARGETS - eg. "gcloud-dev"
-    """
-
-    pod_name = get_pod_name(component, deployment_target=deployment_target)
-
-    run("kubectl get pods -o yaml %(pod_name)s" % locals(), verbose=True)
-
-
->>>>>>> 21abfda7
 def copy_files_to_or_from_pod(component, deployment_target, source_path, dest_path, direction=1):
     """Copy file(s) to or from the given component.
 
