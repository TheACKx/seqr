FROM python:3.7-slim-bullseye

LABEL maintainer="Broad TGG"

# install commmon utilities, database clients for debugging
SHELL ["/bin/bash", "-o", "pipefail", "-c"]
RUN apt-get update && apt-get install -y --no-install-recommends \
    apt-utils \
    bzip2 \
    curl \
    emacs \
    gcc \
    git \
    gnupg \
    htop \
    less \
    libc6-dev \
    libpq-dev \
    nano \
    xterm \
    postgresql-client \
    procps \
<<<<<<< HEAD
=======
    default-jdk \
    && apt-get clean \
    && rm -rf /var/lib/apt/lists/*

#  install the packages necessary to build Python source:
RUN apt update && apt install -y --no-install-recommends build-essential zlib1g-dev libncurses5-dev libgdbm-dev \
    libnss3-dev libssl-dev libreadline-dev libffi-dev libbz2-dev \
    libncursesw5-dev libsqlite3-dev tk-dev libc6-dev ca-certificates \
    && apt-get clean \
    && rm -rf /var/lib/apt/lists/*

ARG PYTHON_MAIN_VER="3.7"
ARG PYTHON_MINOR_VER="8"
ARG PYTHON_VERSION=$PYTHON_MAIN_VER.$PYTHON_MINOR_VER

# downland and install Python from soruce code
WORKDIR /
RUN curl -O https://www.python.org/ftp/python/$PYTHON_VERSION/Python-$PYTHON_VERSION.tar.xz \
    && tar -xf Python-$PYTHON_VERSION.tar.xz \
    && rm -f Python-$PYTHON_VERSION.tar.xz

WORKDIR /Python-$PYTHON_VERSION
RUN ./configure --enable-optimizations \
    && make -j "$(nproc)" \
    && make install

WORKDIR /
RUN rm -rf ./Python-$PYTHON_VERSION \
    && ln -s /usr/local/bin/pip$PYTHON_MAIN_VER /usr/local/bin/pip \
    && ln -s /usr/local/bin/python$PYTHON_MAIN_VER /usr/local/bin/python

# install dev dependencies for react, javascript development. These are not needed at runtime.
RUN apt-get update \
    && curl -sL https://deb.nodesource.com/setup_8.x | bash - \
    && apt-get install -y --no-install-recommends \
        nodejs \
    && apt-get clean \
    && rm -rf /var/lib/apt/lists/*

# install database clients for debugging (https://www.postgresql.org/download/linux/debian/)
RUN echo "deb http://apt.postgresql.org/pub/repos/apt/ $(lsb_release -cs)-pgdg main" > /etc/apt/sources.list.d/pgdg.list \
    && curl -L0 -o - https://www.postgresql.org/media/keys/ACCC4CF8.asc | apt-key add - \
    && apt-get update && apt-get install -y \
        postgresql-12 \
        postgresql-client-12 \
        libpq-dev \
    && apt-get clean \
    && rm -rf /var/lib/apt/lists/*

RUN apt-get update && apt-get install -y \
>>>>>>> 63d8a17a
    redis-tools \
    && apt-get clean \
    && rm -rf /var/lib/apt/lists/*

# install gcloud tools
RUN echo "deb http://packages.cloud.google.com/apt cloud-sdk-bullseye main" > /etc/apt/sources.list.d/google-cloud-sdk.list \
    && curl https://packages.cloud.google.com/apt/doc/apt-key.gpg | apt-key add - \
    && apt-get update && apt-get install -y --no-install-recommends \
        google-cloud-sdk \
    && apt-get clean \
    && rm -rf /var/lib/apt/lists/*

# DISABLE_CACHE work-around to force git pull on every docker build, based on https://github.com/docker/docker/issues/1996
ARG DISABLE_CACHE=1
ARG SEQR_REPO=https://github.com/broadinstitute/seqr
ARG SEQR_GIT_BRANCH=master

# update seqr repo
RUN git clone -q --branch $SEQR_GIT_BRANCH $SEQR_REPO

WORKDIR /seqr

# install seqr dependencies
RUN pip install --no-cache-dir wheel && pip install --no-cache-dir -r requirements.txt

EXPOSE 8000

ENV TERM=xterm

COPY readiness_probe /
COPY bin/*.sh /usr/local/bin/
COPY gitconfig /root/.gitconfig
COPY config/*.py ./
COPY bashrc /root/.bashrc

COPY entrypoint.sh /

CMD [ "/entrypoint.sh" ]<|MERGE_RESOLUTION|>--- conflicted
+++ resolved
@@ -20,59 +20,7 @@
     xterm \
     postgresql-client \
     procps \
-<<<<<<< HEAD
-=======
     default-jdk \
-    && apt-get clean \
-    && rm -rf /var/lib/apt/lists/*
-
-#  install the packages necessary to build Python source:
-RUN apt update && apt install -y --no-install-recommends build-essential zlib1g-dev libncurses5-dev libgdbm-dev \
-    libnss3-dev libssl-dev libreadline-dev libffi-dev libbz2-dev \
-    libncursesw5-dev libsqlite3-dev tk-dev libc6-dev ca-certificates \
-    && apt-get clean \
-    && rm -rf /var/lib/apt/lists/*
-
-ARG PYTHON_MAIN_VER="3.7"
-ARG PYTHON_MINOR_VER="8"
-ARG PYTHON_VERSION=$PYTHON_MAIN_VER.$PYTHON_MINOR_VER
-
-# downland and install Python from soruce code
-WORKDIR /
-RUN curl -O https://www.python.org/ftp/python/$PYTHON_VERSION/Python-$PYTHON_VERSION.tar.xz \
-    && tar -xf Python-$PYTHON_VERSION.tar.xz \
-    && rm -f Python-$PYTHON_VERSION.tar.xz
-
-WORKDIR /Python-$PYTHON_VERSION
-RUN ./configure --enable-optimizations \
-    && make -j "$(nproc)" \
-    && make install
-
-WORKDIR /
-RUN rm -rf ./Python-$PYTHON_VERSION \
-    && ln -s /usr/local/bin/pip$PYTHON_MAIN_VER /usr/local/bin/pip \
-    && ln -s /usr/local/bin/python$PYTHON_MAIN_VER /usr/local/bin/python
-
-# install dev dependencies for react, javascript development. These are not needed at runtime.
-RUN apt-get update \
-    && curl -sL https://deb.nodesource.com/setup_8.x | bash - \
-    && apt-get install -y --no-install-recommends \
-        nodejs \
-    && apt-get clean \
-    && rm -rf /var/lib/apt/lists/*
-
-# install database clients for debugging (https://www.postgresql.org/download/linux/debian/)
-RUN echo "deb http://apt.postgresql.org/pub/repos/apt/ $(lsb_release -cs)-pgdg main" > /etc/apt/sources.list.d/pgdg.list \
-    && curl -L0 -o - https://www.postgresql.org/media/keys/ACCC4CF8.asc | apt-key add - \
-    && apt-get update && apt-get install -y \
-        postgresql-12 \
-        postgresql-client-12 \
-        libpq-dev \
-    && apt-get clean \
-    && rm -rf /var/lib/apt/lists/*
-
-RUN apt-get update && apt-get install -y \
->>>>>>> 63d8a17a
     redis-tools \
     && apt-get clean \
     && rm -rf /var/lib/apt/lists/*
