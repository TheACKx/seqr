FROM docker.elastic.co/kibana/kibana:7.8.1

<<<<<<< HEAD
MAINTAINER MacArthur Lab
=======
LABEL maintainer="Broad TGG"

ENV KIBANA_VERSION="6.3.2"

# create user 'kibana'
RUN useradd -ms /bin/bash kibana

# download and install kibana
RUN cd /usr/local \
  && wget -nv https://artifacts.elastic.co/downloads/kibana/kibana-${KIBANA_VERSION}-linux-x86_64.tar.gz \
  && tar xzf /usr/local/kibana-${KIBANA_VERSION}-linux-x86_64.tar.gz \
  && rm /usr/local/kibana-${KIBANA_VERSION}-linux-x86_64.tar.gz \
  && chown -R kibana /usr/local/kibana-${KIBANA_VERSION}-linux-x86_64

# environment and config
ARG KIBANA_SERVICE_PORT
ENV KIBANA_SERVICE_PORT=$KIBANA_SERVICE_PORT

EXPOSE $KIBANA_SERVICE_PORT

COPY kibana.yml /usr/local/kibana-${KIBANA_VERSION}-linux-x86_64/config/kibana.yml
COPY entrypoint.sh /

CMD [ "/entrypoint.sh" ]
>>>>>>> ab3e2053
<|MERGE_RESOLUTION|>--- conflicted
+++ resolved
@@ -1,30 +1,3 @@
 FROM docker.elastic.co/kibana/kibana:7.8.1
 
-<<<<<<< HEAD
-MAINTAINER MacArthur Lab
-=======
-LABEL maintainer="Broad TGG"
-
-ENV KIBANA_VERSION="6.3.2"
-
-# create user 'kibana'
-RUN useradd -ms /bin/bash kibana
-
-# download and install kibana
-RUN cd /usr/local \
-  && wget -nv https://artifacts.elastic.co/downloads/kibana/kibana-${KIBANA_VERSION}-linux-x86_64.tar.gz \
-  && tar xzf /usr/local/kibana-${KIBANA_VERSION}-linux-x86_64.tar.gz \
-  && rm /usr/local/kibana-${KIBANA_VERSION}-linux-x86_64.tar.gz \
-  && chown -R kibana /usr/local/kibana-${KIBANA_VERSION}-linux-x86_64
-
-# environment and config
-ARG KIBANA_SERVICE_PORT
-ENV KIBANA_SERVICE_PORT=$KIBANA_SERVICE_PORT
-
-EXPOSE $KIBANA_SERVICE_PORT
-
-COPY kibana.yml /usr/local/kibana-${KIBANA_VERSION}-linux-x86_64/config/kibana.yml
-COPY entrypoint.sh /
-
-CMD [ "/entrypoint.sh" ]
->>>>>>> ab3e2053
+LABEL maintainer="Broad TGG"