--- conflicted
+++ resolved
@@ -1,15 +1,8 @@
 {
-<<<<<<< HEAD
-  "app.css": "app.3c5da330.css",
-  "app.css.map": "app.3c5da330.css.map",
-  "app.js": "app-16f09a76.js",
-  "app.js.map": "app-16f09a76.js.map",
-=======
   "app.css": "app.7f50ce76.css",
   "app.css.map": "app.7f50ce76.css.map",
   "app.js": "app-b271f750.js",
   "app.js.map": "app-b271f750.js.map",
->>>>>>> d17d8cd2
   "flags.png": "flags.9c74e172.png",
   "icons.eot": "icons.674f50d2.eot",
   "icons.svg": "icons.912ec66d.svg",
