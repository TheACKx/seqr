--- conflicted
+++ resolved
@@ -37,7 +37,6 @@
   }
 }
 
-<<<<<<< HEAD
 export const loadProject = (projectGuid) => {
   return (dispatch, getState) => {
     dispatch({ type: UPDATE_CURRENT_PROJECT, newValue: projectGuid })
@@ -72,7 +71,6 @@
   }
 }
 
-=======
 /**
  * POSTS a request to update the specified project and dispatches the appropriate events when the request finishes
  * Accepts a values object that includes any data to be posted as well as the following keys:
@@ -81,7 +79,6 @@
  * projectGuid: The GUID for the project to update. If omitted, the action will be set to "create"
  * projectField: A specific field to update (e.g. "categories"). Should be used for fields which have special server-side logic for updating
  */
->>>>>>> bebb4589
 export const updateProject = (values) => {
   return (dispatch) => {
     const urlPath = values.projectGuid ? `/api/project/${values.projectGuid}` : '/api/project'
@@ -177,7 +174,7 @@
 export const getProjectsByGuid = state => state.projectsByGuid
 export const getProjectCategoriesByGuid = state => state.projectCategoriesByGuid
 export const getProject = state => state.projectsByGuid[state.currentProjectGuid]
-export const projectDetailsLoading = state => state.projectDetailsLoading.loading
+export const getProjectDetailsIsLoading = state => state.projectDetailsLoading.isLoading
 export const getProjectFamilies = state => Object.values(state.familiesByGuid).filter(o => o.projectGuid === state.currentProjectGuid)
 export const getProjectIndividuals = state => Object.values(state.individualsByGuid).filter(o => o.projectGuid === state.currentProjectGuid)
 export const getProjectIndividualsWithFamily = state =>
