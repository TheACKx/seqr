--- conflicted
+++ resolved
@@ -5,11 +5,7 @@
 import { Link } from 'react-router-dom'
 
 import SectionHeader from 'shared/components/SectionHeader'
-<<<<<<< HEAD
-import { VerticalSpacer } from 'shared/components/Spacers'
-=======
 import { HorizontalSpacer, VerticalSpacer } from 'shared/components/Spacers'
->>>>>>> b1ce6bf5
 import VariantTagTypeBar from 'shared/components/graph/VariantTagTypeBar'
 import {
   FAMILY_FIELD_DESCRIPTION,
@@ -23,10 +19,7 @@
 import ProjectCollaborators from './ProjectCollaborators'
 import GeneLists from './GeneLists'
 import FamilyTable from './FamilyTable/FamilyTable'
-<<<<<<< HEAD
-=======
 import VariantTags from './VariantTags'
->>>>>>> b1ce6bf5
 
 
 /**
@@ -66,13 +59,9 @@
       </a>
     ) : null,
     linkText ? (
-<<<<<<< HEAD
-      <div key="link" style={{ paddingTop: '15px', paddingLeft: '35px' }}>
-=======
       <div key="link">
         <VerticalSpacer height={15} />
         <HorizontalSpacer width={35} />
->>>>>>> b1ce6bf5
         <Link to={`/project/${project.projectGuid}/${linkPath}`}>{linkText}</Link>
       </div>
     ) : null,
@@ -113,11 +102,8 @@
           </ProjectSection>
           <ProjectSection label="Variant Tags" linkPath="saved_variants" linkText="View All">
             <VariantTagTypeBar project={props.project} height={30} showAllPopupCategories />
-<<<<<<< HEAD
-=======
             <VerticalSpacer height={10} />
             <VariantTags project={props.project} />
->>>>>>> b1ce6bf5
           </ProjectSection>
         </Grid.Column>
         <Grid.Column width={4}>
