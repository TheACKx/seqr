import React from 'react'
import PropTypes from 'prop-types'
import { connect } from 'react-redux'

import {
  FAMILY_FIELD_DESCRIPTION,
  FAMILY_FIELD_ANALYSED_BY,
  FAMILY_FIELD_ANALYSIS_NOTES,
  FAMILY_FIELD_ANALYSIS_SUMMARY,
  FAMILY_FIELD_INTERNAL_NOTES,
  FAMILY_FIELD_INTERNAL_SUMMARY,
  FAMILY_FIELD_CODED_PHENOTYPE,
  FAMILY_FIELD_ASSIGNED_ANALYST,
} from 'shared/utils/constants'
import { CASE_REVIEW_TABLE_NAME } from '../constants'
import { getCaseReviewStatusCounts, getCaseReviewFamiliesExportConfig, getCaseReviewIndividualsExportConfig } from '../selectors'
import FamilyTable from './FamilyTable/FamilyTable'

const FIELDS = [
  { id: FAMILY_FIELD_DESCRIPTION, canEdit: true },
  { id: FAMILY_FIELD_ASSIGNED_ANALYST, canEdit: true },
  { id: FAMILY_FIELD_ANALYSED_BY },
  { id: FAMILY_FIELD_ANALYSIS_NOTES, canEdit: true },
  { id: FAMILY_FIELD_ANALYSIS_SUMMARY, canEdit: true },
  { id: FAMILY_FIELD_CODED_PHENOTYPE, canEdit: true },
  { id: FAMILY_FIELD_INTERNAL_NOTES, canEdit: true },
  { id: FAMILY_FIELD_INTERNAL_SUMMARY, canEdit: true },
]

const CaseReviewTable = React.memo((props) => {
  const headerStatus = { title: 'Individual Statuses', data: props.caseReviewStatusCounts }
  const exportUrls = [
    { name: 'Families', data: props.familyExportConfig },
    { name: 'Individuals', data: props.individualsExportConfig },
  ]
  return (
    <div>
      <FamilyTable
<<<<<<< HEAD
        showCaseReviewFilters
        editCaseReview
=======
>>>>>>> 9234904c
        showDetails
        tableName={CASE_REVIEW_TABLE_NAME}
        headerStatus={headerStatus}
        exportUrls={exportUrls}
        detailFields={FIELDS}
      />
    </div>
  )
})


export { CaseReviewTable as CaseReviewTableComponent }

CaseReviewTable.propTypes = {
  caseReviewStatusCounts: PropTypes.array,
  familyExportConfig: PropTypes.object,
  individualsExportConfig: PropTypes.object,
}

const mapStateToProps = state => ({
  caseReviewStatusCounts: getCaseReviewStatusCounts(state),
<<<<<<< HEAD
  familyExportConfig: getFamiliesExportConfig(state, { tableName: CASE_REVIEW_TABLE_NAME, caseReview: true }),
  individualsExportConfig: getIndividualsExportConfig(state, { tableName: CASE_REVIEW_TABLE_NAME, caseReview: true }),
=======
  familyExportConfig: getCaseReviewFamiliesExportConfig(state, {}),
  individualsExportConfig: getCaseReviewIndividualsExportConfig(state, {}),
>>>>>>> 9234904c
})

export default connect(mapStateToProps)(CaseReviewTable)<|MERGE_RESOLUTION|>--- conflicted
+++ resolved
@@ -36,11 +36,6 @@
   return (
     <div>
       <FamilyTable
-<<<<<<< HEAD
-        showCaseReviewFilters
-        editCaseReview
-=======
->>>>>>> 9234904c
         showDetails
         tableName={CASE_REVIEW_TABLE_NAME}
         headerStatus={headerStatus}
@@ -62,13 +57,8 @@
 
 const mapStateToProps = state => ({
   caseReviewStatusCounts: getCaseReviewStatusCounts(state),
-<<<<<<< HEAD
-  familyExportConfig: getFamiliesExportConfig(state, { tableName: CASE_REVIEW_TABLE_NAME, caseReview: true }),
-  individualsExportConfig: getIndividualsExportConfig(state, { tableName: CASE_REVIEW_TABLE_NAME, caseReview: true }),
-=======
   familyExportConfig: getCaseReviewFamiliesExportConfig(state, {}),
   individualsExportConfig: getCaseReviewIndividualsExportConfig(state, {}),
->>>>>>> 9234904c
 })
 
 export default connect(mapStateToProps)(CaseReviewTable)