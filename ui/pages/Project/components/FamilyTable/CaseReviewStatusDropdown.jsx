/* eslint-disable react/no-array-index-key */

import React from 'react'
import PropTypes from 'prop-types'
import styled from 'styled-components'
import { connect } from 'react-redux'

import ReduxFormWrapper from 'shared/components/form/ReduxFormWrapper'
<<<<<<< HEAD
import { Select, StringValueCheckboxGroup } from 'shared/components/form/Inputs'
import TextFieldView from 'shared/components/panel/view-fields/TextFieldView'
=======
import EditTextButton from 'shared/components/buttons/EditTextButton'
import { VerticalSpacer } from 'shared/components/Spacers'
>>>>>>> 3b41bf2c
import { updateIndividual } from 'redux/rootReducer'

import {
  CASE_REVIEW_STATUS_ACCEPTED,
  CASE_REVIEW_STATUS_MORE_INFO_NEEDED,
  CASE_REVIEW_STATUS_OPTIONS,
  CASE_REVIEW_STATUS_ACCEPTED_FOR_OPTIONS,
} from '../../constants'

const StatusContainer = styled.span`
  display: inline-block;
  whitespace: nowrap;
  min-width: 220px;
`

<<<<<<< HEAD
const CaseReviewStatusDropdown = props =>
  <div>
    <ReduxFormWrapper
      onSubmit={props.updateIndividual}
      form={`editCaseReview-${props.individual.individualGuid}`}
      initialValues={props.individual}
      closeOnSuccess={false}
      submitOnChange
      fields={[{
        name: 'caseReviewStatus',
        component: Select,
        tabIndex: '1',
        options: CASE_REVIEW_STATUS_OPTIONS,
      }, ...(props.individual.caseReviewStatus === CASE_REVIEW_STATUS_ACCEPTED ? [{
        name: 'caseReviewStatusAcceptedFor',
        options: CASE_REVIEW_STATUS_ACCEPTED_FOR_OPTIONS,
        style: { paddingTop: '5px' },
        component: StringValueCheckboxGroup,
      }] : [])]}
    />
=======
const AcceptedForCheckbox = styled(Checkbox)`
  padding: 3px 10px 5px 5px;
`

const STATUS_FORM_FIELDS = [{
  name: 'caseReviewStatus',
  component: 'select',
  tabIndex: '1',
  style: { margin: '3px !important', maxWidth: '170px', display: 'inline-block', padding: '0px !important', marginRight: '10px' },
  children: CASE_REVIEW_STATUS_OPTIONS.map(option => <option key={option.value} value={option.value}>{option.name}</option>),
}]

const CaseReviewStatusForm = (props) => {
  const initialValues = { caseReviewStatus: props.individual.caseReviewStatus }
  return (
    <ReduxFormWrapper
      onSubmit={props.updateIndividual}
      form={`editCaseReviewStatus-${props.individual.individualGuid}`}
      initialValues={initialValues}
      closeOnSuccess={false}
      submitOnChange
      fields={STATUS_FORM_FIELDS}
    />
  )
}

CaseReviewStatusForm.propTypes = {
  individual: PropTypes.object.isRequired,
  updateIndividual: PropTypes.func.isRequired,
}

const CaseReviewAcceptedForForm = (props) => {
  const initialValues = { caseReviewStatusAcceptedFor: props.individual.caseReviewStatusAcceptedFor }
  const fields = CASE_REVIEW_STATUS_ACCEPTED_FOR_OPTIONS.map((option, k) => {
    if (option === '---') {
      return { component: 'br', name: k, displayOnly: true }
    }

    return ({
      key: option.value,
      name: 'caseReviewStatusAcceptedFor',
      component: ({ value, onChange }) => //eslint-disable-line react/prop-types
        <AcceptedForCheckbox
          defaultChecked={props.individual.caseReviewStatusAcceptedFor !== null && props.individual.caseReviewStatusAcceptedFor.includes(option.value)}
          label={option.name}
          value={option.value}
          onChange={(e, result) => {
            if (result.checked) {
              value += result.value
            } else {
              value = value.replace(result.value, '')
            }
            onChange(value)
          }}
        />,
    })
  })
  return (
    <ReduxFormWrapper
      onSubmit={props.updateIndividual}
      form={`editCaseReviewStatusAcceptedFor-${props.individual.individualGuid}`}
      initialValues={initialValues}
      closeOnSuccess={false}
      submitOnChange
      fields={fields}
    />
  )
}

CaseReviewAcceptedForForm.propTypes = {
  individual: PropTypes.object.isRequired,
  updateIndividual: PropTypes.func.isRequired,
}

const CaseReviewStatusDropdown = props =>
  <StatusContainer>
    <CaseReviewStatusForm {...props} />
    {
      props.individual.caseReviewStatus === CASE_REVIEW_STATUS_ACCEPTED &&
        <div>
          <VerticalSpacer height={5} />
          <CaseReviewAcceptedForForm {...props} />
        </div>
    }
>>>>>>> 3b41bf2c
    {/* edit case review discussion for individual: */}
    <div style={{ padding: '5px 12px' }}>
      {
        props.individual.caseReviewStatus === CASE_REVIEW_STATUS_MORE_INFO_NEEDED &&
        <TextFieldView
          hideValue
          isEditable
          editLabel="Edit Questions"
          initialValues={props.individual}
          field="caseReviewDiscussion"
          idField="individualGuid"
          modalTitle={`${props.individual.individualId}: Case Review Discussion`}
          onSubmit={props.updateIndividual}
        />
      }
    </div>
  </StatusContainer>

export { CaseReviewStatusDropdown as CaseReviewStatusDropdownComponent }

CaseReviewStatusDropdown.propTypes = {
  individual: PropTypes.object.isRequired,
  updateIndividual: PropTypes.func.isRequired,
}

const mapDispatchToProps = {
  updateIndividual,
}

export default connect(null, mapDispatchToProps)(CaseReviewStatusDropdown)<|MERGE_RESOLUTION|>--- conflicted
+++ resolved
@@ -6,13 +6,8 @@
 import { connect } from 'react-redux'
 
 import ReduxFormWrapper from 'shared/components/form/ReduxFormWrapper'
-<<<<<<< HEAD
 import { Select, StringValueCheckboxGroup } from 'shared/components/form/Inputs'
 import TextFieldView from 'shared/components/panel/view-fields/TextFieldView'
-=======
-import EditTextButton from 'shared/components/buttons/EditTextButton'
-import { VerticalSpacer } from 'shared/components/Spacers'
->>>>>>> 3b41bf2c
 import { updateIndividual } from 'redux/rootReducer'
 
 import {
@@ -28,130 +23,55 @@
   min-width: 220px;
 `
 
-<<<<<<< HEAD
-const CaseReviewStatusDropdown = props =>
-  <div>
-    <ReduxFormWrapper
-      onSubmit={props.updateIndividual}
-      form={`editCaseReview-${props.individual.individualGuid}`}
-      initialValues={props.individual}
-      closeOnSuccess={false}
-      submitOnChange
-      fields={[{
-        name: 'caseReviewStatus',
-        component: Select,
-        tabIndex: '1',
-        options: CASE_REVIEW_STATUS_OPTIONS,
-      }, ...(props.individual.caseReviewStatus === CASE_REVIEW_STATUS_ACCEPTED ? [{
-        name: 'caseReviewStatusAcceptedFor',
-        options: CASE_REVIEW_STATUS_ACCEPTED_FOR_OPTIONS,
-        style: { paddingTop: '5px' },
-        component: StringValueCheckboxGroup,
-      }] : [])]}
-    />
-=======
-const AcceptedForCheckbox = styled(Checkbox)`
-  padding: 3px 10px 5px 5px;
-`
+const STATUS_FORM_FIELD = {
+  name: 'caseReviewStatus',
+  component: Select,
+  tabIndex: '1',
+  options: CASE_REVIEW_STATUS_OPTIONS,
+}
 
-const STATUS_FORM_FIELDS = [{
-  name: 'caseReviewStatus',
-  component: 'select',
-  tabIndex: '1',
-  style: { margin: '3px !important', maxWidth: '170px', display: 'inline-block', padding: '0px !important', marginRight: '10px' },
-  children: CASE_REVIEW_STATUS_OPTIONS.map(option => <option key={option.value} value={option.value}>{option.name}</option>),
-}]
+const ACCEPTED_FOR_FORM_FIELD = {
+  name: 'caseReviewStatusAcceptedFor',
+  options: CASE_REVIEW_STATUS_ACCEPTED_FOR_OPTIONS,
+  style: { paddingTop: '5px' },
+  component: StringValueCheckboxGroup,
+}
 
-const CaseReviewStatusForm = (props) => {
-  const initialValues = { caseReviewStatus: props.individual.caseReviewStatus }
+const CaseReviewStatusDropdown = (props) => {
+  const fields = [STATUS_FORM_FIELD]
+  if (props.individual.caseReviewStatus === CASE_REVIEW_STATUS_ACCEPTED) {
+    fields.push(ACCEPTED_FOR_FORM_FIELD)
+  }
   return (
-    <ReduxFormWrapper
-      onSubmit={props.updateIndividual}
-      form={`editCaseReviewStatus-${props.individual.individualGuid}`}
-      initialValues={initialValues}
-      closeOnSuccess={false}
-      submitOnChange
-      fields={STATUS_FORM_FIELDS}
-    />
+    <StatusContainer>
+      <ReduxFormWrapper
+        onSubmit={props.updateIndividual}
+        form={`editCaseReviewStatus-${props.individual.individualGuid}`}
+        initialValues={props.individual}
+        closeOnSuccess={false}
+        submitOnChange
+        fields={fields}
+      />
+      {/* edit case review discussion for individual: */}
+      <div style={{ padding: '5px 12px' }}>
+        {
+          props.individual.caseReviewStatus === CASE_REVIEW_STATUS_MORE_INFO_NEEDED &&
+          <TextFieldView
+            hideValue
+            isEditable
+            editLabel="Edit Questions"
+            initialValues={props.individual}
+            field="caseReviewDiscussion"
+            idField="individualGuid"
+            modalTitle={`${props.individual.individualId}: Case Review Discussion`}
+            onSubmit={props.updateIndividual}
+          />
+        }
+      </div>
+    </StatusContainer>
   )
 }
 
-CaseReviewStatusForm.propTypes = {
-  individual: PropTypes.object.isRequired,
-  updateIndividual: PropTypes.func.isRequired,
-}
-
-const CaseReviewAcceptedForForm = (props) => {
-  const initialValues = { caseReviewStatusAcceptedFor: props.individual.caseReviewStatusAcceptedFor }
-  const fields = CASE_REVIEW_STATUS_ACCEPTED_FOR_OPTIONS.map((option, k) => {
-    if (option === '---') {
-      return { component: 'br', name: k, displayOnly: true }
-    }
-
-    return ({
-      key: option.value,
-      name: 'caseReviewStatusAcceptedFor',
-      component: ({ value, onChange }) => //eslint-disable-line react/prop-types
-        <AcceptedForCheckbox
-          defaultChecked={props.individual.caseReviewStatusAcceptedFor !== null && props.individual.caseReviewStatusAcceptedFor.includes(option.value)}
-          label={option.name}
-          value={option.value}
-          onChange={(e, result) => {
-            if (result.checked) {
-              value += result.value
-            } else {
-              value = value.replace(result.value, '')
-            }
-            onChange(value)
-          }}
-        />,
-    })
-  })
-  return (
-    <ReduxFormWrapper
-      onSubmit={props.updateIndividual}
-      form={`editCaseReviewStatusAcceptedFor-${props.individual.individualGuid}`}
-      initialValues={initialValues}
-      closeOnSuccess={false}
-      submitOnChange
-      fields={fields}
-    />
-  )
-}
-
-CaseReviewAcceptedForForm.propTypes = {
-  individual: PropTypes.object.isRequired,
-  updateIndividual: PropTypes.func.isRequired,
-}
-
-const CaseReviewStatusDropdown = props =>
-  <StatusContainer>
-    <CaseReviewStatusForm {...props} />
-    {
-      props.individual.caseReviewStatus === CASE_REVIEW_STATUS_ACCEPTED &&
-        <div>
-          <VerticalSpacer height={5} />
-          <CaseReviewAcceptedForForm {...props} />
-        </div>
-    }
->>>>>>> 3b41bf2c
-    {/* edit case review discussion for individual: */}
-    <div style={{ padding: '5px 12px' }}>
-      {
-        props.individual.caseReviewStatus === CASE_REVIEW_STATUS_MORE_INFO_NEEDED &&
-        <TextFieldView
-          hideValue
-          isEditable
-          editLabel="Edit Questions"
-          initialValues={props.individual}
-          field="caseReviewDiscussion"
-          idField="individualGuid"
-          modalTitle={`${props.individual.individualId}: Case Review Discussion`}
-          onSubmit={props.updateIndividual}
-        />
-      }
-    </div>
-  </StatusContainer>
 
 export { CaseReviewStatusDropdown as CaseReviewStatusDropdownComponent }
 
