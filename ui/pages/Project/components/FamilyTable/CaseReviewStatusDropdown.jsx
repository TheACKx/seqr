import React from 'react'
import PropTypes from 'prop-types'
import styled from 'styled-components'
import { connect } from 'react-redux'

import StateChangeForm from 'shared/components/form/StateChangeForm'
import { Select } from 'shared/components/form/Inputs'
import TextFieldView from 'shared/components/panel/view-fields/TextFieldView'
import { camelcaseToTitlecase, toSnakecase } from 'shared/utils/stringUtils'
import { updateIndividual } from 'redux/rootReducer'

import {
  CASE_REVIEW_STATUS_MORE_INFO_NEEDED,
  CASE_REVIEW_STATUS_OPTIONS,
} from '../../constants'

const StatusContainer = styled.span`
  display: inline-block;
  whitespace: nowrap;
  min-width: 220px;
  
  .ui.form {
    width: 100%;
  }
  
  .ui.selection.active.dropdown .menu {
    max-height: none;
  }
  
  button.ui.button.basic.tiny.labeled.icon {
    padding-top: 8px;
  }
`

const STATUS_FORM_FIELDS = [{
  name: 'caseReviewStatus',
  component: Select,
  tabIndex: '1',
  options: CASE_REVIEW_STATUS_OPTIONS,
}]

const CaseReviewStatusDropdown = React.memo(props => (
  <StatusContainer>
    <StateChangeForm
      updateField={props.updateIndividualField}
      initialValues={props.individual}
      fields={STATUS_FORM_FIELDS}
    />
<<<<<<< HEAD
    {props.individual.caseReviewStatus === CASE_REVIEW_STATUS_MORE_INFO_NEEDED && (
      <TextFieldView
        hideValue
        isEditable
        editLabel="Edit Questions"
        initialValues={props.individual}
        field="caseReviewDiscussion"
        idField="individualGuid"
        modalTitle={`${props.individual.displayName}: Case Review Discussion`}
        onSubmit={props.updateIndividualDiscussion}
      />
    )}
  </StatusContainer>,
)

=======
    {/* edit case review discussion for individual: */}
    <div style={{ padding: '5px 12px' }}>
      {props.individual.caseReviewStatus === CASE_REVIEW_STATUS_MORE_INFO_NEEDED && (
        <TextFieldView
          hideValue
          isEditable
          editLabel="Edit Questions"
          initialValues={props.individual}
          field="caseReviewDiscussion"
          idField="individualGuid"
          modalTitle={`${props.individual.displayName}: Case Review Discussion`}
          onSubmit={props.updateIndividualDiscussion}
        />
      )}
    </div>
  </StatusContainer>
))
>>>>>>> f7d4625a

export { CaseReviewStatusDropdown as CaseReviewStatusDropdownComponent }

CaseReviewStatusDropdown.propTypes = {
  individual: PropTypes.object.isRequired,
  updateIndividualField: PropTypes.func.isRequired,
  updateIndividualDiscussion: PropTypes.func.isRequired,
}

const mapDispatchToProps = (dispatch, ownProps) => ({
  updateIndividualField: individualField => (value) => {
    dispatch(updateIndividual({
      individualGuid: ownProps.individual.individualGuid,
      individualField: toSnakecase(camelcaseToTitlecase(individualField)),
      [individualField]: value,
    }))
  },
  updateIndividualDiscussion: (updates) => {
    dispatch(updateIndividual(
      { individualGuid: ownProps.individual.individualGuid, individualField: 'case_review_discussion', ...updates },
    ))
  },
})

export default connect(null, mapDispatchToProps)(CaseReviewStatusDropdown)<|MERGE_RESOLUTION|>--- conflicted
+++ resolved
@@ -46,7 +46,6 @@
       initialValues={props.individual}
       fields={STATUS_FORM_FIELDS}
     />
-<<<<<<< HEAD
     {props.individual.caseReviewStatus === CASE_REVIEW_STATUS_MORE_INFO_NEEDED && (
       <TextFieldView
         hideValue
@@ -59,28 +58,8 @@
         onSubmit={props.updateIndividualDiscussion}
       />
     )}
-  </StatusContainer>,
-)
-
-=======
-    {/* edit case review discussion for individual: */}
-    <div style={{ padding: '5px 12px' }}>
-      {props.individual.caseReviewStatus === CASE_REVIEW_STATUS_MORE_INFO_NEEDED && (
-        <TextFieldView
-          hideValue
-          isEditable
-          editLabel="Edit Questions"
-          initialValues={props.individual}
-          field="caseReviewDiscussion"
-          idField="individualGuid"
-          modalTitle={`${props.individual.displayName}: Case Review Discussion`}
-          onSubmit={props.updateIndividualDiscussion}
-        />
-      )}
-    </div>
   </StatusContainer>
 ))
->>>>>>> f7d4625a
 
 export { CaseReviewStatusDropdown as CaseReviewStatusDropdownComponent }
 
