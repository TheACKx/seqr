import React from 'react'
import PropTypes from 'prop-types'
import styled from 'styled-components'
import { Table, Icon } from 'semantic-ui-react'
import { connect } from 'react-redux'
import { withRouter } from 'react-router'

import ExportTableButton from 'shared/components/buttons/ExportTableButton'
import HorizontalStackedBar from 'shared/components/graph/HorizontalStackedBar'
import TableLoading from 'shared/components/table/TableLoading'
import { HorizontalSpacer } from 'shared/components/Spacers'

import { getVisibleFamiliesInSortedOrder, getProjectDetailsIsLoading } from '../../selectors'
import { FamilyDetail } from '../FamilyPage'
import TableHeaderRow from './header/TableHeaderRow'
import EmptyTableRow from './EmptyTableRow'


const ExportContainer = styled.span`
  float: right;
  padding-bottom: 15px;
`

const ToggleIcon = styled(Icon).attrs({ size: 'large', link: true, name: 'dropdown' })`
  position: relative;
  z-index: 1;
`

// Allows dropdowns to be visible inside table cell
const OverflowCell = styled(Table.Cell)`
  overflow: visible !important;
`

class FamilyTableRow extends React.PureComponent {

  constructor(props) {
    super(props)

    this.state = {
      showDetails: props.showDetails,
    }
  }

  toggle = () => {
    this.setState({ showDetails: !this.state.showDetails })
  }

  render() {
    const { familyGuid, showVariantDetails, detailFields, noDetailFields, tableName } = this.props
    return (
      <Table.Row>
        <OverflowCell>
          <FamilyDetail
            key={familyGuid}
            familyGuid={familyGuid}
            showFamilyPageLink
            showVariantDetails={showVariantDetails}
            tableName={tableName}
            fields={this.state.showDetails ? detailFields : noDetailFields}
            compact={!this.state.showDetails}
            annotation={detailFields && noDetailFields && <ToggleIcon rotated={this.state.showDetails ? undefined : 'counterclockwise'} onClick={this.toggle} />}
            showIndividuals={this.state.showDetails}
          />
        </OverflowCell>
      </Table.Row>
    )
  }
}

FamilyTableRow.propTypes = {
  familyGuid: PropTypes.string.isRequired,
  tableName: PropTypes.string,
  detailFields: PropTypes.array,
  noDetailFields: PropTypes.array,
  showVariantDetails: PropTypes.bool,
  showDetails: PropTypes.bool,
}

const FamilyTable = React.memo((
<<<<<<< HEAD
  { visibleFamilies, loading, headerStatus, showCaseReviewFilters, exportUrls, noDetailFields, tableName, showVariantDetails, ...props },
=======
  { visibleFamilies, loading, headerStatus, exportUrls, noDetailFields, tableName, showVariantDetails, ...props },
>>>>>>> 9234904c
) =>
  <div>
    <ExportContainer>
      {headerStatus &&
        <span>
          {headerStatus.title}:
          <HorizontalSpacer width={10} />
          <HorizontalStackedBar
            width={100}
            height={14}
            title={headerStatus.title}
            data={headerStatus.data}
          />
          <HorizontalSpacer width={10} />
        </span>
      }
      <ExportTableButton downloads={exportUrls} />
      <HorizontalSpacer width={45} />
    </ExportContainer>
    <Table padded fixed attached="top">
      <TableHeaderRow
<<<<<<< HEAD
        showCaseReviewFilters={showCaseReviewFilters}
=======
>>>>>>> 9234904c
        fields={noDetailFields}
        tableName={tableName}
        showVariantDetails={showVariantDetails}
        analysisGroupGuid={props.match.params.analysisGroupGuid}
      />
    </Table>
    <Table celled striped padded fixed attached="bottom">
      <Table.Body>
        {loading && <TableLoading />}
        {!loading && (visibleFamilies.length > 0 ?
          visibleFamilies.map(family =>
            <FamilyTableRow
              key={family.familyGuid}
              familyGuid={family.familyGuid}
              noDetailFields={noDetailFields}
              showVariantDetails={showVariantDetails}
              tableName={tableName}
              {...props}
            />,
          ) : <EmptyTableRow tableName={tableName} />)
        }
      </Table.Body>
      <Table.Footer><Table.Row><Table.HeaderCell /></Table.Row></Table.Footer>
    </Table>
  </div>,
)


export { FamilyTable as FamilyTableComponent }

FamilyTable.propTypes = {
  visibleFamilies: PropTypes.array.isRequired,
  loading: PropTypes.bool,
  headerStatus: PropTypes.object,
<<<<<<< HEAD
  showCaseReviewFilters: PropTypes.bool,
  editCaseReview: PropTypes.bool,
=======
>>>>>>> 9234904c
  exportUrls: PropTypes.array,
  showVariantDetails: PropTypes.bool,
  noDetailFields: PropTypes.array,
  tableName: PropTypes.string,
  match: PropTypes.object,
}

const mapStateToProps = (state, ownProps) => ({
  visibleFamilies: getVisibleFamiliesInSortedOrder(state, ownProps),
  loading: getProjectDetailsIsLoading(state),
})

export default withRouter(connect(mapStateToProps)(FamilyTable))<|MERGE_RESOLUTION|>--- conflicted
+++ resolved
@@ -77,11 +77,7 @@
 }
 
 const FamilyTable = React.memo((
-<<<<<<< HEAD
-  { visibleFamilies, loading, headerStatus, showCaseReviewFilters, exportUrls, noDetailFields, tableName, showVariantDetails, ...props },
-=======
   { visibleFamilies, loading, headerStatus, exportUrls, noDetailFields, tableName, showVariantDetails, ...props },
->>>>>>> 9234904c
 ) =>
   <div>
     <ExportContainer>
@@ -103,10 +99,6 @@
     </ExportContainer>
     <Table padded fixed attached="top">
       <TableHeaderRow
-<<<<<<< HEAD
-        showCaseReviewFilters={showCaseReviewFilters}
-=======
->>>>>>> 9234904c
         fields={noDetailFields}
         tableName={tableName}
         showVariantDetails={showVariantDetails}
@@ -141,11 +133,6 @@
   visibleFamilies: PropTypes.array.isRequired,
   loading: PropTypes.bool,
   headerStatus: PropTypes.object,
-<<<<<<< HEAD
-  showCaseReviewFilters: PropTypes.bool,
-  editCaseReview: PropTypes.bool,
-=======
->>>>>>> 9234904c
   exportUrls: PropTypes.array,
   showVariantDetails: PropTypes.bool,
   noDetailFields: PropTypes.array,
