--- conflicted
+++ resolved
@@ -21,11 +21,7 @@
   DATASET_TYPE_SV_CALLS,
   ANVIL_URL,
 } from 'shared/utils/constants'
-<<<<<<< HEAD
-import { loadMmeSubmissions } from '../reducers'
-=======
-import { updateProjectMmeContact } from '../reducers'
->>>>>>> 8867f148
+import { updateProjectMmeContact, loadMmeSubmissions } from '../reducers'
 import {
   getAnalysisStatusCounts,
   getProjectAnalysisGroupFamiliesByGuid,
@@ -90,14 +86,6 @@
   { name: 'mmeNotes', content: 'Notes', width: 6, format: ({ mmeNotes }) => (mmeNotes || []).map(({ note }) => note).join('; ') },
 ]
 
-<<<<<<< HEAD
-const BaseMatchmakerSubmissionOverview = React.memo(({ mmeSubmissions, load, loading }) => (
-  <DataLoader load={load} loading={false} content>
-    <DataTable
-      basic="very"
-      fixed
-      loading={loading}
-=======
 const MME_CONTACT_FIELDS = [
   {
     name: 'contact',
@@ -106,8 +94,8 @@
   },
 ]
 
-const BaseMatchmakerSubmissionOverview = React.memo(({ project, mmeSubmissions, onSubmit }) => (
-  <div>
+const BaseMatchmakerSubmissionOverview = React.memo(({ project, mmeSubmissions, onSubmit, load, loading }) => (
+  <DataLoader load={load} loading={false} content>
     {project.canEdit && (
       <UpdateButton
         onSubmit={onSubmit}
@@ -124,28 +112,21 @@
     <DataTable
       basic="very"
       fixed
->>>>>>> 8867f148
+      loading={loading}
       data={Object.values(mmeSubmissions)}
       idField="submissionGuid"
       defaultSortColumn="familyName"
       columns={MME_COLUMNS}
     />
-<<<<<<< HEAD
   </DataLoader>
-=======
-  </div>
->>>>>>> 8867f148
 ))
 
 BaseMatchmakerSubmissionOverview.propTypes = {
   mmeSubmissions: PropTypes.arrayOf(PropTypes.object),
-<<<<<<< HEAD
   loading: PropTypes.bool,
   load: PropTypes.func,
-=======
   project: PropTypes.object,
   onSubmit: PropTypes.func,
->>>>>>> 8867f148
 }
 
 const mapMatchmakerSubmissionsStateToProps = (state, ownProps) => ({
@@ -154,11 +135,8 @@
 })
 
 const mapDispatchToProps = {
-<<<<<<< HEAD
   load: loadMmeSubmissions,
-=======
   onSubmit: updateProjectMmeContact,
->>>>>>> 8867f148
 }
 
 const MatchmakerSubmissionOverview = connect(
@@ -207,7 +185,6 @@
 
 const FamiliesIndividualsOverview = connect(mapFamiliesStateToProps)(FamiliesIndividuals)
 
-<<<<<<< HEAD
 const MatchmakerOverview = React.memo(({ project }) => (
   <DetailSection
     title="Matchmaker Submissions"
@@ -220,39 +197,13 @@
           modalName="mmeSubmissions"
           size="large"
         >
-          <MatchmakerSubmissionOverview />
+          <MatchmakerSubmissionOverview project={project} />
         </Modal>
         {project.mmeDeletedSubmissionCount > 0 && <div>{`${project.mmeDeletedSubmissionCount} removed submissions`}</div>}
       </div>
     ) : 'No Submissions'}
   />
 ))
-=======
-const Matchmaker = React.memo(({ project, mmeSubmissions }) => {
-  const mmeSubmissionCount = mmeSubmissions.length
-  const deletedSubmissionCount = mmeSubmissions.filter(({ deletedDate }) => deletedDate).length
-
-  return (
-    <DetailSection
-      title="Matchmaker Submissions"
-      content={mmeSubmissionCount ? (
-        <div>
-          {`${mmeSubmissionCount - deletedSubmissionCount} submissions `}
-          <Modal
-            trigger={<ButtonLink icon="external" size="tiny" />}
-            title={`Matchmaker Submissions for ${project.name}`}
-            modalName="mmeSubmissions"
-            size="large"
-          >
-            <MatchmakerSubmissionOverview project={project} />
-          </Modal>
-          {deletedSubmissionCount > 0 && <div>{`${deletedSubmissionCount} removed submissions`}</div>}
-        </div>
-      ) : 'No Submissions'}
-    />
-  )
-})
->>>>>>> 8867f148
 
 MatchmakerOverview.propTypes = {
   project: PropTypes.object.isRequired,
