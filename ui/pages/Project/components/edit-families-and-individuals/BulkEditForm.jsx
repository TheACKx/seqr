import React from 'react'
import PropTypes from 'prop-types'
import { connect } from 'react-redux'
import { Table } from 'semantic-ui-react'

import { getCurrentProject } from 'redux/selectors'
import { FileLink } from 'shared/components/buttons/ExportTableButton'
import FileUploadField from 'shared/components/form/XHRUploaderField'
import ReduxFormWrapper from 'shared/components/form/ReduxFormWrapper'
import { INDIVIDUAL_HPO_EXPORT_DATA, FILE_FIELD_NAME } from 'shared/utils/constants'
import { NoBorderTable } from 'shared/components/StyledComponents'
import { INDIVIDUAL_ID_EXPORT_DATA, INDIVIDUAL_BULK_UPDATE_EXPORT_DATA, FAMILY_BULK_EDIT_EXPORT_DATA } from '../../constants'
import { updateFamilies, updateIndividuals, updateIndividualsHpoTerms } from '../../reducers'
import {
  getEntityExportConfig,
  getProjectAnalysisGroupFamiliesByGuid,
  getProjectAnalysisGroupIndividualsByGuid,
} from '../../selectors'

<<<<<<< HEAD
const UPLOADER_STYLE = { maxWidth: '700px', margin: 'auto' }
export const BASE_UPLOAD_FORMATS = [
=======

const Container = styled.div`
  textAlign: left;
  width: 100%;
  padding: 5px 15px 5px 35px;
`

const BoldText = styled.span`
  font-weight: 600
`

const StyledTable = styled(Table)`
  padding: 5px 0px 5px 25px !important;
  border: none !important;
`

const TableRow = styled(Table.Row)`
  border-top: none !important;
`

const TableCell = styled(Table.Cell)`
  padding: 2px 5px 2px 0px !important;
  border-top: none !important;
  vertical-align: top;
`

const FILE_FIELD_NAME = 'uploadedFile'
const UPLOADER_STYLES = { root: { border: '1px solid #CACACA', padding: 20, maxWidth: '700px', margin: 'auto' } }
const BASE_UPLOAD_FORMATS = [
>>>>>>> 25c56462
  { title: 'Excel', ext: 'xls' },
  {
    title: 'Text',
    ext: 'tsv',
    formatLinks: [
      { href: 'https://en.wikipedia.org/wiki/Tab-separated_values', linkExt: 'tsv' },
      { href: 'https://en.wikipedia.org/wiki/Comma-separated_values', linkExt: 'csv' },
    ] },
]
const ALL_UPLOAD_FORMATS = BASE_UPLOAD_FORMATS.concat([
  { title: 'Phenotips Export', formatLinks: [{ href: 'https://phenotips.org/', linkExt: 'json' }] },
])
const FAM_UPLOAD_FORMATS = [].concat(BASE_UPLOAD_FORMATS)
FAM_UPLOAD_FORMATS[1] = { ...FAM_UPLOAD_FORMATS[1], formatLinks: [...FAM_UPLOAD_FORMATS[1].formatLinks, { href: 'https://www.cog-genomics.org/plink2/formats#fam', linkExt: 'fam' }] }


export const BaseBulkContent = React.memo(({ url, actionDescription, details, project, name, requiredFields, optionalFields, uploadFormats, exportConfig, blankExportConfig }) =>
  <div>
    <NoBorderTable compact>
      <Table.Body>
        <Table.Row>
          <Table.Cell colSpan={2}>
            To {actionDescription}, upload a table in one of these formats:
          </Table.Cell>
        </Table.Row>
        <Table.Row><Table.Cell /></Table.Row>
        {uploadFormats.map(({ title, ext, formatLinks }) =>
          <Table.Row key={title}>
            <Table.HeaderCell collapsing>
              {title} ({formatLinks ? formatLinks.map(
                ({ href, linkExt }, i) => <span key={linkExt}>{i > 0 && ' / '}<a href={href} target="_blank">.{linkExt}</a></span>)
                : `.${ext}`})
            </Table.HeaderCell>
            <Table.Cell>
              {ext &&
                <span>
                  download &nbsp;
                  {blankExportConfig &&
                  <span>
                    template: <FileLink data={blankExportConfig} ext={ext} linkContent="blank" /> &nbsp;
                  </span>
                  }
                  {exportConfig &&
                  <span>
                    {blankExportConfig && 'or'} <FileLink data={exportConfig} ext={ext} linkContent="current individuals" />
                  </span>
                  }
                </span>
              }
            </Table.Cell>
          </Table.Row>,
        )}
        <Table.Row><Table.Cell /></Table.Row>
        <Table.Row>
          <Table.Cell colSpan={2}>
            The table must have a header row with the following column names.
          </Table.Cell>
        </Table.Row>
        <Table.Row>
          <Table.HeaderCell colSpan={2}>
            Required Columns:
          </Table.HeaderCell>
        </Table.Row>
        {requiredFields.map(field =>
          <Table.Row key={field.header}>
            <Table.HeaderCell collapsing>{field.header}</Table.HeaderCell>
            <Table.Cell>{field.description}</Table.Cell>
          </Table.Row>,
        )}
        <Table.Row><Table.Cell /></Table.Row>
        <Table.Row>
          <Table.HeaderCell colSpan={2}>
            Optional Columns:
          </Table.HeaderCell>
        </Table.Row>
        {optionalFields.map(field =>
          <Table.Row key={field.header}>
            <Table.HeaderCell collapsing>{field.header}</Table.HeaderCell>
            <Table.Cell>{field.description}</Table.Cell>
          </Table.Row>,
        )}
        {details &&
        <Table.Row>
          <Table.Cell colSpan={2}>
            {details}
          </Table.Cell>
        </Table.Row>}
      </Table.Body>
    </NoBorderTable>
    <FileUploadField
      clearTimeOut={0}
      dropzoneLabel="Click here to upload a table, or drag-drop it into this box"
      url={url || `/api/project/${project.projectGuid}/upload_${name}_table`}
      auto
      required
      name={FILE_FIELD_NAME}
      styles={UPLOADER_STYLES}
    />
  </div>,
)

BaseBulkContent.propTypes = {
  url: PropTypes.string,
  actionDescription: PropTypes.string.isRequired,
  requiredFields: PropTypes.array.isRequired,
  optionalFields: PropTypes.array.isRequired,
  uploadFormats: PropTypes.array,
  details: PropTypes.node,
  name: PropTypes.string.isRequired,
  project: PropTypes.object,
  exportConfig: PropTypes.object,
  blankExportConfig: PropTypes.object,
}

const mapStateToProps = (state, ownProps) => ({
  project: getCurrentProject(state),
  exportConfig: getEntityExportConfig(
    getCurrentProject(state),
    Object.values(ownProps.rawData || getProjectAnalysisGroupIndividualsByGuid(state, ownProps)),
    null,
    ownProps.name,
    ownProps.requiredFields.concat(ownProps.optionalFields),
  ),
  blankExportConfig: ownProps.blankDownload && getEntityExportConfig(getCurrentProject(state), [], null, 'template', ownProps.requiredFields.concat(ownProps.optionalFields)),
})

const BulkContent = connect(mapStateToProps)(BaseBulkContent)

const EditBulkForm = React.memo(({ name, modalName, onSubmit, ...props }) =>
  <ReduxFormWrapper
    form={`bulkUpload_${name}`}
    modalName={modalName}
    onSubmit={values => onSubmit(values[FILE_FIELD_NAME])}
    confirmCloseIfNotSaved
    closeOnSuccess
    showErrorPanel
    liveValidate
    size="small"
  >
    <BulkContent name={name} {...props} />
  </ReduxFormWrapper>,
)

EditBulkForm.propTypes = {
  name: PropTypes.string.isRequired,
  modalName: PropTypes.string.isRequired,
  onSubmit: PropTypes.func.isRequired,
}

const FAMILY_ID_EXPORT_DATA = FAMILY_BULK_EDIT_EXPORT_DATA.slice(0, 1)
const FAMILY_EXPORT_DATA = FAMILY_BULK_EDIT_EXPORT_DATA.slice(1)

const mapFamiliesStateToProps = (state, ownProps) => ({
  rawData: getProjectAnalysisGroupFamiliesByGuid(state, ownProps),
})

const FamiliesBulkForm = React.memo(props =>
  <EditBulkForm
    name="families"
    actionDescription="bulk-add or edit families"
    details={
      <div>
        If the Family ID in the table matches those of an existing family in the project,
        the matching families&apos;s data will be updated with values from the table. Otherwise, a new family
        will be created. To edit an existing families&apos;s ID include a <b>Previous Family ID</b> column.
      </div>
    }
    requiredFields={FAMILY_ID_EXPORT_DATA}
    optionalFields={FAMILY_EXPORT_DATA}
    uploadFormats={BASE_UPLOAD_FORMATS}
    blankDownload
    {...props}
  />,
)

const mapFamiliesDispatchToProps = {
  onSubmit: updateFamilies,
}

export const EditFamiliesBulkForm = connect(mapFamiliesStateToProps, mapFamiliesDispatchToProps)(FamiliesBulkForm)

const IndividualsBulkForm = React.memo(props =>
  <EditBulkForm
    name="individuals"
    actionDescription="bulk-add or edit individuals"
    details={
      <div>
        If the Family ID and Individual ID in the table match those of an existing individual in the project,
        the matching individual&apos;s data will be updated with values from the table. Otherwise, a new individual
        will be created. To edit an existing individual&apos;s ID include a <b>Previous Individual ID</b> column.
      </div>
    }
    requiredFields={INDIVIDUAL_ID_EXPORT_DATA}
    optionalFields={INDIVIDUAL_BULK_UPDATE_EXPORT_DATA}
    uploadFormats={FAM_UPLOAD_FORMATS}
    blankDownload
    {...props}
  />,
)

const mapIndividualsDispatchToProps = {
  onSubmit: updateIndividuals,
}

export const EditIndividualsBulkForm = connect(null, mapIndividualsDispatchToProps)(IndividualsBulkForm)


const HPOBulkForm = React.memo(props =>
  <EditBulkForm
    name="hpo_terms"
    actionDescription="edit individual's HPO terms"
    details="Alternately, the table can have a single row per HPO term"
    requiredFields={INDIVIDUAL_ID_EXPORT_DATA}
    optionalFields={INDIVIDUAL_HPO_EXPORT_DATA}
    uploadFormats={ALL_UPLOAD_FORMATS}
    {...props}
  />,
)

const mapHpoDispatchToProps = {
  onSubmit: updateIndividualsHpoTerms,
}

export const EditHPOBulkForm = connect(null, mapHpoDispatchToProps)(HPOBulkForm)<|MERGE_RESOLUTION|>--- conflicted
+++ resolved
@@ -17,40 +17,8 @@
   getProjectAnalysisGroupIndividualsByGuid,
 } from '../../selectors'
 
-<<<<<<< HEAD
-const UPLOADER_STYLE = { maxWidth: '700px', margin: 'auto' }
+const UPLOADER_STYLES = { root: { border: '1px solid #CACACA', padding: 20, maxWidth: '700px', margin: 'auto' } }
 export const BASE_UPLOAD_FORMATS = [
-=======
-
-const Container = styled.div`
-  textAlign: left;
-  width: 100%;
-  padding: 5px 15px 5px 35px;
-`
-
-const BoldText = styled.span`
-  font-weight: 600
-`
-
-const StyledTable = styled(Table)`
-  padding: 5px 0px 5px 25px !important;
-  border: none !important;
-`
-
-const TableRow = styled(Table.Row)`
-  border-top: none !important;
-`
-
-const TableCell = styled(Table.Cell)`
-  padding: 2px 5px 2px 0px !important;
-  border-top: none !important;
-  vertical-align: top;
-`
-
-const FILE_FIELD_NAME = 'uploadedFile'
-const UPLOADER_STYLES = { root: { border: '1px solid #CACACA', padding: 20, maxWidth: '700px', margin: 'auto' } }
-const BASE_UPLOAD_FORMATS = [
->>>>>>> 25c56462
   { title: 'Excel', ext: 'xls' },
   {
     title: 'Text',
