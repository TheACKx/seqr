/* eslint-disable no-multi-spaces */

import orderBy from 'lodash/orderBy'

import { hasPhenotipsDetails } from 'shared/components/panel/view-phenotips-info/PhenotipsDataPanel'
import { stripMarkdown } from 'shared/utils/stringUtils'
import {
  FAMILY_STATUS_SOLVED,
  FAMILY_STATUS_SOLVED_KNOWN_GENE_KNOWN_PHENOTYPE,
  FAMILY_STATUS_SOLVED_KNOWN_GENE_DIFFERENT_PHENOTYPE,
  FAMILY_STATUS_SOLVED_NOVEL_GENE,
  FAMILY_STATUS_STRONG_CANDIDATE_KNOWN_GENE_KNOWN_PHENOTYPE,
  FAMILY_STATUS_STRONG_CANDIDATE_KNOWN_GENE_DIFFERENT_PHENOTYPE,
  FAMILY_STATUS_STRONG_CANDIDATE_NOVEL_GENE,
  FAMILY_STATUS_REVIEWED_PURSUING_CANDIDATES,
  FAMILY_STATUS_REVIEWED_NO_CLEAR_CANDIDATE,
  FAMILY_STATUS_ANALYSIS_IN_PROGRESS,
  CLINSIG_SEVERITY,
  FAMILY_ANALYSIS_STATUS_OPTIONS,
} from 'shared/utils/constants'

export const CASE_REVIEW_STATUS_NOT_IN_REVIEW = 'N'
export const CASE_REVIEW_STATUS_IN_REVIEW = 'I'
export const CASE_REVIEW_STATUS_UNCERTAIN = 'U'
export const CASE_REVIEW_STATUS_ACCEPTED = 'A'
export const CASE_REVIEW_STATUS_NOT_ACCEPTED = 'R'
export const CASE_REVIEW_STATUS_MORE_INFO_NEEDED = 'Q'
export const CASE_REVIEW_STATUS_PENDING_RESULTS_AND_RECORDS = 'P'
export const CASE_REVIEW_STATUS_WAITLIST = 'W'
export const CASE_REVIEW_STATUS_WITHDREW = 'WD'
export const CASE_REVIEW_STATUS_INELIGIBLE = 'IE'
export const CASE_REVIEW_STATUS_DECLINED_TO_PARTICIPATE = 'DP'

export const CASE_REVIEW_STATUS_OPTIONS = [
  { value: CASE_REVIEW_STATUS_IN_REVIEW,                   name: 'In Review',             color: '#2196F3' },
  { value: CASE_REVIEW_STATUS_UNCERTAIN,                   name: 'Uncertain',             color: '#fddb28' },
  { value: CASE_REVIEW_STATUS_ACCEPTED,                    name: 'Accepted',              color: '#8BC34A' },
  { value: CASE_REVIEW_STATUS_NOT_ACCEPTED,                name: 'Not Accepted',          color: '#4f5cb3' },  //#C5CAE9
  { value: CASE_REVIEW_STATUS_MORE_INFO_NEEDED,            name: 'More Info Needed',      color: '#F44336' },  //#673AB7
  { value: CASE_REVIEW_STATUS_PENDING_RESULTS_AND_RECORDS, name: 'Pending Results and Records', color: '#996699' },
  { value: CASE_REVIEW_STATUS_NOT_IN_REVIEW,               name: 'Not In Review',         color: '#118833' },
  { value: CASE_REVIEW_STATUS_WAITLIST,                    name: 'Waitlist',              color: '#990099' },
  { value: CASE_REVIEW_STATUS_WITHDREW,                    name: 'Withdrew',              color: '#999999' },
  { value: CASE_REVIEW_STATUS_INELIGIBLE,                  name: 'Ineligible',            color: '#111111' },
  { value: CASE_REVIEW_STATUS_DECLINED_TO_PARTICIPATE,     name: 'Declined To Participate', color: '#FF8800' },
]

export const CASE_REVIEW_STATUS_OPT_LOOKUP = CASE_REVIEW_STATUS_OPTIONS.reduce(
  (acc, opt) => ({
    ...acc,
    ...{ [opt.value]: opt },
  }), {},
)

export const SHOW_ALL = 'ALL'

export const SHOW_IN_REVIEW = 'IN_REVIEW'
export const SHOW_ACCEPTED = 'ACCEPTED'
export const SHOW_NOT_ACCEPTED = 'NOT_ACCEPTED'
export const SHOW_UNCERTAIN = 'UNCERTAIN'
export const SHOW_MORE_INFO_NEEDED = 'MORE_INFO_NEEDED'

export const SHOW_SOLVED = 'SHOW_SOLVED'
export const SHOW_STRONG_CANDIDATE = 'SHOW_STRONG_CANDIDATE'
export const SHOW_REVIEWED_NO_CLEAR_CANDIDATE = 'SHOW_REVIEWED_NO_CLEAR_CANDIDATE'
export const SHOW_ANALYSIS_IN_PROGRESS = 'SHOW_ANALYSIS_IN_PROGRESS'

export const SHOW_NOT_IN_REVIEW = 'NOT_IN_REVIEW'
export const SHOW_PENDING_RESULTS_AND_RECORDS = 'PENDING_RESULTS_AND_RECORDS'
export const SHOW_WAITLIST = 'WAITLIST'
export const SHOW_WITHDREW = 'WITHDREW'
export const SHOW_INELIGIBLE = 'INELIGIBLE'
export const SHOW_DECLINED_TO_PARTICIPATE = 'DECLINED_TO_PARTICIPATE'

export const SHOW_DATA_LOADED = 'SHOW_DATA_LOADED'
export const SHOW_PHENOTYPES_ENTERED = 'SHOW_PHENOTYPES_ENTERED'
export const SHOW_NO_PHENOTYPES_ENTERED = 'SHOW_NO_PHENOTYPES_ENTERED'

export const SHOW_ANALYSED_BY_ME = 'SHOW_ANALYSED_BY_ME'
export const SHOW_NOT_ANALYSED_BY_ME = 'SHOW_NOT_ANALYSED_BY_ME'
export const SHOW_ANALYSED_BY_CMG = 'SHOW_ANALYSED_BY_CMG'
export const SHOW_NOT_ANALYSED_BY_CMG = 'SHOW_NOT_ANALYSED_BY_CMG'
export const SHOW_ANALYSED = 'SHOW_ANALYSED'
export const SHOW_NOT_ANALYSED = 'SHOW_NOT_ANALYSED'


const SOLVED_STATUSES = new Set([
  FAMILY_STATUS_SOLVED,
  FAMILY_STATUS_SOLVED_KNOWN_GENE_KNOWN_PHENOTYPE,
  FAMILY_STATUS_SOLVED_KNOWN_GENE_DIFFERENT_PHENOTYPE,
  FAMILY_STATUS_SOLVED_NOVEL_GENE,
])

const STRONG_CANDIDATE_STATUSES = new Set([
  FAMILY_STATUS_STRONG_CANDIDATE_KNOWN_GENE_KNOWN_PHENOTYPE,
  FAMILY_STATUS_STRONG_CANDIDATE_KNOWN_GENE_DIFFERENT_PHENOTYPE,
  FAMILY_STATUS_STRONG_CANDIDATE_NOVEL_GENE,
])

const ANALYSIS_IN_PROGRESS_STATUSES = new Set([
  FAMILY_STATUS_ANALYSIS_IN_PROGRESS,
  FAMILY_STATUS_REVIEWED_PURSUING_CANDIDATES,
])

const caseReviewStatusFilter = status => individualsByGuid => family =>
  family.individualGuids.map(individualGuid => individualsByGuid[individualGuid]).some(
    individual => individual.caseReviewStatus === status,
  )

const familyDatasetsLoaded = (family, individualsByGuid, samplesByGuid, datasetsByGuid) => {
  const familySampleGuids = family.individualGuids.map(individualGuid => individualsByGuid[individualGuid]).reduce(
    (acc, individual) => new Set([...acc, ...individual.sampleGuids]), new Set(),
  )
  return Object.values(datasetsByGuid).filter(
    dataset => dataset.sampleGuids.some(sampleGuid => familySampleGuids.has(sampleGuid)) && dataset.loadedDate,
  )
}

export const FAMILY_FILTER_OPTIONS = [
  {
    value: SHOW_ALL,
    name: 'All',
    createFilter: () => () => (true),
  },
  {
    value: SHOW_DATA_LOADED,
    category: 'Data Status:',
    name: 'Data Loaded',
    internalOmit: true,
    createFilter: (individualsByGuid, samplesByGuid, datasetsByGuid) => family =>
      familyDatasetsLoaded(family, individualsByGuid, samplesByGuid, datasetsByGuid).length > 0,
  },
  {
    value: SHOW_PHENOTYPES_ENTERED,
    category: 'Data Status:',
    name: 'Phenotypes Entered',
    internalOmit: true,
    createFilter: individualsByGuid => family =>
      family.individualGuids.map(individualGuid => individualsByGuid[individualGuid].phenotipsData).some(
        phenotipsData => hasPhenotipsDetails(phenotipsData),
      ),
  },
  {
    value: SHOW_NO_PHENOTYPES_ENTERED,
    category: 'Data Status:',
    name: 'No Phenotypes Entered',
    internalOmit: true,
    createFilter: individualsByGuid => family =>
      family.individualGuids.map(individualGuid => individualsByGuid[individualGuid].phenotipsData).every(
        phenotipsData => !hasPhenotipsDetails(phenotipsData),
      ),
  },
  {
    value: SHOW_ANALYSED_BY_ME,
    category: 'Analysed By:',
    name: 'Analysed By Me',
    internalOmit: true,
    createFilter: (individualsByGuid, samplesByGuid, datsetsByGuid, user) => family =>
      family.analysedBy.map(analysedBy => analysedBy.user.username).includes(user.username),
  },
  {
    value: SHOW_NOT_ANALYSED_BY_ME,
    category: 'Analysed By:',
    name: 'Not Analysed By Me',
    internalOmit: true,
    createFilter: (individualsByGuid, samplesByGuid, datsetsByGuid, user) => family =>
      !family.analysedBy.map(analysedBy => analysedBy.user.username).includes(user.username),
  },
  {
    value: SHOW_ANALYSED_BY_CMG,
    category: 'Analysed By:',
    name: 'Analysed By CMG',
    internalOmit: true,
    createFilter: () => family =>
      family.analysedBy.some(analysedBy => analysedBy.user.is_staff),
  },
  {
    value: SHOW_NOT_ANALYSED_BY_CMG,
    category: 'Analysed By:',
    name: 'Not Analysed By CMG',
    internalOmit: true,
    createFilter: () => family =>
      family.analysedBy.every(analysedBy => !analysedBy.user.is_staff),
  },
  {
    value: SHOW_ANALYSED,
    category: 'Analysed By:',
    name: 'Analysed',
    internalOmit: true,
    createFilter: () => family => family.analysedBy.length > 0,
  },
  {
    value: SHOW_NOT_ANALYSED,
    category: 'Analysed By:',
    name: 'Not Analysed',
    internalOmit: true,
    createFilter: () => family => family.analysedBy.length < 1,
  },
  {
    value: SHOW_SOLVED,
    category: 'Analysis Status:',
    name: 'Solved',
    internalOmit: true,
    createFilter: () => family =>
      SOLVED_STATUSES.has(family.analysisStatus),
  },
  {
    value: SHOW_STRONG_CANDIDATE,
    category: 'Analysis Status:',
    name: 'Strong Candidate',
    internalOmit: true,
    createFilter: () => family =>
      STRONG_CANDIDATE_STATUSES.has(family.analysisStatus),
  },
  {
    value: SHOW_REVIEWED_NO_CLEAR_CANDIDATE,
    category: 'Analysis Status:',
    name: 'No Clear Candidate',
    internalOmit: true,
    createFilter: () => family => family.analysisStatus === FAMILY_STATUS_REVIEWED_NO_CLEAR_CANDIDATE,
  },
  {
    value: SHOW_ANALYSIS_IN_PROGRESS,
    category: 'Analysis Status:',
    name: 'Analysis In Progress',
    internalOmit: true,
    createFilter: () => family =>
      ANALYSIS_IN_PROGRESS_STATUSES.has(family.analysisStatus),
  },
  {
    value: SHOW_ACCEPTED,
    category: 'Analysis Status:',
    name: 'Accepted',
    createFilter: caseReviewStatusFilter(CASE_REVIEW_STATUS_ACCEPTED),
  },
  {
    value: SHOW_NOT_ACCEPTED,
    category: 'Analysis Status:',
    name: 'Not Accepted',
    internalOnly: true,
    createFilter: caseReviewStatusFilter(CASE_REVIEW_STATUS_NOT_ACCEPTED),
  },
  {
    value: SHOW_IN_REVIEW,
    category: 'Analysis Status:',
    name: 'In Review',
    createFilter: caseReviewStatusFilter(CASE_REVIEW_STATUS_IN_REVIEW),
  },
  {
    value: SHOW_UNCERTAIN,
    category: 'Analysis Status:',
    name: 'Uncertain',
    internalOnly: true,
    createFilter: caseReviewStatusFilter(CASE_REVIEW_STATUS_UNCERTAIN),
  },
  {
    value: SHOW_MORE_INFO_NEEDED,
    category: 'Analysis Status:',
    name: 'More Info Needed',
    internalOnly: true,
    createFilter: caseReviewStatusFilter(CASE_REVIEW_STATUS_MORE_INFO_NEEDED),
  },
  {
    value: SHOW_NOT_IN_REVIEW,
    category: 'Analysis Status:',
    name: 'Not In Review',
    internalOnly: true,
    createFilter: caseReviewStatusFilter(CASE_REVIEW_STATUS_NOT_IN_REVIEW),
  },
  {
    value: SHOW_PENDING_RESULTS_AND_RECORDS,
    category: 'Analysis Status:',
    name: 'Pending Results and Records',
    internalOnly: true,
    createFilter: caseReviewStatusFilter(CASE_REVIEW_STATUS_PENDING_RESULTS_AND_RECORDS),
  },
  {
    value: SHOW_WAITLIST,
    category: 'Analysis Status:',
    name: 'Waitlist',
    internalOnly: true,
    createFilter: caseReviewStatusFilter(CASE_REVIEW_STATUS_WAITLIST),
  },
  {
    value: SHOW_WITHDREW,
    category: 'Analysis Status:',
    name: 'Withdrew',
    internalOnly: true,
    createFilter: caseReviewStatusFilter(CASE_REVIEW_STATUS_WITHDREW),
  },
  {
    value: SHOW_INELIGIBLE,
    category: 'Analysis Status:',
    name: 'Ineligible',
    internalOnly: true,
    createFilter: caseReviewStatusFilter(CASE_REVIEW_STATUS_INELIGIBLE),
  },
  {
    value: SHOW_DECLINED_TO_PARTICIPATE,
    category: 'Analysis Status:',
    name: 'Declined to Participate',
    internalOnly: true,
    createFilter: caseReviewStatusFilter(CASE_REVIEW_STATUS_DECLINED_TO_PARTICIPATE),
  },
]


export const SORT_BY_FAMILY_NAME = 'FAMILY_NAME'
export const SORT_BY_FAMILY_ADDED_DATE = 'FAMILY_ADDED_DATE'
export const SORT_BY_DATA_LOADED_DATE = 'DATA_LOADED_DATE'
export const SORT_BY_DATA_FIRST_LOADED_DATE = 'DATA_FIRST_LOADED_DATE'
export const SORT_BY_ANALYSIS_STATUS = 'SORT_BY_ANALYSIS_STATUS'

export const FAMILY_SORT_OPTIONS = [
  {
    value: SORT_BY_FAMILY_NAME,
    name: 'Family Name',
    /* eslint-disable no-unused-vars */
<<<<<<< HEAD
    createSortKeyGetter: () => family => family.displayName,
=======
    createSortKeyGetter: familiesByGuid => family => family.displayName,
>>>>>>> 7c79e01c
  },
  {
    value: SORT_BY_FAMILY_ADDED_DATE,
    name: 'Date Added',
<<<<<<< HEAD
    createSortKeyGetter: individualsByGuid => family =>
=======
    createSortKeyGetter: (familiesByGuid, individualsByGuid) => family =>
>>>>>>> 7c79e01c
      family.individualGuids.map(individualGuid => individualsByGuid[individualGuid]).reduce(
        (acc, individual) => {
          const indivCreatedDate = individual.createdDate || '2000-01-01T01:00:00.000Z'
          return indivCreatedDate > acc ? indivCreatedDate : acc
        },
        '2000-01-01T01:00:00.000Z',
      ),
  },
  {
    value: SORT_BY_DATA_LOADED_DATE,
    name: 'Date Loaded',
<<<<<<< HEAD
    createSortKeyGetter: (individualsByGuid, samplesByGuid, datasetsByGuid) => (family) => {
      const loadedDatasets = familyDatasetsLoaded(family, individualsByGuid, samplesByGuid, datasetsByGuid)
      return loadedDatasets.length ? orderBy(loadedDatasets, [d => d.loadedDate], 'desc')[0].loadedDate : '2000-01-01T01:00:00.000Z'
    },
  },
  {
    value: SORT_BY_DATA_FIRST_LOADED_DATE,
    name: 'Date First Loaded',
    createSortKeyGetter: (individualsByGuid, samplesByGuid, datasetsByGuid) => (family) => {
      const loadedDatasets = familyDatasetsLoaded(family, individualsByGuid, samplesByGuid, datasetsByGuid)
      return loadedDatasets.length ? orderBy(loadedDatasets, [d => d.loadedDate], 'asc')[0].loadedDate : '2000-01-01T01:00:00.000Z'
    },
  },
  {
    value: SORT_BY_ANALYSIS_STATUS,
    name: 'Analysis Status',
    createSortKeyGetter: () => family =>
      FAMILY_ANALYSIS_STATUS_OPTIONS.map(status => status.value).indexOf(family.analysisStatus),
  },
]

export const FAMILY_EXPORT_DATA = [
  { header: 'Family ID', field: 'familyId' },
  { header: 'Display Name', field: 'displayName' },
  { header: 'Created Date', field: 'createdDate' },
  { header: 'First Data Loaded Date', field: 'firstDataset', format: firstDataset => (firstDataset || {}).loadedDate },
  { header: 'Description', field: 'description', format: stripMarkdown },
  {
    header: 'Analysis Status',
    field: 'analysisStatus',
    format: status => (FAMILY_ANALYSIS_STATUS_OPTIONS.find(option => option.value === status) || {}).name,
=======
    createSortKeyGetter: (familiesByGuid, individualsByGuid, samplesByGuid) => family =>
      family.individualGuids.map(individualGuid => individualsByGuid[individualGuid]).reduce(
        (acc, individual) => {
          const indivLoadedDate = individual.sampleGuids.map(sampleGuid => samplesByGuid[sampleGuid]).reduce(
            (acc2, sample) => {
              const sampleLoadedDate = sample.loadedDate
              return sampleLoadedDate > acc2 ? sampleLoadedDate : acc2
            },
            '2000-01-01T01:00:00.000Z',
          )
          return indivLoadedDate > acc ? indivLoadedDate : acc
        },
        '2000-01-01T01:00:00.000Z',
      ),
>>>>>>> 7c79e01c
  },
  { header: 'Analysed By', field: 'analysedBy', format: analysedBy => analysedBy.map(o => o.user.display_name).join(',') },
  { header: 'Analysis Summary', field: 'analysisSummary', format: stripMarkdown },
  { header: 'Analysis Notes', field: 'analysisNotes', format: stripMarkdown },
]

export const SORT_BY_FAMILY_GUID = 'FAMILY_GUID'
export const SORT_BY_XPOS = 'XPOS'
export const SORT_BY_PATHOGENICITY = 'PATHOGENICITY'
export const SORT_BY_IN_OMIM = 'IN_OMIM'

const clinsigSeverity = (variant) => {
  const clinvarSignificance = variant.clinvar.clinsig && variant.clinvar.clinsig.split('/')[0]
  const hgmdSignificance = variant.hgmd.class
  if (!clinvarSignificance && !hgmdSignificance) return -10
  let clinvarSeverity = 0.1
  if (clinvarSignificance) {
    clinvarSeverity = clinvarSignificance in CLINSIG_SEVERITY ? CLINSIG_SEVERITY[clinvarSignificance] + 1 : 0.5
  }
  const hgmdSeverity = hgmdSignificance in CLINSIG_SEVERITY ? CLINSIG_SEVERITY[hgmdSignificance] + 0.5 : 0
  return clinvarSeverity + hgmdSeverity
}

export const VARIANT_SORT_OPTONS = [
  { value: SORT_BY_FAMILY_GUID, text: 'Family', comparator: (a, b) => a.familyGuid.localeCompare(b.familyGuid) },
  { value: SORT_BY_XPOS, text: 'Position', comparator: (a, b) => a.xpos - b.xpos },
  { value: SORT_BY_PATHOGENICITY, text: 'Pathogenicity', comparator: (a, b) => clinsigSeverity(b) - clinsigSeverity(a) },
  { value: SORT_BY_IN_OMIM, text: 'In OMIM', comparator: (a, b) => b.genes.some(gene => gene.diseaseDbPheotypes.length > 0) - a.genes.some(gene => gene.diseaseDbPheotypes.length > 0) },
]

export const VARIANT_EXPORT_DATA = [
  { header: 'chrom' },
  { header: 'pos' },
  { header: 'ref' },
  { header: 'alt' },
  { header: 'tags', getVal: variant => variant.tags.map(tag => tag.name).join('|') },
  { header: 'notes', getVal: variant => variant.notes.map(note => `${note.user}: ${note.note}`).join('|') },
  { header: 'family', getVal: variant => variant.familyGuid.split(/_(.+)/)[1] },
  { header: 'gene', getVal: variant => variant.annotation.mainTranscript.symbol },
  { header: 'consequence', getVal: variant => variant.annotation.vepConsequence },
  { header: '1kg_freq', getVal: variant => variant.annotation.freqs.g1k },
  { header: 'exac_freq', getVal: variant => variant.annotation.freqs.exac },
  { header: 'sift', getVal: variant => variant.annotation.sift },
  { header: 'polyphen', getVal: variant => variant.annotation.polyphen },
  { header: 'hgvsc', getVal: variant => variant.annotation.mainTranscript.hgvsc },
  { header: 'hgvsp', getVal: variant => variant.annotation.mainTranscript.hgvsp },
]

export const VARIANT_GENOTYPE_EXPORT_DATA = [
  { header: 'sample_id', getVal: (genotype, individualId) => individualId },
  { header: 'genotype', getVal: genotype => (genotype.alleles.length ? genotype.alleles.join('/') : './.') },
  { header: 'filter' },
  { header: 'ad' },
  { header: 'dp' },
  { header: 'gq' },
  { header: 'ab' },
]<|MERGE_RESOLUTION|>--- conflicted
+++ resolved
@@ -315,21 +315,12 @@
   {
     value: SORT_BY_FAMILY_NAME,
     name: 'Family Name',
-    /* eslint-disable no-unused-vars */
-<<<<<<< HEAD
     createSortKeyGetter: () => family => family.displayName,
-=======
-    createSortKeyGetter: familiesByGuid => family => family.displayName,
->>>>>>> 7c79e01c
   },
   {
     value: SORT_BY_FAMILY_ADDED_DATE,
     name: 'Date Added',
-<<<<<<< HEAD
     createSortKeyGetter: individualsByGuid => family =>
-=======
-    createSortKeyGetter: (familiesByGuid, individualsByGuid) => family =>
->>>>>>> 7c79e01c
       family.individualGuids.map(individualGuid => individualsByGuid[individualGuid]).reduce(
         (acc, individual) => {
           const indivCreatedDate = individual.createdDate || '2000-01-01T01:00:00.000Z'
@@ -341,7 +332,6 @@
   {
     value: SORT_BY_DATA_LOADED_DATE,
     name: 'Date Loaded',
-<<<<<<< HEAD
     createSortKeyGetter: (individualsByGuid, samplesByGuid, datasetsByGuid) => (family) => {
       const loadedDatasets = familyDatasetsLoaded(family, individualsByGuid, samplesByGuid, datasetsByGuid)
       return loadedDatasets.length ? orderBy(loadedDatasets, [d => d.loadedDate], 'desc')[0].loadedDate : '2000-01-01T01:00:00.000Z'
@@ -373,22 +363,6 @@
     header: 'Analysis Status',
     field: 'analysisStatus',
     format: status => (FAMILY_ANALYSIS_STATUS_OPTIONS.find(option => option.value === status) || {}).name,
-=======
-    createSortKeyGetter: (familiesByGuid, individualsByGuid, samplesByGuid) => family =>
-      family.individualGuids.map(individualGuid => individualsByGuid[individualGuid]).reduce(
-        (acc, individual) => {
-          const indivLoadedDate = individual.sampleGuids.map(sampleGuid => samplesByGuid[sampleGuid]).reduce(
-            (acc2, sample) => {
-              const sampleLoadedDate = sample.loadedDate
-              return sampleLoadedDate > acc2 ? sampleLoadedDate : acc2
-            },
-            '2000-01-01T01:00:00.000Z',
-          )
-          return indivLoadedDate > acc ? indivLoadedDate : acc
-        },
-        '2000-01-01T01:00:00.000Z',
-      ),
->>>>>>> 7c79e01c
   },
   { header: 'Analysed By', field: 'analysedBy', format: analysedBy => analysedBy.map(o => o.user.display_name).join(',') },
   { header: 'Analysis Summary', field: 'analysisSummary', format: stripMarkdown },
