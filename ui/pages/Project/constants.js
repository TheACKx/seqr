/* eslint-disable no-multi-spaces */

import orderBy from 'lodash/orderBy'

import { hasPhenotipsDetails } from 'shared/components/panel/PhenotipsDataPanel'
import { stripMarkdown } from 'shared/utils/stringUtils'
import {
  FAMILY_STATUS_SOLVED,
  FAMILY_STATUS_SOLVED_KNOWN_GENE_KNOWN_PHENOTYPE,
  FAMILY_STATUS_SOLVED_KNOWN_GENE_DIFFERENT_PHENOTYPE,
  FAMILY_STATUS_SOLVED_NOVEL_GENE,
  FAMILY_STATUS_STRONG_CANDIDATE_KNOWN_GENE_KNOWN_PHENOTYPE,
  FAMILY_STATUS_STRONG_CANDIDATE_KNOWN_GENE_DIFFERENT_PHENOTYPE,
  FAMILY_STATUS_STRONG_CANDIDATE_NOVEL_GENE,
  FAMILY_STATUS_REVIEWED_PURSUING_CANDIDATES,
  FAMILY_STATUS_REVIEWED_NO_CLEAR_CANDIDATE,
  FAMILY_STATUS_ANALYSIS_IN_PROGRESS,
  FAMILY_FIELD_ID,
  FAMILY_DISPLAY_NAME,
  FAMILY_FIELD_DESCRIPTION,
  FAMILY_FIELD_ANALYSIS_STATUS,
  FAMILY_FIELD_ANALYSED_BY,
  FAMILY_FIELD_ANALYSIS_NOTES,
  FAMILY_FIELD_ANALYSIS_SUMMARY,
  FAMILY_FIELD_INTERNAL_NOTES,
  FAMILY_FIELD_INTERNAL_SUMMARY,
  FAMILY_FIELD_FIRST_SAMPLE,
  FAMILY_FIELD_CREATED_DATE,
  FAMILY_FIELD_CODED_PHENOTYPE,
<<<<<<< HEAD
=======
  INDIVIDUAL_FIELD_ID,
  INDIVIDUAL_FIELD_PATERNAL_ID,
  INDIVIDUAL_FIELD_MATERNAL_ID,
  INDIVIDUAL_FIELD_SEX,
  INDIVIDUAL_FIELD_AFFECTED,
  INDIVIDUAL_FIELD_NOTES,
  CLINSIG_SEVERITY,
>>>>>>> d8f9ac19
  FAMILY_ANALYSIS_STATUS_OPTIONS,
  SAMPLE_STATUS_LOADED,
  DATASET_TYPE_VARIANT_CALLS,
  INDIVIDUAL_FIELD_CONFIGS,
  INDIVIDUAL_HPO_EXPORT_DATA,
} from 'shared/utils/constants'

export const CASE_REVIEW_TABLE_NAME = 'Case Review'

export const CASE_REVIEW_STATUS_IN_REVIEW = 'I'
export const CASE_REVIEW_STATUS_UNCERTAIN = 'U'
export const CASE_REVIEW_STATUS_ACCEPTED = 'A'
export const CASE_REVIEW_STATUS_NOT_ACCEPTED = 'R'
export const CASE_REVIEW_STATUS_MORE_INFO_NEEDED = 'Q'
export const CASE_REVIEW_STATUS_PENDING_RESULTS_AND_RECORDS = 'P'
export const CASE_REVIEW_STATUS_WAITLIST = 'W'

export const CASE_REVIEW_STATUS_OPTIONS = [
  { value: CASE_REVIEW_STATUS_IN_REVIEW,                   name: 'In Review',             color: '#2196F3' },
  { value: CASE_REVIEW_STATUS_UNCERTAIN,                   name: 'Uncertain',             color: '#fddb28' },
  { value: CASE_REVIEW_STATUS_ACCEPTED,                    name: 'Accepted',              color: '#8BC34A' },
  { value: CASE_REVIEW_STATUS_NOT_ACCEPTED,                name: 'Not Accepted',          color: '#4f5cb3' },  //#C5CAE9
  { value: CASE_REVIEW_STATUS_MORE_INFO_NEEDED,            name: 'More Info Needed',      color: '#F44336' },  //#673AB7
  { value: CASE_REVIEW_STATUS_PENDING_RESULTS_AND_RECORDS, name: 'Pending Results and Records', color: '#996699' },
  { value: CASE_REVIEW_STATUS_WAITLIST,                    name: 'Waitlist',              color: '#990099' },
]

export const CASE_REVIEW_STATUS_OPT_LOOKUP = CASE_REVIEW_STATUS_OPTIONS.reduce(
  (acc, opt) => ({
    ...acc,
    ...{ [opt.value]: opt },
  }), {},
)

export const SHOW_ALL = 'ALL'

export const SHOW_IN_REVIEW = 'IN_REVIEW'
export const SHOW_ACCEPTED = 'ACCEPTED'
export const SHOW_NOT_ACCEPTED = 'NOT_ACCEPTED'
export const SHOW_UNCERTAIN = 'UNCERTAIN'
export const SHOW_MORE_INFO_NEEDED = 'MORE_INFO_NEEDED'

export const SHOW_SOLVED = 'SHOW_SOLVED'
export const SHOW_STRONG_CANDIDATE = 'SHOW_STRONG_CANDIDATE'
export const SHOW_REVIEWED_NO_CLEAR_CANDIDATE = 'SHOW_REVIEWED_NO_CLEAR_CANDIDATE'
export const SHOW_ANALYSIS_IN_PROGRESS = 'SHOW_ANALYSIS_IN_PROGRESS'

export const SHOW_NOT_IN_REVIEW = 'NOT_IN_REVIEW'
export const SHOW_PENDING_RESULTS_AND_RECORDS = 'PENDING_RESULTS_AND_RECORDS'
export const SHOW_WAITLIST = 'WAITLIST'
export const SHOW_WITHDREW = 'WITHDREW'
export const SHOW_INELIGIBLE = 'INELIGIBLE'
export const SHOW_DECLINED_TO_PARTICIPATE = 'DECLINED_TO_PARTICIPATE'

export const SHOW_DATA_LOADED = 'SHOW_DATA_LOADED'
export const SHOW_PHENOTYPES_ENTERED = 'SHOW_PHENOTYPES_ENTERED'
export const SHOW_NO_PHENOTYPES_ENTERED = 'SHOW_NO_PHENOTYPES_ENTERED'

export const SHOW_ANALYSED_BY_ME = 'SHOW_ANALYSED_BY_ME'
export const SHOW_NOT_ANALYSED_BY_ME = 'SHOW_NOT_ANALYSED_BY_ME'
export const SHOW_ANALYSED_BY_CMG = 'SHOW_ANALYSED_BY_CMG'
export const SHOW_NOT_ANALYSED_BY_CMG = 'SHOW_NOT_ANALYSED_BY_CMG'
export const SHOW_ANALYSED = 'SHOW_ANALYSED'
export const SHOW_NOT_ANALYSED = 'SHOW_NOT_ANALYSED'


const SOLVED_STATUSES = new Set([
  FAMILY_STATUS_SOLVED,
  FAMILY_STATUS_SOLVED_KNOWN_GENE_KNOWN_PHENOTYPE,
  FAMILY_STATUS_SOLVED_KNOWN_GENE_DIFFERENT_PHENOTYPE,
  FAMILY_STATUS_SOLVED_NOVEL_GENE,
])

const STRONG_CANDIDATE_STATUSES = new Set([
  FAMILY_STATUS_STRONG_CANDIDATE_KNOWN_GENE_KNOWN_PHENOTYPE,
  FAMILY_STATUS_STRONG_CANDIDATE_KNOWN_GENE_DIFFERENT_PHENOTYPE,
  FAMILY_STATUS_STRONG_CANDIDATE_NOVEL_GENE,
])

const ANALYSIS_IN_PROGRESS_STATUSES = new Set([
  FAMILY_STATUS_ANALYSIS_IN_PROGRESS,
  FAMILY_STATUS_REVIEWED_PURSUING_CANDIDATES,
])

const caseReviewStatusFilter = status => individualsByGuid => family =>
  family.individualGuids.map(individualGuid => individualsByGuid[individualGuid]).some(
    individual => individual.caseReviewStatus === status,
  )

export const familySamplesLoaded = (family, individualsByGuid, samplesByGuid) => {
  const loadedSamples = [...family.individualGuids.map(individualGuid => individualsByGuid[individualGuid]).reduce(
    (acc, individual) => new Set([...acc, ...individual.sampleGuids]), new Set(),
  )].map(sampleGuid => samplesByGuid[sampleGuid]).filter(sample =>
    sample.datasetType === DATASET_TYPE_VARIANT_CALLS &&
    sample.sampleStatus === SAMPLE_STATUS_LOADED &&
    sample.loadedDate,
  )
  return orderBy(loadedSamples, [s => s.loadedDate], 'asc')
}

export const FAMILY_FILTER_OPTIONS = [
  {
    value: SHOW_ALL,
    name: 'All',
    createFilter: () => () => (true),
  },
  {
    value: SHOW_DATA_LOADED,
    category: 'Data Status:',
    name: 'Data Loaded',
    internalOmit: true,
    createFilter: (individualsByGuid, samplesByGuid) => family =>
      familySamplesLoaded(family, individualsByGuid, samplesByGuid).length > 0,
  },
  {
    value: SHOW_PHENOTYPES_ENTERED,
    category: 'Data Status:',
    name: 'Phenotypes Entered',
    internalOmit: true,
    createFilter: individualsByGuid => family =>
      family.individualGuids.map(individualGuid => individualsByGuid[individualGuid].phenotipsData).some(
        phenotipsData => hasPhenotipsDetails(phenotipsData),
      ),
  },
  {
    value: SHOW_NO_PHENOTYPES_ENTERED,
    category: 'Data Status:',
    name: 'No Phenotypes Entered',
    internalOmit: true,
    createFilter: individualsByGuid => family =>
      family.individualGuids.map(individualGuid => individualsByGuid[individualGuid].phenotipsData).every(
        phenotipsData => !hasPhenotipsDetails(phenotipsData),
      ),
  },
  {
    value: SHOW_ANALYSED_BY_ME,
    category: 'Analysed By:',
    name: 'Analysed By Me',
    internalOmit: true,
    createFilter: (individualsByGuid, samplesByGuid, user) => family =>
      family.analysedBy.map(analysedBy => analysedBy.createdBy.email).includes(user.email),
  },
  {
    value: SHOW_NOT_ANALYSED_BY_ME,
    category: 'Analysed By:',
    name: 'Not Analysed By Me',
    internalOmit: true,
    createFilter: (individualsByGuid, samplesByGuid, user) => family =>
      !family.analysedBy.map(analysedBy => analysedBy.createdBy.email).includes(user.email),
  },
  {
    value: SHOW_ANALYSED_BY_CMG,
    category: 'Analysed By:',
    name: 'Analysed By CMG',
    internalOmit: true,
    createFilter: () => family =>
      family.analysedBy.some(analysedBy => analysedBy.createdBy.isStaff),
  },
  {
    value: SHOW_NOT_ANALYSED_BY_CMG,
    category: 'Analysed By:',
    name: 'Not Analysed By CMG',
    internalOmit: true,
    createFilter: () => family =>
      family.analysedBy.every(analysedBy => !analysedBy.createdBy.isStaff),
  },
  {
    value: SHOW_ANALYSED,
    category: 'Analysed By:',
    name: 'Analysed',
    internalOmit: true,
    createFilter: () => family => family.analysedBy.length > 0,
  },
  {
    value: SHOW_NOT_ANALYSED,
    category: 'Analysed By:',
    name: 'Not Analysed',
    internalOmit: true,
    createFilter: () => family => family.analysedBy.length < 1,
  },
  {
    value: SHOW_SOLVED,
    category: 'Analysis Status:',
    name: 'Solved',
    internalOmit: true,
    createFilter: () => family =>
      SOLVED_STATUSES.has(family.analysisStatus),
  },
  {
    value: SHOW_STRONG_CANDIDATE,
    category: 'Analysis Status:',
    name: 'Strong Candidate',
    internalOmit: true,
    createFilter: () => family =>
      STRONG_CANDIDATE_STATUSES.has(family.analysisStatus),
  },
  {
    value: SHOW_REVIEWED_NO_CLEAR_CANDIDATE,
    category: 'Analysis Status:',
    name: 'No Clear Candidate',
    internalOmit: true,
    createFilter: () => family => family.analysisStatus === FAMILY_STATUS_REVIEWED_NO_CLEAR_CANDIDATE,
  },
  {
    value: SHOW_ANALYSIS_IN_PROGRESS,
    category: 'Analysis Status:',
    name: 'Analysis In Progress',
    internalOmit: true,
    createFilter: () => family =>
      ANALYSIS_IN_PROGRESS_STATUSES.has(family.analysisStatus),
  },
  {
    value: SHOW_ACCEPTED,
    category: 'Analysis Status:',
    name: 'Accepted',
    createFilter: caseReviewStatusFilter(CASE_REVIEW_STATUS_ACCEPTED),
  },
  {
    value: SHOW_NOT_ACCEPTED,
    category: 'Analysis Status:',
    name: 'Not Accepted',
    internalOnly: true,
    createFilter: caseReviewStatusFilter(CASE_REVIEW_STATUS_NOT_ACCEPTED),
  },
  {
    value: SHOW_IN_REVIEW,
    category: 'Analysis Status:',
    name: 'In Review',
    createFilter: individualsByGuid => family =>
      family.individualGuids.map(individualGuid => individualsByGuid[individualGuid]).every(
        individual => individual.caseReviewStatus === CASE_REVIEW_STATUS_IN_REVIEW,
      ),
  },
  {
    value: SHOW_UNCERTAIN,
    category: 'Analysis Status:',
    name: 'Uncertain',
    internalOnly: true,
    createFilter: caseReviewStatusFilter(CASE_REVIEW_STATUS_UNCERTAIN),
  },
  {
    value: SHOW_MORE_INFO_NEEDED,
    category: 'Analysis Status:',
    name: 'More Info Needed',
    internalOnly: true,
    createFilter: caseReviewStatusFilter(CASE_REVIEW_STATUS_MORE_INFO_NEEDED),
  },
  {
    value: SHOW_PENDING_RESULTS_AND_RECORDS,
    category: 'Analysis Status:',
    name: 'Pending Results and Records',
    internalOnly: true,
    createFilter: caseReviewStatusFilter(CASE_REVIEW_STATUS_PENDING_RESULTS_AND_RECORDS),
  },
  {
    value: SHOW_WAITLIST,
    category: 'Analysis Status:',
    name: 'Waitlist',
    internalOnly: true,
    createFilter: caseReviewStatusFilter(CASE_REVIEW_STATUS_WAITLIST),
  },
]

export const FAMILY_FILTER_LOOKUP = FAMILY_FILTER_OPTIONS.reduce(
  (acc, opt) => ({
    ...acc,
    [opt.value]: opt,
  }), {},
)


export const SORT_BY_FAMILY_NAME = 'FAMILY_NAME'
export const SORT_BY_FAMILY_ADDED_DATE = 'FAMILY_ADDED_DATE'
export const SORT_BY_DATA_LOADED_DATE = 'DATA_LOADED_DATE'
export const SORT_BY_DATA_FIRST_LOADED_DATE = 'DATA_FIRST_LOADED_DATE'
export const SORT_BY_REVIEW_STATUS_CHANGED_DATE = 'REVIEW_STATUS_CHANGED_DATE'
export const SORT_BY_ANALYSIS_STATUS = 'SORT_BY_ANALYSIS_STATUS'

export const FAMILY_SORT_OPTIONS = [
  {
    value: SORT_BY_FAMILY_NAME,
    name: 'Family Name',
    createSortKeyGetter: () => family => family.displayName,
  },
  {
    value: SORT_BY_FAMILY_ADDED_DATE,
    name: 'Date Added',
    createSortKeyGetter: individualsByGuid => family =>
      family.individualGuids.map(individualGuid => individualsByGuid[individualGuid]).reduce(
        (acc, individual) => {
          const indivCreatedDate = individual.createdDate || '2000-01-01T01:00:00.000Z'
          return indivCreatedDate > acc ? indivCreatedDate : acc
        },
        '2000-01-01T01:00:00.000Z',
      ),
  },
  {
    value: SORT_BY_DATA_LOADED_DATE,
    name: 'Date Loaded',
    createSortKeyGetter: (individualsByGuid, samplesByGuid) => (family) => {
      const loadedSamples = familySamplesLoaded(family, individualsByGuid, samplesByGuid)
      return loadedSamples.length ? loadedSamples[loadedSamples.length - 1].loadedDate : '2000-01-01T01:00:00.000Z'
    },
  },
  {
    value: SORT_BY_DATA_FIRST_LOADED_DATE,
    name: 'Date First Loaded',
    createSortKeyGetter: (individualsByGuid, samplesByGuid) => (family) => {
      const loadedSamples = familySamplesLoaded(family, individualsByGuid, samplesByGuid)
      return loadedSamples.length ? loadedSamples[0].loadedDate : '2000-01-01T01:00:00.000Z'
    },
  },
  {
    value: SORT_BY_ANALYSIS_STATUS,
    name: 'Analysis Status',
    createSortKeyGetter: () => family =>
      FAMILY_ANALYSIS_STATUS_OPTIONS.map(status => status.value).indexOf(family.analysisStatus),
  },
  {
    value: SORT_BY_REVIEW_STATUS_CHANGED_DATE,
    name: 'Date Review Status Changed',
    createSortKeyGetter: individualsByGuid => family =>
      family.individualGuids.map(individualGuid => individualsByGuid[individualGuid]).reduce(
        (acc, individual) => {
          const indivCaseReviewStatusLastModifiedDate = individual.caseReviewStatusLastModifiedDate || '2000-01-01T01:00:00.000Z'
          return indivCaseReviewStatusLastModifiedDate > acc ? indivCaseReviewStatusLastModifiedDate : acc
        },
        '2000-01-01T01:00:00.000Z',
      ),
  },
]

const exportConfigForField = fieldConfigs => (field) => {
  const  { label, format, description } = fieldConfigs[field]
  return { field,  header: label, format, description }
}

const tableConfigForField = fieldConfigs => (field) => {
  const  { label, width, formFieldProps = {} } = fieldConfigs[field]
  return { name: field,  content: label, width, formFieldProps }
}

const FAMILY_FIELD_CONFIGS = {
  [FAMILY_FIELD_ID]: { label: 'Family ID', width: 2 },
  [FAMILY_DISPLAY_NAME]: { label: 'Display Name', width: 3, description: 'The human-readable family name to show in place of the family ID' },
  [FAMILY_FIELD_CREATED_DATE]: { label: 'Created Date' },
  [FAMILY_FIELD_FIRST_SAMPLE]: { label: 'First Data Loaded Date', format: firstSample => (firstSample || {}).loadedDate },
  [FAMILY_FIELD_DESCRIPTION]: { label: 'Description', format: stripMarkdown, width: 10, description: 'A short description of the family' },
  [FAMILY_FIELD_ANALYSIS_STATUS]: {
    label: 'Analysis Status',
    format: status => (FAMILY_ANALYSIS_STATUS_OPTIONS.find(option => option.value === status) || {}).name,
  },
  [FAMILY_FIELD_ANALYSED_BY]: { label: 'Analysed By', format: analysedBy => analysedBy.map(o => o.createdBy.fullName || o.createdBy.email).join(',') },
  [FAMILY_FIELD_ANALYSIS_SUMMARY]: { label: 'Analysis Summary', format: stripMarkdown },
  [FAMILY_FIELD_ANALYSIS_NOTES]: { label: 'Analysis Notes', format: stripMarkdown },
  [FAMILY_FIELD_CODED_PHENOTYPE]: { label: 'Coded Phenotype', width: 4, description: "High level summary of the family's phenotype/disease" },
}

export const FAMILY_FIELDS = [
  FAMILY_FIELD_ID, FAMILY_FIELD_DESCRIPTION, FAMILY_FIELD_CODED_PHENOTYPE,
].map(tableConfigForField(FAMILY_FIELD_CONFIGS))

export const FAMILY_EXPORT_DATA = [
  FAMILY_FIELD_ID,
  FAMILY_DISPLAY_NAME,
  FAMILY_FIELD_CREATED_DATE,
  FAMILY_FIELD_FIRST_SAMPLE,
  FAMILY_FIELD_DESCRIPTION,
  FAMILY_FIELD_ANALYSIS_STATUS,
  FAMILY_FIELD_ANALYSED_BY,
  FAMILY_FIELD_ANALYSIS_SUMMARY,
  FAMILY_FIELD_ANALYSIS_NOTES,
].map(exportConfigForField(FAMILY_FIELD_CONFIGS))

export const FAMILY_BULK_EDIT_EXPORT_DATA = [
  FAMILY_FIELD_ID,
  FAMILY_DISPLAY_NAME,
  FAMILY_FIELD_DESCRIPTION,
  FAMILY_FIELD_CODED_PHENOTYPE,
].map(exportConfigForField(FAMILY_FIELD_CONFIGS))

export const INDIVIDUAL_FIELDS = [
  FAMILY_FIELD_ID,
  INDIVIDUAL_FIELD_ID,
  INDIVIDUAL_FIELD_PATERNAL_ID,
  INDIVIDUAL_FIELD_MATERNAL_ID,
  INDIVIDUAL_FIELD_SEX,
  INDIVIDUAL_FIELD_AFFECTED,
].map(tableConfigForField(INDIVIDUAL_FIELD_CONFIGS))

export const INTERNAL_FAMILY_EXPORT_DATA = [
  { header: 'Internal Case Review Summary', field: FAMILY_FIELD_INTERNAL_SUMMARY, format: stripMarkdown },
  { header: 'Internal Case Review Notes', field: FAMILY_FIELD_INTERNAL_NOTES, format: stripMarkdown },
]
export const INDIVIDUAL_NOTES_CONFIG = tableConfigForField(INDIVIDUAL_FIELD_CONFIGS)(INDIVIDUAL_FIELD_NOTES)

export const INDIVIDUAL_ID_EXPORT_DATA = [
  FAMILY_FIELD_ID, INDIVIDUAL_FIELD_ID,
].map(exportConfigForField(INDIVIDUAL_FIELD_CONFIGS))

export const INDIVIDUAL_CORE_EXPORT_DATA = [
  INDIVIDUAL_FIELD_PATERNAL_ID,
  INDIVIDUAL_FIELD_MATERNAL_ID,
  INDIVIDUAL_FIELD_SEX,
  INDIVIDUAL_FIELD_AFFECTED,
  INDIVIDUAL_FIELD_NOTES,
].map(exportConfigForField(INDIVIDUAL_FIELD_CONFIGS))

export const INDIVIDUAL_EXPORT_DATA = [].concat(INDIVIDUAL_ID_EXPORT_DATA, INDIVIDUAL_CORE_EXPORT_DATA, INDIVIDUAL_HPO_EXPORT_DATA)


export const INTERNAL_INDIVIDUAL_EXPORT_DATA = [
  { header: 'Case Review Status', field: 'caseReviewStatus', format: status => CASE_REVIEW_STATUS_OPT_LOOKUP[status].name },
  { header: 'Case Review Status Last Modified', field: 'caseReviewStatusLastModifiedDate' },
  { header: 'Case Review Status Last Modified By', field: 'caseReviewStatusLastModifiedBy' },
  { header: 'Case Review Discussion', field: 'caseReviewDiscussion', format: stripMarkdown },
]

export const SAMPLE_EXPORT_DATA = [
  { header: 'Family ID', field: 'familyId' },
  { header: 'Individual ID', field: 'individualId' },
  { header: 'Sample ID', field: 'sampleId' },
  { header: 'Loaded Date', field: 'loadedDate' },
  { header: 'Sample Type', field: 'sampleType' },
]<|MERGE_RESOLUTION|>--- conflicted
+++ resolved
@@ -27,16 +27,12 @@
   FAMILY_FIELD_FIRST_SAMPLE,
   FAMILY_FIELD_CREATED_DATE,
   FAMILY_FIELD_CODED_PHENOTYPE,
-<<<<<<< HEAD
-=======
   INDIVIDUAL_FIELD_ID,
   INDIVIDUAL_FIELD_PATERNAL_ID,
   INDIVIDUAL_FIELD_MATERNAL_ID,
   INDIVIDUAL_FIELD_SEX,
   INDIVIDUAL_FIELD_AFFECTED,
   INDIVIDUAL_FIELD_NOTES,
-  CLINSIG_SEVERITY,
->>>>>>> d8f9ac19
   FAMILY_ANALYSIS_STATUS_OPTIONS,
   SAMPLE_STATUS_LOADED,
   DATASET_TYPE_VARIANT_CALLS,
