/* eslint-disable no-multi-spaces */

import { stripMarkdown } from 'shared/utils/stringUtils'
import {
  FAMILY_STATUS_SOLVED,
  FAMILY_STATUS_SOLVED_KNOWN_GENE_KNOWN_PHENOTYPE,
  FAMILY_STATUS_SOLVED_KNOWN_GENE_DIFFERENT_PHENOTYPE,
  FAMILY_STATUS_SOLVED_NOVEL_GENE,
  FAMILY_STATUS_STRONG_CANDIDATE_KNOWN_GENE_KNOWN_PHENOTYPE,
  FAMILY_STATUS_STRONG_CANDIDATE_KNOWN_GENE_DIFFERENT_PHENOTYPE,
  FAMILY_STATUS_STRONG_CANDIDATE_NOVEL_GENE,
  FAMILY_STATUS_REVIEWED_PURSUING_CANDIDATES,
  FAMILY_STATUS_REVIEWED_NO_CLEAR_CANDIDATE,
  FAMILY_STATUS_CLOSED,
  FAMILY_STATUS_ANALYSIS_IN_PROGRESS,
  FAMILY_FIELD_ID,
  FAMILY_DISPLAY_NAME,
  FAMILY_FIELD_DESCRIPTION,
  FAMILY_FIELD_ANALYSIS_STATUS,
  FAMILY_FIELD_ASSIGNED_ANALYST,
  FAMILY_FIELD_ANALYSED_BY,
  FAMILY_FIELD_ANALYSIS_NOTES,
  FAMILY_FIELD_ANALYSIS_SUMMARY,
  FAMILY_FIELD_INTERNAL_NOTES,
  FAMILY_FIELD_INTERNAL_SUMMARY,
  FAMILY_FIELD_FIRST_SAMPLE,
  FAMILY_FIELD_CREATED_DATE,
  FAMILY_FIELD_CODED_PHENOTYPE,
  INDIVIDUAL_FIELD_ID,
  INDIVIDUAL_FIELD_PATERNAL_ID,
  INDIVIDUAL_FIELD_MATERNAL_ID,
  INDIVIDUAL_FIELD_SEX,
  INDIVIDUAL_FIELD_AFFECTED,
  INDIVIDUAL_FIELD_NOTES,
  INDIVIDUAL_FIELD_PROBAND_RELATIONSHIP,
  FAMILY_ANALYSIS_STATUS_OPTIONS,
  INDIVIDUAL_FIELD_CONFIGS,
  INDIVIDUAL_HPO_EXPORT_DATA,
  SHOW_ALL,
  familyVariantSamples,
} from 'shared/utils/constants'

export const CASE_REVIEW_TABLE_NAME = 'Case Review'

const CASE_REVIEW_STATUS_IN_REVIEW = 'I'
const CASE_REVIEW_STATUS_UNCERTAIN = 'U'
const CASE_REVIEW_STATUS_ACCEPTED = 'A'
const CASE_REVIEW_STATUS_NOT_ACCEPTED = 'R'
export const CASE_REVIEW_STATUS_MORE_INFO_NEEDED = 'Q'
const CASE_REVIEW_STATUS_PENDING_RESULTS_AND_RECORDS = 'P'
const CASE_REVIEW_STATUS_WAITLIST = 'W'
const CASE_REVIEW_STATUS_NMI_REVIEW = 'N'
const CASE_REVIEW_STATUS_LOST = 'L'
const CASE_REVIEW_STATUS_INACTIVE = 'V'


export const CASE_REVIEW_STATUS_OPTIONS = [
  { value: CASE_REVIEW_STATUS_IN_REVIEW,                   name: 'In Review',             color: '#2196F3' },
  { value: CASE_REVIEW_STATUS_UNCERTAIN,                   name: 'Uncertain',             color: '#fddb28' },
  { value: CASE_REVIEW_STATUS_ACCEPTED,                    name: 'Accepted',              color: '#8BC34A' },
  { value: CASE_REVIEW_STATUS_NOT_ACCEPTED,                name: 'Not Accepted',          color: '#4f5cb3' },  //#C5CAE9
  { value: CASE_REVIEW_STATUS_MORE_INFO_NEEDED,            name: 'More Info Needed',      color: '#F44336' },  //#673AB7
  { value: CASE_REVIEW_STATUS_PENDING_RESULTS_AND_RECORDS, name: 'Pending Results and Records', color: '#996699' },
  { value: CASE_REVIEW_STATUS_NMI_REVIEW,                  name: 'NMI Review',            color: '#3827c1' },
  { value: CASE_REVIEW_STATUS_WAITLIST,                    name: 'Waitlist',              color: '#990099' },
  { value: CASE_REVIEW_STATUS_LOST,                        name: 'Lost To Follow-Up',     color: '#eb7f2f' },
  { value: CASE_REVIEW_STATUS_INACTIVE,                    name: 'Inactive',              color: '#6c6d85' },
]

export const CASE_REVIEW_STATUS_OPT_LOOKUP = CASE_REVIEW_STATUS_OPTIONS.reduce(
  (acc, opt) => ({
    ...acc,
    ...{ [opt.value]: opt },
  }), {},
)

export const SHOW_IN_REVIEW = 'IN_REVIEW'
const SHOW_ACCEPTED = 'ACCEPTED'

const SHOW_SOLVED = 'SHOW_SOLVED'
const SHOW_STRONG_CANDIDATE = 'SHOW_STRONG_CANDIDATE'
const SHOW_REVIEWED_NO_CLEAR_CANDIDATE = 'SHOW_REVIEWED_NO_CLEAR_CANDIDATE'
const SHOW_ANALYSIS_IN_PROGRESS = 'SHOW_ANALYSIS_IN_PROGRESS'

const SHOW_DATA_LOADED = 'SHOW_DATA_LOADED'
const SHOW_PHENOTYPES_ENTERED = 'SHOW_PHENOTYPES_ENTERED'
const SHOW_NO_PHENOTYPES_ENTERED = 'SHOW_NO_PHENOTYPES_ENTERED'

const SHOW_ASSIGNED_TO_ME_IN_REVIEW = 'SHOW_ASSIGNED_TO_ME_IN_REVIEW'
const SHOW_ASSIGNED_TO_ME = 'SHOW_ASSIGNED_TO_ME'
const SHOW_ANALYSED_BY_ME = 'SHOW_ANALYSED_BY_ME'
const SHOW_NOT_ANALYSED_BY_ME = 'SHOW_NOT_ANALYSED_BY_ME'
const SHOW_ANALYSED_BY_CMG = 'SHOW_ANALYSED_BY_CMG'
const SHOW_NOT_ANALYSED_BY_CMG = 'SHOW_NOT_ANALYSED_BY_CMG'
const SHOW_ANALYSED = 'SHOW_ANALYSED'
const SHOW_NOT_ANALYSED = 'SHOW_NOT_ANALYSED'
const SHOW_CLOSED = 'SHOW_CLOSED'


const SOLVED_STATUSES = new Set([
  FAMILY_STATUS_SOLVED,
  FAMILY_STATUS_SOLVED_KNOWN_GENE_KNOWN_PHENOTYPE,
  FAMILY_STATUS_SOLVED_KNOWN_GENE_DIFFERENT_PHENOTYPE,
  FAMILY_STATUS_SOLVED_NOVEL_GENE,
])

const STRONG_CANDIDATE_STATUSES = new Set([
  FAMILY_STATUS_STRONG_CANDIDATE_KNOWN_GENE_KNOWN_PHENOTYPE,
  FAMILY_STATUS_STRONG_CANDIDATE_KNOWN_GENE_DIFFERENT_PHENOTYPE,
  FAMILY_STATUS_STRONG_CANDIDATE_NOVEL_GENE,
])

const ANALYSIS_IN_PROGRESS_STATUSES = new Set([
  FAMILY_STATUS_ANALYSIS_IN_PROGRESS,
  FAMILY_STATUS_REVIEWED_PURSUING_CANDIDATES,
])

const caseReviewStatusFilter = status => individualsByGuid => family =>
  family.individualGuids.map(individualGuid => individualsByGuid[individualGuid]).some(
    individual => individual.caseReviewStatus === status,
  )

const familyIsInReview = (family, individualsByGuid) =>
  family.individualGuids.map(individualGuid => individualsByGuid[individualGuid]).every(
    individual => individual.caseReviewStatus === CASE_REVIEW_STATUS_IN_REVIEW,
  )

const familyIsAssignedToMe = (family, user) =>
  (family.assignedAnalyst ? family.assignedAnalyst.email === user.email : null)

const ALL_FAMILIES_FILTER = { value: SHOW_ALL, name: 'All', createFilter: () => () => (true) }
const IN_REVIEW_FAMILIES_FILTER = {
  value: SHOW_IN_REVIEW,
  name: 'In Review',
  createFilter: individualsByGuid => family => familyIsInReview(family, individualsByGuid),
}
const ACCEPTED_FILTER = {
  value: SHOW_ACCEPTED,
  name: 'Accepted',
  createFilter: caseReviewStatusFilter(CASE_REVIEW_STATUS_ACCEPTED),
}
const ASSIGNED_TO_ME_FILTER = {
  value: SHOW_ASSIGNED_TO_ME,
  name: 'Assigned To Me',
  createFilter: (individualsByGuid, samplesByGuid, user) => family => familyIsAssignedToMe(family, user),
}

export const FAMILY_FILTER_OPTIONS = [
  ALL_FAMILIES_FILTER,
  {
    value: SHOW_DATA_LOADED,
    category: 'Data Status:',
    name: 'Data Loaded',
    createFilter: (individualsByGuid, samplesByGuid) => family =>
      familyVariantSamples(family, individualsByGuid, samplesByGuid).filter(sample => sample.isActive).length > 0,
  },
  {
    value: SHOW_PHENOTYPES_ENTERED,
    category: 'Data Status:',
    name: 'Phenotypes Entered',
    createFilter: individualsByGuid => family =>
      family.individualGuids.some(individualGuid => (individualsByGuid[individualGuid].features || []).length > 0),
  },
  {
    value: SHOW_NO_PHENOTYPES_ENTERED,
    category: 'Data Status:',
    name: 'No Phenotypes Entered',
    createFilter: individualsByGuid => family =>
      family.individualGuids.every(individualGuid => (individualsByGuid[individualGuid].features || []).length < 1),
  },
  { ...ASSIGNED_TO_ME_FILTER, category: 'Analysed By:' },
  {
    value: SHOW_ANALYSED_BY_ME,
    category: 'Analysed By:',
    name: 'Analysed By Me',
    createFilter: (individualsByGuid, samplesByGuid, user) => family =>
      family.analysedBy.map(analysedBy => analysedBy.createdBy.email).includes(user.email),
  },
  {
    value: SHOW_NOT_ANALYSED_BY_ME,
    category: 'Analysed By:',
    name: 'Not Analysed By Me',
    createFilter: (individualsByGuid, samplesByGuid, user) => family =>
      !family.analysedBy.map(analysedBy => analysedBy.createdBy.email).includes(user.email),
  },
  {
    value: SHOW_ANALYSED_BY_CMG,
    category: 'Analysed By:',
    name: 'Analysed By CMG',
    createFilter: () => family =>
      family.analysedBy.some(analysedBy => analysedBy.createdBy.isAnalyst),
  },
  {
    value: SHOW_NOT_ANALYSED_BY_CMG,
    category: 'Analysed By:',
    name: 'Not Analysed By CMG',
    createFilter: () => family =>
      family.analysedBy.every(analysedBy => !analysedBy.createdBy.isAnalyst),
  },
  {
    value: SHOW_ANALYSED,
    category: 'Analysed By:',
    name: 'Analysed',
    createFilter: () => family => family.analysedBy.length > 0,
  },
  {
    value: SHOW_NOT_ANALYSED,
    category: 'Analysed By:',
    name: 'Not Analysed',
    createFilter: () => family => family.analysedBy.length < 1,
  },
  {
    value: SHOW_SOLVED,
    category: 'Analysis Status:',
    name: 'Solved',
    createFilter: () => family =>
      SOLVED_STATUSES.has(family.analysisStatus),
  },
  {
    value: SHOW_STRONG_CANDIDATE,
    category: 'Analysis Status:',
    name: 'Strong Candidate',
    createFilter: () => family =>
      STRONG_CANDIDATE_STATUSES.has(family.analysisStatus),
  },
  {
    value: SHOW_REVIEWED_NO_CLEAR_CANDIDATE,
    category: 'Analysis Status:',
    name: 'No Clear Candidate',
    createFilter: () => family => family.analysisStatus === FAMILY_STATUS_REVIEWED_NO_CLEAR_CANDIDATE,
  },
  {
    value: SHOW_CLOSED,
    category: 'Analysis Status:',
    name: 'Closed',
    createFilter: () => family => family.analysisStatus === FAMILY_STATUS_CLOSED,
  },
  {
    value: SHOW_ANALYSIS_IN_PROGRESS,
    category: 'Analysis Status:',
    name: 'Analysis In Progress',
    createFilter: () => family =>
      ANALYSIS_IN_PROGRESS_STATUSES.has(family.analysisStatus),
  },
  { ...ACCEPTED_FILTER, category: 'Analysis Status:' },
  { ...IN_REVIEW_FAMILIES_FILTER, category: 'Analysis Status:' },
]

export const CASE_REVIEW_FAMILY_FILTER_OPTIONS = [
  ALL_FAMILIES_FILTER,
  {
    value: SHOW_ASSIGNED_TO_ME_IN_REVIEW,
    name: 'Assigned To Me - In Review',
    createFilter: (individualsByGuid, samplesByGuid, user) => family =>
      familyIsAssignedToMe(family, user) && familyIsInReview(family, individualsByGuid),
  },
  { ...ASSIGNED_TO_ME_FILTER, name: 'Assigned To Me - All' },
  { ...IN_REVIEW_FAMILIES_FILTER, category: 'Case Review Status:' },
  { ...ACCEPTED_FILTER, category: 'Case Review Status:' },
  ...CASE_REVIEW_STATUS_OPTIONS.filter(({ value }) =>
    value !== CASE_REVIEW_STATUS_ACCEPTED && value !== CASE_REVIEW_STATUS_IN_REVIEW,
  ).map(({ name, value }) => ({
    value: `SHOW_${name.toUpperCase()}`,
    category: 'Case Review Status:',
    name,
    createFilter: caseReviewStatusFilter(value),
  })),
]

export const FAMILY_FILTER_LOOKUP = [...FAMILY_FILTER_OPTIONS, ...CASE_REVIEW_FAMILY_FILTER_OPTIONS].reduce(
  (acc, opt) => ({
    ...acc,
    [opt.value]: opt,
  }), {},
)


export const SORT_BY_FAMILY_NAME = 'FAMILY_NAME'
export const SORT_BY_FAMILY_ADDED_DATE = 'FAMILY_ADDED_DATE'
const SORT_BY_DATA_LOADED_DATE = 'DATA_LOADED_DATE'
const SORT_BY_DATA_FIRST_LOADED_DATE = 'DATA_FIRST_LOADED_DATE'
const SORT_BY_REVIEW_STATUS_CHANGED_DATE = 'REVIEW_STATUS_CHANGED_DATE'
const SORT_BY_ANALYSIS_STATUS = 'SORT_BY_ANALYSIS_STATUS'
const SORT_BY_ANALYSED_DATE = 'SORT_BY_ANALYSED_DATE'

export const FAMILY_SORT_OPTIONS = [
  {
    value: SORT_BY_FAMILY_NAME,
    name: 'Family Name',
    createSortKeyGetter: () => family => family.displayName,
  },
  {
    value: SORT_BY_FAMILY_ADDED_DATE,
    name: 'Date Added',
    createSortKeyGetter: individualsByGuid => family =>
      family.individualGuids.map(individualGuid => individualsByGuid[individualGuid]).reduce(
        (acc, individual) => {
          const indivCreatedDate = individual.createdDate || '2000-01-01T01:00:00.000Z'
          return indivCreatedDate > acc ? indivCreatedDate : acc
        },
        '2000-01-01T01:00:00.000Z',
      ),
  },
  {
    value: SORT_BY_DATA_LOADED_DATE,
    name: 'Date Loaded',
    createSortKeyGetter: (individualsByGuid, samplesByGuid) => (family) => {
      const loadedSamples = familyVariantSamples(family, individualsByGuid, samplesByGuid)
      return loadedSamples.length ? loadedSamples[loadedSamples.length - 1].loadedDate : '2000-01-01T01:00:00.000Z'
    },
  },
  {
    value: SORT_BY_DATA_FIRST_LOADED_DATE,
    name: 'Date First Loaded',
    createSortKeyGetter: (individualsByGuid, samplesByGuid) => (family) => {
      const loadedSamples = familyVariantSamples(family, individualsByGuid, samplesByGuid)
      return loadedSamples.length ? loadedSamples[0].loadedDate : '2000-01-01T01:00:00.000Z'
    },
  },
  {
    value: SORT_BY_ANALYSIS_STATUS,
    name: 'Analysis Status',
    createSortKeyGetter: () => family =>
      FAMILY_ANALYSIS_STATUS_OPTIONS.map(status => status.value).indexOf(family.analysisStatus),
  },
  {
    value: SORT_BY_ANALYSED_DATE,
    name: 'Date Last Analysed',
    createSortKeyGetter: () => family =>
      family.analysedBy.map(
        ({ lastModifiedDate }) => lastModifiedDate,
      ).sort()[family.analysedBy.length - 1] || '3000-01-01T01:00:00.000Z',
  },
  {
    value: SORT_BY_REVIEW_STATUS_CHANGED_DATE,
    name: 'Date Review Status Changed',
    createSortKeyGetter: individualsByGuid => family =>
      family.individualGuids.map(individualGuid => individualsByGuid[individualGuid]).reduce(
        (acc, individual) => {
          const indivCaseReviewStatusLastModifiedDate = individual.caseReviewStatusLastModifiedDate || '2000-01-01T01:00:00.000Z'
          return indivCaseReviewStatusLastModifiedDate > acc ? indivCaseReviewStatusLastModifiedDate : acc
        },
        '2000-01-01T01:00:00.000Z',
      ),
  },
]

const exportConfigForField = fieldConfigs => (field) => {
  const  { label, format, description } = fieldConfigs[field]
  return { field,  header: label, format, description }
}

const tableConfigForField = fieldConfigs => (field) => {
  const  { label, width, formFieldProps = {} } = fieldConfigs[field]
  return { name: field,  content: label, width, formFieldProps }
}

const FAMILY_FIELD_CONFIGS = {
  [FAMILY_FIELD_ID]: { label: 'Family ID', width: 2 },
  [FAMILY_DISPLAY_NAME]: { label: 'Display Name', width: 3, description: 'The human-readable family name to show in place of the family ID' },
  [FAMILY_FIELD_CREATED_DATE]: { label: 'Created Date' },
  [FAMILY_FIELD_FIRST_SAMPLE]: { label: 'First Data Loaded Date', format: firstSample => (firstSample || {}).loadedDate },
  [FAMILY_FIELD_DESCRIPTION]: { label: 'Description', format: stripMarkdown, width: 10, description: 'A short description of the family' },
  [FAMILY_FIELD_ANALYSIS_STATUS]: {
    label: 'Analysis Status',
    format: status => (FAMILY_ANALYSIS_STATUS_OPTIONS.find(option => option.value === status) || {}).name,
  },
  [FAMILY_FIELD_ASSIGNED_ANALYST]: { label: 'Assigned Analyst' },
  [FAMILY_FIELD_ANALYSED_BY]: { label: 'Analysed By', format: analysedBy => analysedBy.map(o => o.createdBy.fullName || o.createdBy.email).join(',') },
  [FAMILY_FIELD_ANALYSIS_SUMMARY]: { label: 'Analysis Summary', format: stripMarkdown },
  [FAMILY_FIELD_ANALYSIS_NOTES]: { label: 'Analysis Notes', format: stripMarkdown },
  [FAMILY_FIELD_CODED_PHENOTYPE]: { label: 'Coded Phenotype', width: 4, description: "High level summary of the family's phenotype/disease" },
}

export const FAMILY_FIELDS = [
  FAMILY_FIELD_ID, FAMILY_FIELD_DESCRIPTION, FAMILY_FIELD_CODED_PHENOTYPE,
].map(tableConfigForField(FAMILY_FIELD_CONFIGS))

export const FAMILY_EXPORT_DATA = [
  FAMILY_FIELD_ID,
  FAMILY_DISPLAY_NAME,
  FAMILY_FIELD_CREATED_DATE,
  FAMILY_FIELD_FIRST_SAMPLE,
  FAMILY_FIELD_DESCRIPTION,
  FAMILY_FIELD_ANALYSIS_STATUS,
  FAMILY_FIELD_ASSIGNED_ANALYST,
  FAMILY_FIELD_ANALYSED_BY,
  FAMILY_FIELD_ANALYSIS_SUMMARY,
  FAMILY_FIELD_ANALYSIS_NOTES,
].map(exportConfigForField(FAMILY_FIELD_CONFIGS))

export const FAMILY_BULK_EDIT_EXPORT_DATA = [
  FAMILY_FIELD_ID,
  FAMILY_DISPLAY_NAME,
  FAMILY_FIELD_DESCRIPTION,
  FAMILY_FIELD_CODED_PHENOTYPE,
].map(exportConfigForField(FAMILY_FIELD_CONFIGS))


export const INDIVIDUAL_HAS_DATA_FIELD = 'hasLoadedSamples'
const INDIVIDUAL_HAS_DATA_EXPORT_CONFIG = {
  field: INDIVIDUAL_HAS_DATA_FIELD,
  header: 'Individual Data Loaded',
  format: hasData => (hasData ? 'Yes' : 'No'),
}

export const INDIVIDUAL_FIELDS = [
  FAMILY_FIELD_ID,
  INDIVIDUAL_FIELD_ID,
  INDIVIDUAL_FIELD_PATERNAL_ID,
  INDIVIDUAL_FIELD_MATERNAL_ID,
  INDIVIDUAL_FIELD_SEX,
  INDIVIDUAL_FIELD_AFFECTED,
  INDIVIDUAL_FIELD_PROBAND_RELATIONSHIP,
].map(tableConfigForField(INDIVIDUAL_FIELD_CONFIGS))

export const CASE_REVIEW_FAMILY_EXPORT_DATA = [
<<<<<<< HEAD
=======
  ...FAMILY_EXPORT_DATA,
>>>>>>> 9234904c
  { header: 'Internal Case Review Summary', field: FAMILY_FIELD_INTERNAL_SUMMARY, format: stripMarkdown },
  { header: 'Internal Case Review Notes', field: FAMILY_FIELD_INTERNAL_NOTES, format: stripMarkdown },
]


export const INDIVIDUAL_NOTES_CONFIG = tableConfigForField(INDIVIDUAL_FIELD_CONFIGS)(INDIVIDUAL_FIELD_NOTES)

export const INDIVIDUAL_ID_EXPORT_DATA = [
  FAMILY_FIELD_ID, INDIVIDUAL_FIELD_ID,
].map(exportConfigForField(INDIVIDUAL_FIELD_CONFIGS))

const INDIVIDUAL_CORE_EXPORT_DATA = [
  INDIVIDUAL_FIELD_PATERNAL_ID,
  INDIVIDUAL_FIELD_MATERNAL_ID,
  INDIVIDUAL_FIELD_SEX,
  INDIVIDUAL_FIELD_AFFECTED,
  INDIVIDUAL_FIELD_NOTES,
].map(exportConfigForField(INDIVIDUAL_FIELD_CONFIGS))

export const INDIVIDUAL_BULK_UPDATE_EXPORT_DATA = [
  ...INDIVIDUAL_CORE_EXPORT_DATA, exportConfigForField(INDIVIDUAL_FIELD_CONFIGS)(INDIVIDUAL_FIELD_PROBAND_RELATIONSHIP),
]

export const INDIVIDUAL_EXPORT_DATA = [].concat(
  INDIVIDUAL_ID_EXPORT_DATA, INDIVIDUAL_CORE_EXPORT_DATA, [INDIVIDUAL_HAS_DATA_EXPORT_CONFIG], INDIVIDUAL_HPO_EXPORT_DATA,
)


export const CASE_REVIEW_INDIVIDUAL_EXPORT_DATA = [
<<<<<<< HEAD
=======
  ...INDIVIDUAL_EXPORT_DATA,
>>>>>>> 9234904c
  { header: 'Case Review Status', field: 'caseReviewStatus', format: status => CASE_REVIEW_STATUS_OPT_LOOKUP[status].name },
  { header: 'Case Review Status Last Modified', field: 'caseReviewStatusLastModifiedDate' },
  { header: 'Case Review Status Last Modified By', field: 'caseReviewStatusLastModifiedBy' },
  { header: 'Case Review Discussion', field: 'caseReviewDiscussion', format: stripMarkdown },
]

export const SAMPLE_EXPORT_DATA = [
  { header: 'Family ID', field: 'familyId' },
  { header: 'Individual ID', field: 'individualId' },
  { header: 'Sample ID', field: 'sampleId' },
  { header: 'Loaded Date', field: 'loadedDate' },
  { header: 'Sample Type', field: 'sampleType' },
]<|MERGE_RESOLUTION|>--- conflicted
+++ resolved
@@ -415,10 +415,7 @@
 ].map(tableConfigForField(INDIVIDUAL_FIELD_CONFIGS))
 
 export const CASE_REVIEW_FAMILY_EXPORT_DATA = [
-<<<<<<< HEAD
-=======
   ...FAMILY_EXPORT_DATA,
->>>>>>> 9234904c
   { header: 'Internal Case Review Summary', field: FAMILY_FIELD_INTERNAL_SUMMARY, format: stripMarkdown },
   { header: 'Internal Case Review Notes', field: FAMILY_FIELD_INTERNAL_NOTES, format: stripMarkdown },
 ]
@@ -448,10 +445,7 @@
 
 
 export const CASE_REVIEW_INDIVIDUAL_EXPORT_DATA = [
-<<<<<<< HEAD
-=======
   ...INDIVIDUAL_EXPORT_DATA,
->>>>>>> 9234904c
   { header: 'Case Review Status', field: 'caseReviewStatus', format: status => CASE_REVIEW_STATUS_OPT_LOOKUP[status].name },
   { header: 'Case Review Status Last Modified', field: 'caseReviewStatusLastModifiedDate' },
   { header: 'Case Review Status Last Modified By', field: 'caseReviewStatusLastModifiedBy' },
