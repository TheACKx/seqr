import orderBy from 'lodash/orderBy'
import { createSelector } from 'reselect'

import {
  FAMILY_ANALYSIS_STATUS_OPTIONS,
  FAMILY_FIELD_ID,
  INDIVIDUAL_FIELD_ID,
  FAMILY_FIELD_FIRST_SAMPLE,
  SHOW_ALL,
  GENOME_VERSION_DISPLAY_LOOKUP,
  familyVariantSamples,
  getVariantMainTranscript,
} from 'shared/utils/constants'
import { toCamelcase, toSnakecase, snakecaseToTitlecase } from 'shared/utils/stringUtils'

import {
  getCurrentProject, getFamiliesGroupedByProjectGuid, getIndividualsByGuid, getSamplesByGuid, getGenesById, getUser,
  getAnalysisGroupsGroupedByProjectGuid, getSavedVariantsByGuid, getFirstSampleByFamily, getSortedIndividualsByFamily,
  getMmeResultsByGuid, getMmeSubmissionsByGuid, getProjectGuid, getHasActiveVariantSampleByFamily,
  getVariantTagsByGuid, getUserOptionsByUsername,
} from 'redux/selectors'

import {
  SORT_BY_FAMILY_NAME,
  CASE_REVIEW_STATUS_OPTIONS,
  FAMILY_FILTER_LOOKUP,
  FAMILY_SORT_OPTIONS,
  FAMILY_EXPORT_DATA,
  CASE_REVIEW_FAMILY_EXPORT_DATA,
  CASE_REVIEW_TABLE_NAME,
  INDIVIDUAL_HAS_DATA_FIELD,
  INDIVIDUAL_EXPORT_DATA,
  CASE_REVIEW_INDIVIDUAL_EXPORT_DATA,
  SAMPLE_EXPORT_DATA,
} from './constants'

const FAMILY_SORT_LOOKUP = FAMILY_SORT_OPTIONS.reduce(
  (acc, opt) => ({
    ...acc,
    [opt.value]: opt.createSortKeyGetter,
  }), {},
)

// project data selectors

export const getProjectDetailsIsLoading = state => state.projectDetailsLoading.isLoading
export const getMatchmakerMatchesLoading = state => state.matchmakerMatchesLoading.isLoading
export const getMatchmakerContactNotes = state => state.mmeContactNotes


const selectEntitiesForProjectGuid = (entitiesGroupedByProjectGuid, projectGuid) => entitiesGroupedByProjectGuid[projectGuid] || {}
export const getProjectFamiliesByGuid = createSelector(getFamiliesGroupedByProjectGuid, getProjectGuid, selectEntitiesForProjectGuid)
export const getProjectAnalysisGroupsByGuid = createSelector(getAnalysisGroupsGroupedByProjectGuid, getProjectGuid, selectEntitiesForProjectGuid)

export const getProjectAnalysisGroupFamiliesByGuid = createSelector(
  getProjectFamiliesByGuid,
  getProjectAnalysisGroupsByGuid,
  (state, props) => (props.match ? props.match.params.analysisGroupGuid : props.analysisGroupGuid),
  (projectFamiliesByGuid, projectAnalysisGroupsByGuid, analysisGroupGuid) => {
    if (!analysisGroupGuid || !projectAnalysisGroupsByGuid[analysisGroupGuid]) {
      return projectFamiliesByGuid
    }
    return projectAnalysisGroupsByGuid[analysisGroupGuid].familyGuids.reduce(
      (acc, familyGuid) => ({ ...acc, [familyGuid]: projectFamiliesByGuid[familyGuid] }), {},
    )
  },
)

export const getProjectAnalysisGroupIndividualsByGuid = createSelector(
  getIndividualsByGuid,
  getProjectAnalysisGroupFamiliesByGuid,
  (individualsByGuid, familiesByGuid) =>
    Object.values(familiesByGuid).reduce((acc, family) => ({
      ...acc,
      ...family.individualGuids.reduce((indivAcc, individualGuid) => (
        { ...indivAcc, [individualGuid]: { ...individualsByGuid[individualGuid], [FAMILY_FIELD_ID]: family.familyId } }
      ), {}),
    }), {}),
)

export const getProjectAnalysisGroupSamplesByGuid = createSelector(
  getSamplesByGuid,
  getProjectAnalysisGroupIndividualsByGuid,
  (samplesByGuid, individualsByGuid) =>
    Object.values(individualsByGuid).reduce((acc, individual) => ({
      ...acc,
      ...individual.sampleGuids.reduce((sampleAcc, sampleGuid) => (
        { ...sampleAcc, [sampleGuid]: samplesByGuid[sampleGuid] }
      ), {}),
    }), {}),
)

export const getProjectAnalysisGroupMmeSubmissions = createSelector(
  getMmeSubmissionsByGuid,
  getProjectAnalysisGroupFamiliesByGuid,
  getProjectAnalysisGroupIndividualsByGuid,
  getGenesById,
  (submissionsByGuid, familiesByGuid, individualsByGuid, genesById) =>
    Object.values(individualsByGuid).reduce((acc, individual) => (
      individual.mmeSubmissionGuid ? [
        ...acc,
        {
          mmeNotes: familiesByGuid[individual.familyGuid].mmeNotes,
          familyName: familiesByGuid[individual.familyGuid].displayName,
          individualName: individual.displayName,
          familyGuid: individual.familyGuid,
          projectGuid: individual.projectGuid,
          geneSymbols: (submissionsByGuid[individual.mmeSubmissionGuid].geneIds || []).map(
            geneId => (genesById[geneId] || {}).geneSymbol || geneId),
          ...submissionsByGuid[individual.mmeSubmissionGuid],
        },
      ] : acc
    ), []),
)

export const getVariantUniqueId = ({ chrom, pos, ref, alt, end, geneId }, variantGeneId) =>
  `${chrom}-${pos}-${ref ? `${ref}-${alt}` : end}-${variantGeneId || geneId}`

export const getIndividualTaggedVariants = createSelector(
  getSavedVariantsByGuid,
  getIndividualsByGuid,
  getGenesById,
  getVariantTagsByGuid,
  (state, props) => props.individualGuid,
  (savedVariants, individualsByGuid, genesById, variantTagsByGuid, individualGuid) => {
    const { familyGuid } = individualsByGuid[individualGuid]
    return Object.values(savedVariants).filter(
      o => o.familyGuids.includes(familyGuid) && o.tagGuids.length).reduce((acc, variant) => {
      const variantDetail = {
        ...variant.genotypes[individualGuid],
        ...variant,
        tags: variant.tagGuids.map(tagGuid => variantTagsByGuid[tagGuid]),
      }
      return [...acc, ...Object.keys(variant.transcripts || {}).map(geneId => ({
        ...variantDetail,
        variantId: getVariantUniqueId(variant, geneId),
        ...genesById[geneId],
      }))]
    }, [])
  },
)

// Family table selectors
export const getFamiliesTableState = createSelector(
  (state, ownProps) => state[`${toCamelcase((ownProps || {}).tableName) || 'family'}TableState`],
  tableState => tableState,
)
export const getFamiliesFilter = createSelector(
  getFamiliesTableState,
  familyTableState => familyTableState.familiesFilter || SHOW_ALL,
)
export const getFamiliesSearch = createSelector(
  getFamiliesTableState,
  familyTableState => familyTableState.familiesSearch,
)
export const getFamiliesSortOrder = createSelector(
  getFamiliesTableState,
  familyTableState => familyTableState.familiesSortOrder || SORT_BY_FAMILY_NAME,
)
export const getFamiliesSortDirection = createSelector(
  getFamiliesTableState,
  familyTableState => familyTableState.familiesSortDirection || 1,
)

/**
 * function that returns an array of family guids that pass the currently-selected
 * familiesFilter.
 *
 * @param state {object} global Redux state
 */
export const getVisibleFamilies = createSelector(
  getProjectAnalysisGroupFamiliesByGuid,
  getIndividualsByGuid,
  getSamplesByGuid,
  getUser,
  getFamiliesFilter,
  getFamiliesSearch,
  (familiesByGuid, individualsByGuid, samplesByGuid, user, familiesFilter, familiesSearch) => {
    const searchFilter = familiesSearch ? family =>
      `${family.displayName};${family.familyId};${(family.assignedAnalyst || {}).fullName};${
        (family.assignedAnalyst || {}).email};${family.analysedBy.map(({ createdBy }) =>
        `${createdBy.fullName}${createdBy.email}`)};${family.individualGuids.map(individualGuid =>
        (individualsByGuid[individualGuid].features || []).map(feature => feature.label).join(';'),
      ).join(';')}`.toLowerCase().includes(familiesSearch) : family => family
    const searchedFamilies = Object.values(familiesByGuid).filter(searchFilter)

    if (!familiesFilter || !FAMILY_FILTER_LOOKUP[familiesFilter]) {
      return searchedFamilies
    }

    const familyFilter = FAMILY_FILTER_LOOKUP[familiesFilter].createFilter(individualsByGuid, samplesByGuid, user)
    return searchedFamilies.filter(familyFilter)
  },
)


/**
 * function that returns an array of currently-visible family objects, sorted according to
 * currently-selected values of familiesSortOrder and familiesSortDirection.
 *
 * @param state {object} global Redux state
 */
export const getVisibleFamiliesInSortedOrder = createSelector(
  getVisibleFamilies,
  getIndividualsByGuid,
  getSamplesByGuid,
  getFamiliesSortOrder,
  getFamiliesSortDirection,
  (visibleFamilies, individualsByGuid, samplesByGuid, familiesSortOrder, familiesSortDirection) => {
    if (!familiesSortOrder || !FAMILY_SORT_LOOKUP[familiesSortOrder]) {
      return visibleFamilies
    }

    const getSortKey = FAMILY_SORT_LOOKUP[familiesSortOrder](individualsByGuid, samplesByGuid)

    return orderBy(visibleFamilies, [getSortKey], [familiesSortDirection > 0 ? 'asc' : 'desc'])
  },
)

export const getEntityExportConfig = (project, rawData, tableName, fileName, fields) => ({
  filename: `${project.name.replace(' ', '_').toLowerCase()}_${tableName ? `${toSnakecase(tableName)}_` : ''}${fileName}`,
  rawData,
  headers: fields.map(config => config.header),
  processRow: family => fields.map((config) => {
    const val = family[config.field]
    return config.format ? config.format(val) : val
  }),
})

export const getFamiliesExportData = createSelector(
  getVisibleFamiliesInSortedOrder,
  getFirstSampleByFamily,
  (visibleFamilies, firstSampleByFamily) =>
    visibleFamilies.reduce((acc, family) =>
      [...acc, { ...family, [FAMILY_FIELD_FIRST_SAMPLE]: firstSampleByFamily[family.familyGuid] }], []),
)

export const getFamiliesExportConfig = createSelector(
  getCurrentProject,
  getFamiliesExportData,
  (project, rawData) => getEntityExportConfig(project, rawData, null, 'families', FAMILY_EXPORT_DATA),
)

export const getCaseReviewFamiliesExportConfig = createSelector(
  getCurrentProject,
  getFamiliesExportData,
  (project, rawData) => getEntityExportConfig(project, rawData, CASE_REVIEW_TABLE_NAME, 'families', CASE_REVIEW_FAMILY_EXPORT_DATA),
)

export const getIndividualsExportData = createSelector(
  getVisibleFamiliesInSortedOrder,
  getSortedIndividualsByFamily,
  getSamplesByGuid,
  (families, individualsByFamily, samplesByGuid) => families.reduce((acc, family) =>
    [...acc, ...individualsByFamily[family.familyGuid].map(individual => ({
      ...individual,
      [FAMILY_FIELD_ID]: family.familyId,
      [INDIVIDUAL_HAS_DATA_FIELD]: individual.sampleGuids.some(sampleGuid =>
        samplesByGuid[sampleGuid].isActive,
      ),
    }))], [],
  ),
)

export const getIndividualsExportConfig = createSelector(
  getCurrentProject,
  getIndividualsExportData,
  (project, rawData) => getEntityExportConfig(project, rawData, null, 'individuals', INDIVIDUAL_EXPORT_DATA),
)

export const getCaseReviewIndividualsExportConfig = createSelector(
  getCurrentProject,
  getIndividualsExportData,
  (project, rawData) => getEntityExportConfig(project, rawData, CASE_REVIEW_TABLE_NAME, 'individuals', CASE_REVIEW_INDIVIDUAL_EXPORT_DATA),
)

const getSamplesExportData = createSelector(
  getVisibleFamiliesInSortedOrder,
  getIndividualsByGuid,
  getSamplesByGuid,
  (visibleFamilies, individualsByGuid, samplesByGuid) =>
    visibleFamilies.reduce((acc, family) =>
      [...acc, ...familyVariantSamples(family, individualsByGuid, samplesByGuid).map(sample => ({
        ...sample,
        [FAMILY_FIELD_ID]: family.familyId,
        [INDIVIDUAL_FIELD_ID]: individualsByGuid[sample.individualGuid].individualId,
      }))], []),
)

export const getSamplesExportConfig = createSelector(
  getCurrentProject,
  getSamplesExportData,
  (state, ownProps) => (ownProps || {}).tableName,
  () => 'samples',
  () => SAMPLE_EXPORT_DATA,
  getEntityExportConfig,
)

export const getCaseReviewStatusCounts = createSelector(
  getProjectGuid,
  getIndividualsByGuid,
  (projectGuid, individualsByGuid) => {
    const caseReviewStatusCounts = Object.values(individualsByGuid).reduce((acc, individual) => (
      individual.projectGuid === projectGuid ?
        { ...acc, [individual.caseReviewStatus]: (acc[individual.caseReviewStatus] || 0) + 1 } : acc
    ), {})

    return CASE_REVIEW_STATUS_OPTIONS.map(option => (
      { ...option, count: (caseReviewStatusCounts[option.value] || 0) }),
    )
  })

export const getAnalysisStatusCounts = createSelector(
  getProjectAnalysisGroupFamiliesByGuid,
  (familiesByGuid) => {
    const analysisStatusCounts = Object.values(familiesByGuid).reduce((acc, family) => ({
      ...acc, [family.analysisStatus]: (acc[family.analysisStatus] || 0) + 1,
    }), {})

    return FAMILY_ANALYSIS_STATUS_OPTIONS.map(option => (
      { ...option, count: (analysisStatusCounts[option.value] || 0) }),
    )
  })

export const getDefaultMmeSubmission = createSelector(
  getCurrentProject,
  project => ({
    contactName: project.mmePrimaryDataOwner,
    contactHref: project.mmeContactUrl,
    geneVariants: [],
    phenotypes: [],
  }),
)

export const getMmeResultsBySubmission = createSelector(
  getMmeResultsByGuid,
  getMmeSubmissionsByGuid,
  (mmeResultsByGuid, mmeSubmissionsByGuid) =>
    Object.values(mmeSubmissionsByGuid).reduce((acc, submission) => {
      const { submissionGuid, mmeResultGuids = [] } = submission
      if (!acc[submissionGuid]) {
        acc[submissionGuid] = { active: [], removed: [] }
      }
      mmeResultGuids.forEach((resultGuid) => {
        const result = mmeResultsByGuid[resultGuid]
        const parsedResult = { ...result.matchStatus, ...result }
        if (parsedResult.matchRemoved || mmeSubmissionsByGuid[submissionGuid].deletedDate) {
          acc[submissionGuid].removed.push(parsedResult)
        }
        else {
          acc[submissionGuid].active.push(parsedResult)
        }
      })
      return acc
    }, { }),
)

export const getMmeDefaultContactEmail = createSelector(
  getMmeResultsByGuid,
  getMmeSubmissionsByGuid,
  getIndividualsByGuid,
  getGenesById,
  getSavedVariantsByGuid,
  getUser,
  (state, ownProps) => ownProps.matchmakerResultGuid,
  (mmeResultsByGuid, mmeSubmissionsByGuid, individualsByGuid, genesById, savedVariants, user, matchmakerResultGuid) => {
    const { patient, geneVariants, submissionGuid } = mmeResultsByGuid[matchmakerResultGuid]
    const { geneVariants: submissionGeneVariants, phenotypes, individualGuid, contactHref, submissionId } = mmeSubmissionsByGuid[submissionGuid]
    const { familyGuid } = individualsByGuid[individualGuid]

    const geneName = geneVariants && geneVariants.length && (genesById[geneVariants[0].geneId] || {}).geneSymbol

    const submittedGenes = [...new Set((submissionGeneVariants || []).map(
      ({ geneId }) => (genesById[geneId] || {}).geneSymbol))].join(', ')

    const submittedVariants = (submissionGeneVariants || []).map(({ alt, ref, chrom, pos, end, genomeVersion }) => {
      const savedVariant = Object.values(savedVariants).find(
        o => o.chrom === chrom && o.pos === pos && (ref ? o.ref === ref && o.alt === alt : end === o.end)
          && o.familyGuids.includes(familyGuid)) || {}
      const genotype = (savedVariant.genotypes || {})[individualGuid] || {}
      const mainTranscript = getVariantMainTranscript(savedVariant)
      let consequence = `${(mainTranscript.majorConsequence || '').replace(/_variant/g, '').replace(/_/g, ' ')} variant`
      let variantDetail = [(mainTranscript.hgvsc || '').split(':').pop(), (mainTranscript.hgvsp || '').split(':').pop()].filter(val => val).join('/')
      const displayGenomeVersion = GENOME_VERSION_DISPLAY_LOOKUP[genomeVersion] || genomeVersion
      let inheritance = genotype.numAlt === 1 ? 'heterozygous' : 'homozygous'
      if (genotype.numAlt === -1) {
        inheritance = 'copy number'
        consequence = genotype.cn < 2 ? 'deletion' : 'duplication'
        variantDetail = `CN=${genotype.cn}`
      }
      const position = ref ? `${pos} ${ref}>${alt}` : `${pos}-${end}`
      return `a ${inheritance} ${consequence} ${chrom}:${position}${displayGenomeVersion ? ` (${displayGenomeVersion})` : ''}${variantDetail ? ` (${variantDetail})` : ''}`
    }).join(', ')

    const submittedPhenotypeList = (phenotypes || []).filter(
      ({ observed, label }) => observed === 'yes' && label).map(({ label }) => label.toLowerCase())
    const numPhenotypes = submittedPhenotypeList.length
    if (numPhenotypes > 2) {
      submittedPhenotypeList[numPhenotypes - 1] = `and ${submittedPhenotypeList[numPhenotypes - 1]}`
    }
    const submittedPhenotypes = submittedPhenotypeList.join(numPhenotypes === 2 ? ' and ' : ', ')

    const contacts = [
      patient.contact.href.replace('mailto:', ''),
      contactHref.replace('mailto:', '').replace('matchmaker@broadinstitute.org,', ''),
      user.email,
    ]
    return {
      matchmakerResultGuid,
      patientId: patient.id,
      to: contacts.filter(val => val).join(','),
      subject: `${geneName || `Patient ${patient.id}`} Matchmaker Exchange connection (${submissionId})`,
      body: `Dear ${patient.contact.name},\n\nWe recently matched with one of your patients in Matchmaker Exchange harboring ${(submissionGeneVariants || []).length === 1 ? 'a variant' : 'variants'} in ${submittedGenes}. Our patient has ${submittedVariants}${submittedPhenotypes ? ` and presents with ${submittedPhenotypes}` : ''}. Would you be willing to share whether your patient's phenotype and genotype match with ours? We are very grateful for your help and look forward to hearing more.\n\nBest wishes,\n${user.displayName}`,
    }
  },
)


// user options selectors
export const getUserOptions = createSelector(
  getUserOptionsByUsername,
  usersOptionsByUsername => Object.values(usersOptionsByUsername).map(
    user => ({ key: user.username, value: user.username, text: user.email }),
  ),
)

export const getCollaborators = createSelector(
  getCurrentProject,
  project => project.collaborators,
)

// analyst option selectors (add project collaborators to staff users)
export const getAnalystOptions = createSelector(
  getCollaborators,
<<<<<<< HEAD
  getAllUsers,
  (collaborators, users) => {
    const analyst = users.filter(user => user.isAnalyst)
    const uniqueCollaborators = collaborators.filter(collaborator => !collaborator.isAnalyst)
    return [...uniqueCollaborators, ...analyst].map(
=======
  getUserOptionsByUsername,
  (collaborators, usersOptionsByUsername) => {
    const staff = Object.values(usersOptionsByUsername).filter(user => user.isStaff)
    const uniqueCollaborators = collaborators.filter(collaborator => !collaborator.isStaff)
    return [...uniqueCollaborators, ...staff].map(
>>>>>>> 4d0eea4a
      user => ({ key: user.username, value: user.username, text: user.displayName ? `${user.displayName} (${user.email})` : user.email }),
    )
  },
)

export const getPageHeaderFamily = createSelector(
  getProjectFamiliesByGuid,
  (state, props) => props.match.params.breadcrumbId,
  (familiesByGuid, breadcrumbId) => familiesByGuid[breadcrumbId] || {},
)

export const getPageHeaderAnalysisGroup = createSelector(
  getProjectAnalysisGroupsByGuid,
  (state, props) => props.match.params.breadcrumbId,
  (analysisGroupsByGuid, breadcrumbId) => analysisGroupsByGuid[breadcrumbId] || {},
)

export const getPageHeaderBreadcrumbIdSections = createSelector(
  getCurrentProject,
  getPageHeaderFamily,
  getPageHeaderAnalysisGroup,
  (state, props) => props.breadcrumb || props.match.params.breadcrumb,
  (state, props) => props.match,
  (project, family, analysisGroup, breadcrumb, match) => {
    if (!project) {
      return null
    }

    if (breadcrumb === 'project_page') {
      return []
    }

    else if (breadcrumb === 'family_page') {
      const breadcrumbIdSections = [{
        content: `Family: ${family.displayName}`,
        link: `/project/${project.projectGuid}/family_page/${family.familyGuid}`,
      }]
      if (match.params.breadcrumbIdSection) {
        breadcrumbIdSections.push({ content: snakecaseToTitlecase(match.params.breadcrumbIdSection), link: match.url })
      }
      return breadcrumbIdSections
    }

    else if (breadcrumb === 'analysis_group') {
      return [{ content: `Analysis Group: ${analysisGroup.name}`, link: match.url }]
    }

    else if (breadcrumb === 'saved_variants') {
      const { variantPage, tag } = match.params
      const path = `/project/${project.projectGuid}/saved_variants`
      const breadcrumbIdSections = [{ content: 'Saved Variants', link: path }]
      if (variantPage === 'variant') {
        breadcrumbIdSections.push({ content: 'Variant', link: match.url })
      } else if (variantPage === 'family') {
        breadcrumbIdSections.push({ content: `Family: ${family.displayName}`, link: `${path}/family/${family.familyGuid}` })
        if (tag) {
          breadcrumbIdSections.push({ content: tag, link: `${path}/family/${family.familyGuid}/${tag}` })
        }
      } else if (variantPage === 'analysis_group') {
        breadcrumbIdSections.push({ content: `Analysis Group: ${analysisGroup.name}`, link: `${path}/analysis_group/${analysisGroup.analysisGroupGuid}` })
        if (tag) {
          breadcrumbIdSections.push({ content: tag, link: `${path}/analysis_group/${analysisGroup.analysisGroupGuid}/${tag}` })
        }
      } else if (variantPage) {
        breadcrumbIdSections.push({ content: variantPage, link: match.url })
      }
      return breadcrumbIdSections
    }

    return null
  },
)

const getSearchType = ({ breadcrumb, variantPage }) => {
  if (breadcrumb === 'family_page' || variantPage === 'family') {
    return 'family'
  }
  if (breadcrumb === 'analysis_group' || variantPage === 'analysis_group') {
    return 'analysis_group'
  }
  return 'project'
}

export const getPageHeaderEntityLinks = createSelector(
  getCurrentProject,
  getPageHeaderFamily,
  getPageHeaderAnalysisGroup,
  (state, props) => getSearchType(props.match.params),
  getProjectAnalysisGroupFamiliesByGuid,
  getHasActiveVariantSampleByFamily,
  (project, family, analysisGroup, searchType, familiesByGuid, hasActiveVariantSampleByFamilyGuid) => {
    if (!project) {
      return null
    }

    let searchId = project.projectGuid
    if (searchType === 'family') {
      searchId = family.familyGuid
    } else if (searchType === 'analysis_group') {
      searchId = analysisGroup.analysisGroupGuid
    }

    const familiesToConsider = searchType === 'family' ? [family.familyGuid] : Object.keys(familiesByGuid)
    const disabled = familiesToConsider.every(familyGuid => !hasActiveVariantSampleByFamilyGuid[familyGuid])
    const entityLinks = [{
      to: `/variant_search/${searchType}/${searchId}`,
      content: `${snakecaseToTitlecase(searchType)} Variant Search`,
      disabled,
      popup: disabled ? 'Search is disabled until data is loaded' : null,

    }]
    if (project.hasCaseReview) {
      entityLinks.push({
        to: `/project/${project.projectGuid}/case_review`,
        content: 'Case Review',
        activeStyle: { display: 'none' },
      })
    }
    return entityLinks
  },
)<|MERGE_RESOLUTION|>--- conflicted
+++ resolved
@@ -432,19 +432,11 @@
 // analyst option selectors (add project collaborators to staff users)
 export const getAnalystOptions = createSelector(
   getCollaborators,
-<<<<<<< HEAD
-  getAllUsers,
-  (collaborators, users) => {
-    const analyst = users.filter(user => user.isAnalyst)
+  getUserOptionsByUsername,
+  (collaborators, usersOptionsByUsername) => {
+    const analyst = Object.values(usersOptionsByUsername).filter(user => user.isAnalyst)
     const uniqueCollaborators = collaborators.filter(collaborator => !collaborator.isAnalyst)
     return [...uniqueCollaborators, ...analyst].map(
-=======
-  getUserOptionsByUsername,
-  (collaborators, usersOptionsByUsername) => {
-    const staff = Object.values(usersOptionsByUsername).filter(user => user.isStaff)
-    const uniqueCollaborators = collaborators.filter(collaborator => !collaborator.isStaff)
-    return [...uniqueCollaborators, ...staff].map(
->>>>>>> 4d0eea4a
       user => ({ key: user.username, value: user.username, text: user.displayName ? `${user.displayName} (${user.email})` : user.email }),
     )
   },
