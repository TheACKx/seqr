import { combineReducers } from 'redux'
import { SubmissionError } from 'redux-form'

import { loadingReducer, createSingleObjectReducer, createSingleValueReducer } from 'redux/utils/reducerFactories'
import {
  REQUEST_PROJECTS, RECEIVE_PROJECTS, RECEIVE_FAMILIES, RECEIVE_INDIVIDUALS, RECEIVE_SAMPLES, RECEIVE_DATASETS,
} from 'redux/rootReducer'
import { HttpRequestHelper } from 'shared/utils/httpRequestHelper'
import { SHOW_ALL, SORT_BY_FAMILY_NAME } from './constants'

// action creators and reducers in one file as suggested by https://github.com/erikras/ducks-modular-redux

const UPDATE_FAMILY_TABLE_STATE = 'UPDATE_FAMILY_TABLE_STATE'
const UPDATE_CURRENT_PROJECT = 'UPDATE_CURRENT_PROJECT'
const REQUEST_PROJECT_DETAILS = 'REQUEST_PROJECT_DETAILS'
const RECEIVE_PROJECT_DETAILS = 'RECEIVE_PROJECT_DETAILS'
const REQUEST_SAVED_VARIANTS = 'REQUEST_SAVED_VARIANTS'
const RECEIVE_SAVED_VARIANTS = 'RECEIVE_SAVED_VARIANTS'

// Data selectors
export const getProject = state => state.projectsByGuid[state.currentProjectGuid]
export const getProjectDetailsIsLoading = state => state.projectDetailsLoading.isLoading
export const getProjectSavedVariantsIsLoading = state => state.projectSavedVariantsLoading.isLoading
export const getProjectSavedVariants = (state, tag, familyGuid) => {
  const variants = familyGuid ? state.projectSavedVariants[familyGuid] || [] : Object.values(state.projectSavedVariants).reduce((a, b) => a.concat(b), [])
  return tag ? variants.filter(o => o.tags.some(t => t.name === tag)) : variants
}
export const getProjectFamilies = state => Object.values(state.familiesByGuid).filter(o => o.projectGuid === state.currentProjectGuid)
export const getProjectIndividuals = state => Object.values(state.individualsByGuid).filter(o => o.projectGuid === state.currentProjectGuid)
export const getProjectIndividualsWithFamily = state =>
  getProjectIndividuals(state).map((ind) => { return { family: state.familiesByGuid[ind.familyGuid], ...ind } })
export const getProjectDatasets = state => Object.values(state.datasetsByGuid).filter(o => o.projectGuid === state.currentProjectGuid)
export const getProjectSamples = state => Object.values(state.samplesByGuid).filter(o => o.projectGuid === state.currentProjectGuid)

<<<<<<< HEAD
// Family table selectors
export const getProjectTableState = state => state.familyTableState
export const getProjectTablePage = state => state.familyTableState.currentPage || 1
export const getProjectTableRecordsPerPage = state => state.familyTableState.recordsPerPage || 200
export const getFamiliesFilter = state => state.familyTableState.familiesFilter || SHOW_ALL
export const getFamiliesSortOrder = state => state.familyTableState.familiesSortOrder || SORT_BY_FAMILY_NAME
export const getFamiliesSortDirection = state => state.familyTableState.familiesSortDirection || 1
export const getShowDetails = state => (state.familyTableState.showDetails !== undefined ? state.familyTableState.showDetails : true)

// Data actions

export const loadProject = (projectGuid) => {
  return (dispatch, getState) => {
    dispatch({ type: UPDATE_CURRENT_PROJECT, newValue: projectGuid })

    const currentProject = getState().projectsByGuid[projectGuid]
    if (!currentProject || !currentProject.detailsLoaded) {
      dispatch({ type: REQUEST_PROJECT_DETAILS })
      if (!currentProject) {
        dispatch({ type: REQUEST_PROJECTS })
      }
      new HttpRequestHelper(`/api/project/${projectGuid}/details`,
        (responseJson) => {
          dispatch({ type: RECEIVE_PROJECT_DETAILS })
          dispatch({ type: RECEIVE_PROJECTS, updatesById: { [projectGuid]: responseJson.project } })
          dispatch({ type: RECEIVE_FAMILIES, updatesById: responseJson.familiesByGuid })
          dispatch({ type: RECEIVE_INDIVIDUALS, updatesById: responseJson.individualsByGuid })
          dispatch({ type: RECEIVE_SAMPLES, updatesById: responseJson.samplesByGuid })
          dispatch({ type: RECEIVE_DATASETS, updatesById: responseJson.datasetsByGuid })
        },
        (e) => {
          dispatch({ type: RECEIVE_PROJECT_DETAILS, error: e.message })
          dispatch({ type: RECEIVE_PROJECTS, error: e.message, updatesById: {} })
        },
      ).get()
    }
  }
}

export const loadProjectVariants = (familyGuid) => {
  return (dispatch, getState) => {
    const state = getState()
    const project = getProject(state)

    // Do not load if already loaded
    const expectedFamilyGuids = familyGuid ? [familyGuid] : getProjectFamilies(state).map(family => family.familyGuid)
    if (expectedFamilyGuids.length > 0 && expectedFamilyGuids.every(family => family in state.projectSavedVariants)) {
      return
    }

    dispatch({ type: REQUEST_SAVED_VARIANTS })
    new HttpRequestHelper(`/api/project/${project.projectGuid}/saved_variants`,
      (responseJson) => {
        dispatch({ type: RECEIVE_SAVED_VARIANTS, updates: responseJson.savedVariants })
      },
      (e) => {
        dispatch({ type: RECEIVE_SAVED_VARIANTS, error: e.message, updates: {} })
      },
    ).get(familyGuid ? { family: familyGuid } : {})
  }
}

export const unloadProject = () => {
  return (dispatch) => {
    dispatch({ type: UPDATE_CURRENT_PROJECT, newValue: null })
  }
=======
// familyTableState - reducer, actions, and selectors
export const reducers = {
  familyTableState: createSingleObjectReducer(UPDATE_FAMILY_TABLE_STATE, {
    currentPage: 1,
    recordsPerPage: 25,
    familiesFilter: SHOW_ALL,
    familiesSortOrder: SORT_BY_FAMILY_NAME,
    familiesSortDirection: 1,
    showDetails: true,
  }, false),
>>>>>>> e02b1cfd
}


export const updateFamilies = (values) => {
  return (dispatch, getState) => {
    const action = values.delete ? 'delete' : 'edit'
    return new HttpRequestHelper(`/api/project/${getState().currentProjectGuid}/${action}_families`,
      (responseJson) => {
        dispatch({ type: RECEIVE_FAMILIES, updatesById: responseJson.familiesByGuid })
      },
      (e) => { throw new SubmissionError({ _error: [e.message] }) },
    ).post(values)
  }
}

export const updateIndividuals = (values) => {
  return (dispatch, getState) => {
    let action = 'edit_individuals'
    if (values.uploadedFileId) {
      action = `save_individuals_table/${values.uploadedFileId}`
    } else if (values.delete) {
      action = 'delete_individuals'
    }

    return new HttpRequestHelper(`/api/project/${getState().currentProjectGuid}/${action}`,
      (responseJson) => {
        dispatch({ type: RECEIVE_INDIVIDUALS, updatesById: responseJson.individualsByGuid })
        dispatch({ type: RECEIVE_FAMILIES, updatesById: responseJson.familiesByGuid })
      },
      (e) => {
        if (e.body && e.body.errors) {
          throw new SubmissionError({ _error: e.body.errors })
          // e.body.warnings.forEach((err) => { throw new SubmissionError({ _warning: err }) })
        } else {
          throw new SubmissionError({ _error: [e.message] })
        }
      },
    ).post(values)
  }
}

// Family table actions

export const setCurrentPage = currentPage => ({ type: UPDATE_FAMILY_TABLE_STATE, updates: { currentPage } })
export const setRecordsPerPage = recordsPerPage => ({ type: UPDATE_FAMILY_TABLE_STATE, updates: { recordsPerPage } })

export const updateFamiliesFilter = familiesFilter => ({ type: UPDATE_FAMILY_TABLE_STATE, updates: { familiesFilter } })
export const updateFamiliesSortOrder = familiesSortOrder => ({ type: UPDATE_FAMILY_TABLE_STATE, updates: { familiesSortOrder } })
export const updateFamiliesSortDirection = familiesSortDirection => ({ type: UPDATE_FAMILY_TABLE_STATE, updates: { familiesSortDirection } })
export const updateShowDetails = showDetails => ({ type: UPDATE_FAMILY_TABLE_STATE, updates: { showDetails } })

<<<<<<< HEAD
// reducers
=======
export const getProjectTableState = state => state.familyTableState
export const getProjectTablePage = state => state.familyTableState.currentPage || 1
export const getProjectTableRecordsPerPage = state => Math.min(state.familyTableState.recordsPerPage, 25) || 25

export const getFamiliesFilter = state => state.familyTableState.familiesFilter || SHOW_ALL
export const getFamiliesSortOrder = state => state.familyTableState.familiesSortOrder || SORT_BY_FAMILY_NAME
export const getFamiliesSortDirection = state => state.familyTableState.familiesSortDirection || 1
export const getShowDetails = state => (state.familyTableState.showDetails !== undefined ? state.familyTableState.showDetails : true)
>>>>>>> e02b1cfd

export const reducers = {
  currentProjectGuid: createSingleValueReducer(UPDATE_CURRENT_PROJECT, null),
  projectDetailsLoading: loadingReducer(REQUEST_PROJECT_DETAILS, RECEIVE_PROJECT_DETAILS),
  projectSavedVariants: createSingleObjectReducer(RECEIVE_SAVED_VARIANTS, {}),
  projectSavedVariantsLoading: loadingReducer(REQUEST_SAVED_VARIANTS, RECEIVE_SAVED_VARIANTS),
  familyTableState: createSingleObjectReducer(UPDATE_FAMILY_TABLE_STATE, {
    currentPage: 1,
    recordsPerPage: 200,
    familiesFilter: SHOW_ALL,
    familiesSortOrder: SORT_BY_FAMILY_NAME,
    familiesSortDirection: 1,
    showDetails: true,
  }, false),
}

const rootReducer = combineReducers(reducers)

export default rootReducer<|MERGE_RESOLUTION|>--- conflicted
+++ resolved
@@ -2,10 +2,9 @@
 import { SubmissionError } from 'redux-form'
 
 import { loadingReducer, createSingleObjectReducer, createSingleValueReducer } from 'redux/utils/reducerFactories'
-import {
-  REQUEST_PROJECTS, RECEIVE_PROJECTS, RECEIVE_FAMILIES, RECEIVE_INDIVIDUALS, RECEIVE_SAMPLES, RECEIVE_DATASETS,
-} from 'redux/rootReducer'
+import { REQUEST_PROJECTS, RECEIVE_DATA } from 'redux/rootReducer'
 import { HttpRequestHelper } from 'shared/utils/httpRequestHelper'
+import { getProject, getProjectFamilies } from './selectors'
 import { SHOW_ALL, SORT_BY_FAMILY_NAME } from './constants'
 
 // action creators and reducers in one file as suggested by https://github.com/erikras/ducks-modular-redux
@@ -17,30 +16,6 @@
 const REQUEST_SAVED_VARIANTS = 'REQUEST_SAVED_VARIANTS'
 const RECEIVE_SAVED_VARIANTS = 'RECEIVE_SAVED_VARIANTS'
 
-// Data selectors
-export const getProject = state => state.projectsByGuid[state.currentProjectGuid]
-export const getProjectDetailsIsLoading = state => state.projectDetailsLoading.isLoading
-export const getProjectSavedVariantsIsLoading = state => state.projectSavedVariantsLoading.isLoading
-export const getProjectSavedVariants = (state, tag, familyGuid) => {
-  const variants = familyGuid ? state.projectSavedVariants[familyGuid] || [] : Object.values(state.projectSavedVariants).reduce((a, b) => a.concat(b), [])
-  return tag ? variants.filter(o => o.tags.some(t => t.name === tag)) : variants
-}
-export const getProjectFamilies = state => Object.values(state.familiesByGuid).filter(o => o.projectGuid === state.currentProjectGuid)
-export const getProjectIndividuals = state => Object.values(state.individualsByGuid).filter(o => o.projectGuid === state.currentProjectGuid)
-export const getProjectIndividualsWithFamily = state =>
-  getProjectIndividuals(state).map((ind) => { return { family: state.familiesByGuid[ind.familyGuid], ...ind } })
-export const getProjectDatasets = state => Object.values(state.datasetsByGuid).filter(o => o.projectGuid === state.currentProjectGuid)
-export const getProjectSamples = state => Object.values(state.samplesByGuid).filter(o => o.projectGuid === state.currentProjectGuid)
-
-<<<<<<< HEAD
-// Family table selectors
-export const getProjectTableState = state => state.familyTableState
-export const getProjectTablePage = state => state.familyTableState.currentPage || 1
-export const getProjectTableRecordsPerPage = state => state.familyTableState.recordsPerPage || 200
-export const getFamiliesFilter = state => state.familyTableState.familiesFilter || SHOW_ALL
-export const getFamiliesSortOrder = state => state.familyTableState.familiesSortOrder || SORT_BY_FAMILY_NAME
-export const getFamiliesSortDirection = state => state.familyTableState.familiesSortDirection || 1
-export const getShowDetails = state => (state.familyTableState.showDetails !== undefined ? state.familyTableState.showDetails : true)
 
 // Data actions
 
@@ -57,15 +32,10 @@
       new HttpRequestHelper(`/api/project/${projectGuid}/details`,
         (responseJson) => {
           dispatch({ type: RECEIVE_PROJECT_DETAILS })
-          dispatch({ type: RECEIVE_PROJECTS, updatesById: { [projectGuid]: responseJson.project } })
-          dispatch({ type: RECEIVE_FAMILIES, updatesById: responseJson.familiesByGuid })
-          dispatch({ type: RECEIVE_INDIVIDUALS, updatesById: responseJson.individualsByGuid })
-          dispatch({ type: RECEIVE_SAMPLES, updatesById: responseJson.samplesByGuid })
-          dispatch({ type: RECEIVE_DATASETS, updatesById: responseJson.datasetsByGuid })
+          dispatch({ type: RECEIVE_DATA, updatesById: { projectsByGuid: { [projectGuid]: responseJson.project }, ...responseJson } })
         },
         (e) => {
-          dispatch({ type: RECEIVE_PROJECT_DETAILS, error: e.message })
-          dispatch({ type: RECEIVE_PROJECTS, error: e.message, updatesById: {} })
+          dispatch({ type: RECEIVE_DATA, error: e.message, updatesById: {} })
         },
       ).get()
     }
@@ -99,18 +69,6 @@
   return (dispatch) => {
     dispatch({ type: UPDATE_CURRENT_PROJECT, newValue: null })
   }
-=======
-// familyTableState - reducer, actions, and selectors
-export const reducers = {
-  familyTableState: createSingleObjectReducer(UPDATE_FAMILY_TABLE_STATE, {
-    currentPage: 1,
-    recordsPerPage: 25,
-    familiesFilter: SHOW_ALL,
-    familiesSortOrder: SORT_BY_FAMILY_NAME,
-    familiesSortDirection: 1,
-    showDetails: true,
-  }, false),
->>>>>>> e02b1cfd
 }
 
 
@@ -119,7 +77,7 @@
     const action = values.delete ? 'delete' : 'edit'
     return new HttpRequestHelper(`/api/project/${getState().currentProjectGuid}/${action}_families`,
       (responseJson) => {
-        dispatch({ type: RECEIVE_FAMILIES, updatesById: responseJson.familiesByGuid })
+        dispatch({ type: RECEIVE_DATA, updatesById: responseJson })
       },
       (e) => { throw new SubmissionError({ _error: [e.message] }) },
     ).post(values)
@@ -137,8 +95,7 @@
 
     return new HttpRequestHelper(`/api/project/${getState().currentProjectGuid}/${action}`,
       (responseJson) => {
-        dispatch({ type: RECEIVE_INDIVIDUALS, updatesById: responseJson.individualsByGuid })
-        dispatch({ type: RECEIVE_FAMILIES, updatesById: responseJson.familiesByGuid })
+        dispatch({ type: RECEIVE_DATA, updatesById: responseJson })
       },
       (e) => {
         if (e.body && e.body.errors) {
@@ -162,18 +119,7 @@
 export const updateFamiliesSortDirection = familiesSortDirection => ({ type: UPDATE_FAMILY_TABLE_STATE, updates: { familiesSortDirection } })
 export const updateShowDetails = showDetails => ({ type: UPDATE_FAMILY_TABLE_STATE, updates: { showDetails } })
 
-<<<<<<< HEAD
 // reducers
-=======
-export const getProjectTableState = state => state.familyTableState
-export const getProjectTablePage = state => state.familyTableState.currentPage || 1
-export const getProjectTableRecordsPerPage = state => Math.min(state.familyTableState.recordsPerPage, 25) || 25
-
-export const getFamiliesFilter = state => state.familyTableState.familiesFilter || SHOW_ALL
-export const getFamiliesSortOrder = state => state.familyTableState.familiesSortOrder || SORT_BY_FAMILY_NAME
-export const getFamiliesSortDirection = state => state.familyTableState.familiesSortDirection || 1
-export const getShowDetails = state => (state.familyTableState.showDetails !== undefined ? state.familyTableState.showDetails : true)
->>>>>>> e02b1cfd
 
 export const reducers = {
   currentProjectGuid: createSingleValueReducer(UPDATE_CURRENT_PROJECT, null),
@@ -182,7 +128,7 @@
   projectSavedVariantsLoading: loadingReducer(REQUEST_SAVED_VARIANTS, RECEIVE_SAVED_VARIANTS),
   familyTableState: createSingleObjectReducer(UPDATE_FAMILY_TABLE_STATE, {
     currentPage: 1,
-    recordsPerPage: 200,
+    recordsPerPage: 25,
     familiesFilter: SHOW_ALL,
     familiesSortOrder: SORT_BY_FAMILY_NAME,
     familiesSortDirection: 1,
