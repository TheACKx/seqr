import { combineReducers } from 'redux'
import { SubmissionError } from 'redux-form'

import { loadingReducer, createSingleValueReducer } from 'redux/utils/reducerFactories'
import { RECEIVE_DATA } from 'redux/rootReducer'
import { HttpRequestHelper } from 'shared/utils/httpRequestHelper'

// action creators and reducers in one file as suggested by https://github.com/erikras/ducks-modular-redux
const REQUEST_ANVIL = 'REQUEST_ANVIL'
const RECEIVE_ANVIL = 'RECEIVE_ANVIL'
const REQUEST_DISCOVERY_SHEET = 'REQUEST_DISCOVERY_SHEET'
const RECEIVE_DISCOVERY_SHEET = 'RECEIVE_DISCOVERY_SHEET'
const REQUEST_ELASTICSEARCH_STATUS = 'REQUEST_ELASTICSEARCH_STATUS'
const RECEIVE_ELASTICSEARCH_STATUS = 'RECEIVE_ELASTICSEARCH_STATUS'
const REQUEST_MME_METRICS = 'REQUEST_MME_METRICS'
const RECEIVE_MME_METRICS = 'RECEIVE_MME_METRICS'
const REQUEST_MME_SUBMISSIONS = 'REQUEST_MME_SUBMISSIONS'
const RECEIVE_MME_SUBMISSIONS = 'RECEIVE_MME_SUBMISSIONS'
const REQUEST_SEQR_STATS = 'REQUEST_SEQR_STATS'
const RECEIVE_SEQR_STATS = 'RECEIVE_SEQR_STATS'


// Data actions

export const loadAnvil = (projectGuid, filterValues) => {
  return (dispatch) => {
    if (projectGuid) {
      dispatch({ type: REQUEST_ANVIL })
      new HttpRequestHelper(`/api/staff/anvil/${projectGuid}`,
        (responseJson) => {
          dispatch({ type: RECEIVE_ANVIL, newValue: responseJson.anvilRows })
        },
        (e) => {
          dispatch({ type: RECEIVE_ANVIL, error: e.message, newValue: [] })
        },
      ).get(filterValues)
    }
  }
}

export const loadElasticsearchStatus = () => {
  return (dispatch) => {
    dispatch({ type: REQUEST_ELASTICSEARCH_STATUS })
    new HttpRequestHelper('/api/staff/elasticsearch_status',
      (responseJson) => {
        dispatch({ type: RECEIVE_ELASTICSEARCH_STATUS, newValue: responseJson })
      },
      (e) => {
        dispatch({ type: RECEIVE_ELASTICSEARCH_STATUS, error: e.message, newValue: { errors: [e.message] } })
      },
    ).get()
  }
}

export const loadMmeMetrics = () => {
  return (dispatch) => {
    dispatch({ type: REQUEST_MME_METRICS })
    new HttpRequestHelper('/api/staff/matchmaker_metrics',
      (responseJson) => {
        dispatch({ type: RECEIVE_MME_METRICS, newValue: responseJson.metrics })
      },
      (e) => {
        dispatch({ type: RECEIVE_MME_METRICS, error: e.message, newValue: {} })
      },
    ).get()
  }
}

export const loadMmeSubmissions = () => {
  return (dispatch) => {
    dispatch({ type: REQUEST_MME_SUBMISSIONS })
    new HttpRequestHelper('/api/staff/matchmaker_submissions',
      (responseJson) => {
        dispatch({ type: RECEIVE_DATA, updatesById: responseJson })
        dispatch({ type: RECEIVE_MME_SUBMISSIONS, newValue: responseJson.submissions })
      },
      (e) => {
        dispatch({ type: RECEIVE_MME_SUBMISSIONS, error: e.message, newValue: [] })
      },
    ).get()
  }
}

export const loadDiscoverySheet = (projectGuid) => {
  return (dispatch) => {
    if (projectGuid === 'all') {
      dispatch({ type: REQUEST_DISCOVERY_SHEET })

      const errors = new Set()
      const rows = []
      new HttpRequestHelper('/api/staff/projects_for_category/CMG',
        (projectsResponseJson) => {
          Promise.all(projectsResponseJson.projectGuids.map(cmgProjectGuid =>
            new HttpRequestHelper(`/api/staff/discovery_sheet/${cmgProjectGuid}`,
              (responseJson) => {
                if (responseJson.errors.length) {
                  console.log(responseJson.errors)
                }
                rows.push(...responseJson.rows)
              },
              e => errors.add(e.message),
            ).get(),
          )).then(() => {
            if (errors.length) {
              dispatch({ type: RECEIVE_DISCOVERY_SHEET, error: [...errors].join(', '), newValue: [] })
            } else {
              dispatch({ type: RECEIVE_DISCOVERY_SHEET, newValue: rows })
            }
          })
        },
        (e) => {
          dispatch({ type: RECEIVE_DISCOVERY_SHEET, error: e.message, newValue: [] })
        },
      ).get()
    }

    else if (projectGuid) {
      dispatch({ type: REQUEST_DISCOVERY_SHEET })
      new HttpRequestHelper(`/api/staff/discovery_sheet/${projectGuid}`,
        (responseJson) => {
          console.log(responseJson.errors)
          dispatch({ type: RECEIVE_DISCOVERY_SHEET, newValue: responseJson.rows })
        },
        (e) => {
          dispatch({ type: RECEIVE_DISCOVERY_SHEET, error: e.message, newValue: [] })
        },
      ).get()
    }
  }
}

export const createStaffUser = (values) => {
  return () => {
    return new HttpRequestHelper('/api/users/create_staff_user',
      () => {},
      (e) => {
        if (e.body && e.body.error) {
          throw new SubmissionError({ _error: [e.body.error] })
        } else {
          throw new SubmissionError({ _error: [e.message] })
        }
      },
    ).post(values)
  }
}

<<<<<<< HEAD
export const uploadQcPipelineOutput = (values) => {
  return () => {
    return new HttpRequestHelper(`/api/staff/save_qc_pipeline_output/${values.file.uploadedFileId}`,
      () => {},
      (e) => {
        if (e.body && e.body.errors) {
          throw new SubmissionError({ _error: e.body.errors })
        } else {
          throw new SubmissionError({ _error: [e.message] })
        }
      },
    ).post(values)
=======
export const loadSeqrStats = () => {
  return (dispatch) => {
    dispatch({ type: REQUEST_SEQR_STATS })
    new HttpRequestHelper('/api/staff/seqr_stats',
      (responseJson) => {
        dispatch({ type: RECEIVE_SEQR_STATS, newValue: responseJson })
      },
      (e) => {
        dispatch({ type: RECEIVE_SEQR_STATS, error: e.message, newValue: {} })
      },
    ).get()
>>>>>>> 1440f2ef
  }
}

export const reducers = {
  anvilLoading: loadingReducer(REQUEST_ANVIL, RECEIVE_ANVIL),
  anvilRows: createSingleValueReducer(RECEIVE_ANVIL, []),
  discoverySheetLoading: loadingReducer(REQUEST_DISCOVERY_SHEET, RECEIVE_DISCOVERY_SHEET),
  discoverySheetRows: createSingleValueReducer(RECEIVE_DISCOVERY_SHEET, []),
  elasticsearchStatusLoading: loadingReducer(REQUEST_ELASTICSEARCH_STATUS, RECEIVE_ELASTICSEARCH_STATUS),
  elasticsearchStatus: createSingleValueReducer(RECEIVE_ELASTICSEARCH_STATUS, {}),
  mmeMetricsLoading: loadingReducer(REQUEST_MME_METRICS, RECEIVE_MME_METRICS),
  mmeMetrics: createSingleValueReducer(RECEIVE_MME_METRICS, {}),
  mmeSubmissionsLoading: loadingReducer(REQUEST_MME_SUBMISSIONS, RECEIVE_MME_SUBMISSIONS),
  mmeSubmissions: createSingleValueReducer(RECEIVE_MME_SUBMISSIONS, []),
  seqrStatsLoading: loadingReducer(REQUEST_SEQR_STATS, RECEIVE_SEQR_STATS),
  seqrStats: createSingleValueReducer(RECEIVE_SEQR_STATS, {}),
}

const rootReducer = combineReducers(reducers)

export default rootReducer<|MERGE_RESOLUTION|>--- conflicted
+++ resolved
@@ -144,7 +144,20 @@
   }
 }
 
-<<<<<<< HEAD
+export const loadSeqrStats = () => {
+  return (dispatch) => {
+    dispatch({ type: REQUEST_SEQR_STATS })
+    new HttpRequestHelper('/api/staff/seqr_stats',
+      (responseJson) => {
+        dispatch({ type: RECEIVE_SEQR_STATS, newValue: responseJson })
+      },
+      (e) => {
+        dispatch({ type: RECEIVE_SEQR_STATS, error: e.message, newValue: {} })
+      },
+    ).get()
+  }
+}
+
 export const uploadQcPipelineOutput = (values) => {
   return () => {
     return new HttpRequestHelper(`/api/staff/save_qc_pipeline_output/${values.file.uploadedFileId}`,
@@ -157,19 +170,6 @@
         }
       },
     ).post(values)
-=======
-export const loadSeqrStats = () => {
-  return (dispatch) => {
-    dispatch({ type: REQUEST_SEQR_STATS })
-    new HttpRequestHelper('/api/staff/seqr_stats',
-      (responseJson) => {
-        dispatch({ type: RECEIVE_SEQR_STATS, newValue: responseJson })
-      },
-      (e) => {
-        dispatch({ type: RECEIVE_SEQR_STATS, error: e.message, newValue: {} })
-      },
-    ).get()
->>>>>>> 1440f2ef
   }
 }
 
