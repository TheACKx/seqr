import { combineReducers } from 'redux'
import { SubmissionError } from 'redux-form'

import { loadingReducer, createSingleValueReducer, createSingleObjectReducer } from 'redux/utils/reducerFactories'
import { RECEIVE_DATA, REQUEST_SAVED_VARIANTS, REQUEST_PROJECTS, loadProject } from 'redux/rootReducer'
import { SHOW_ALL, SORT_BY_XPOS } from 'shared/utils/constants'
import { HttpRequestHelper } from 'shared/utils/httpRequestHelper'

// action creators and reducers in one file as suggested by https://github.com/erikras/ducks-modular-redux
const REQUEST_DISCOVERY_SHEET = 'REQUEST_DISCOVERY_SHEET'
const RECEIVE_DISCOVERY_SHEET = 'RECEIVE_DISCOVERY_SHEET'
const REQUEST_SUCCESS_STORY = 'REQUEST_SUCCESS_STORY'
const RECEIVE_SUCCESS_STORY = 'RECEIVE_SUCCESS_STORY'
const REQUEST_ELASTICSEARCH_STATUS = 'REQUEST_ELASTICSEARCH_STATUS'
const RECEIVE_ELASTICSEARCH_STATUS = 'RECEIVE_ELASTICSEARCH_STATUS'
const REQUEST_MME = 'REQUEST_MME'
const RECEIVE_MME = 'RECEIVE_MME'
const REQUEST_SAMPLE_METADATA = 'REQUEST_SAMPLE_METADATA'
const RECEIVE_SAMPLE_METADATA = 'RECEIVE_SAMPLE_METADATA'
const RECEIVE_SAVED_VARIANT_TAGS = 'RECEIVE_SAVED_VARIANT_TAGS'
const REQUEST_SEARCH_HASH_CONTEXT = 'REQUEST_SEARCH_HASH_CONTEXT'
const RECEIVE_SEARCH_HASH_CONTEXT = 'RECEIVE_SEARCH_HASH_CONTEXT'
const REQUEST_SEQR_STATS = 'REQUEST_SEQR_STATS'
const RECEIVE_SEQR_STATS = 'RECEIVE_SEQR_STATS'
const RECEIVE_PIPELINE_UPLOAD_STATS = 'RECEIVE_PIPELINE_UPLOAD_STATS'
const UPDATE_STAFF_SAVED_VARIANT_TABLE_STATE = 'UPDATE_STAFF_VARIANT_STATE'
const REQUEST_ALL_USERS = 'REQUEST_ALL_USERS'
const RECEIVE_ALL_USERS = 'RECEIVE_ALL_USERS'


// Data actions
export const loadElasticsearchStatus = () => {
  return (dispatch) => {
    dispatch({ type: REQUEST_ELASTICSEARCH_STATUS })
    new HttpRequestHelper('/api/staff/elasticsearch_status',
      (responseJson) => {
        dispatch({ type: RECEIVE_ELASTICSEARCH_STATUS, newValue: responseJson })
      },
      (e) => {
        dispatch({ type: RECEIVE_ELASTICSEARCH_STATUS, error: e.message, newValue: { errors: [e.message] } })
      },
    ).get()
  }
}

export const loadMme = () => {
  return (dispatch) => {
    dispatch({ type: REQUEST_MME })
    new HttpRequestHelper('/api/staff/matchmaker',
      (responseJson) => {
        dispatch({ type: RECEIVE_DATA, updatesById: responseJson })
        dispatch({ type: RECEIVE_MME, newValue: responseJson })
      },
      (e) => {
        dispatch({ type: RECEIVE_MME, error: e.message, newValue: [] })
      },
    ).get()
  }
}

const loadMultiProjectData = (requestAction, receiveAction, urlPath) => (projectGuid, filterValues) => {
  return (dispatch) => {
    if (projectGuid === 'all') {
      dispatch({ type: requestAction })

      const errors = new Set()
      const rows = []
      new HttpRequestHelper('/api/staff/projects_for_category/CMG',
        (projectsResponseJson) => {
          const chunkedProjects = projectsResponseJson.projectGuids.reduce((acc, guid) => {
            if (acc[0].length === 5) {
              acc.unshift([])
            }
            acc[0].push(guid)
            return acc
          }, [[]])
          chunkedProjects.reduce((previousPromise, projectsChunk) => {
            return previousPromise.then(() => {
              return Promise.all(projectsChunk.map(cmgProjectGuid =>
                new HttpRequestHelper(`/api/staff/${urlPath}/${cmgProjectGuid}`,
                  (responseJson) => {
                    if (responseJson.errors && responseJson.errors.length) {
                      console.log(responseJson.errors)
                    }
                    rows.push(...responseJson.rows)
                  },
                  e => errors.add(e.message),
                ).get(),
              ))
            })
          }, Promise.resolve()).then(() => {
            if (errors.size) {
              dispatch({ type: receiveAction, error: [...errors].join(', '), newValue: [] })
            } else {
              dispatch({ type: receiveAction, newValue: rows })
            }
          })
        },
        (e) => {
          dispatch({ type: receiveAction, error: e.message, newValue: [] })
        },
      ).get(filterValues)
    }

    else if (projectGuid) {
      dispatch({ type: requestAction })
      new HttpRequestHelper(`/api/staff/${urlPath}/${projectGuid}`,
        (responseJson) => {
          console.log(responseJson.errors)
          dispatch({ type: receiveAction, newValue: responseJson.rows })
        },
        (e) => {
          dispatch({ type: receiveAction, error: e.message, newValue: [] })
        },
      ).get(filterValues)
    }
  }
}

export const loadDiscoverySheet = loadMultiProjectData(REQUEST_DISCOVERY_SHEET, RECEIVE_DISCOVERY_SHEET, 'discovery_sheet')

export const loadSampleMetadata = loadMultiProjectData(REQUEST_SAMPLE_METADATA, RECEIVE_SAMPLE_METADATA, 'sample_metadata')

export const loadSuccessStory = (successStoryTypes) => {
  return (dispatch) => {
    if (successStoryTypes) {
      dispatch({ type: REQUEST_SUCCESS_STORY })
      new HttpRequestHelper(`/api/staff/success_story/${successStoryTypes}`,
        (responseJson) => {
          console.log(responseJson.errors)
          dispatch({ type: RECEIVE_SUCCESS_STORY, newValue: responseJson.rows })
        },
        (e) => {
          dispatch({ type: RECEIVE_SUCCESS_STORY, error: e.message, newValue: [] })
        },
      ).get()
    }
  }
}

<<<<<<< HEAD
=======

export const createStaffUser = (values) => {
  return () => {
    return new HttpRequestHelper('/api/users/create_staff_user',
      () => {},
      (e) => {
        if (e.body && e.body.error) {
          throw new SubmissionError({ _error: [e.body.error] })
        } else {
          throw new SubmissionError({ _error: [e.message] })
        }
      },
    ).post(values)
  }
}

export const loadAllUsers = () => {
  return (dispatch, getState) => {
    const { allUsers } = getState()
    if (allUsers && allUsers.length) {
      return
    }

    dispatch({ type: REQUEST_ALL_USERS })
    new HttpRequestHelper('/api/staff/get_all_users',
      (responseJson) => {
        dispatch({ type: RECEIVE_ALL_USERS, newValue: responseJson })
      },
      (e) => {
        dispatch({ type: RECEIVE_ALL_USERS, error: e.message, newValue: [] })
      },
    ).get()
  }
}

>>>>>>> 4d0eea4a
export const loadSeqrStats = () => {
  return (dispatch) => {
    dispatch({ type: REQUEST_SEQR_STATS })
    new HttpRequestHelper('/api/staff/seqr_stats',
      (responseJson) => {
        dispatch({ type: RECEIVE_SEQR_STATS, newValue: responseJson })
      },
      (e) => {
        dispatch({ type: RECEIVE_SEQR_STATS, error: e.message, newValue: {} })
      },
    ).get()
  }
}

export const uploadQcPipelineOutput = (values) => {
  return (dispatch) => {
    return new HttpRequestHelper('/api/staff/upload_qc_pipeline_output',
      (responseJson) => {
        dispatch({ type: RECEIVE_PIPELINE_UPLOAD_STATS, newValue: responseJson })
      },
      (e) => {
        if (e.body && e.body.errors) {
          throw new SubmissionError({ _error: e.body.errors })
        } else {
          throw new SubmissionError({ _error: [e.message] })
        }
      },
    ).post(values)
  }
}

export const loadSavedVariants = ({ tag, gene = '' }) => {
  return (dispatch, getState) => {
    // Do not load if already loaded
    if (tag) {
      if (getState().savedVariantTags[tag]) {
        return
      }
    } else if (!gene) {
      return
    }

    dispatch({ type: REQUEST_SAVED_VARIANTS })
    new HttpRequestHelper(`/api/staff/saved_variants/${tag}`,
      (responseJson) => {
        if (tag && !gene) {
          dispatch({
            type: RECEIVE_SAVED_VARIANT_TAGS,
            updates: { [tag]: true },
          })
        }
        dispatch({ type: RECEIVE_DATA, updatesById: responseJson })
      },
      (e) => {
        dispatch({ type: RECEIVE_DATA, error: e.message, updatesById: {} })
      },
    ).get({ gene })
  }
}

export const loadSearchHashContext = (searchHash) => {
  return (dispatch, getState) => {
    if (!searchHash) {
      return
    }
    const state = getState()
    if (state.searchHashContextLoading.isLoading) {
      return
    }

    if (!state.searchesByHash[searchHash] || !state.searchesByHash[searchHash].projectGuids ||
        state.searchesByHash[searchHash].projectGuids.some(projectGuid => !state.projectsByGuid[projectGuid])) {
      dispatch({ type: REQUEST_SEARCH_HASH_CONTEXT })
      new HttpRequestHelper('/api/search_context',
        (responseJson) => {
          dispatch({ type: RECEIVE_DATA, updatesById: responseJson })
          dispatch({ type: RECEIVE_SEARCH_HASH_CONTEXT })
        },
        (e) => {
          dispatch({ type: RECEIVE_SEARCH_HASH_CONTEXT, error: e.message })
        },
      ).post({ searchHash, searchParams: state.searchesByHash[searchHash] })
    }
  }
}

export const loadProjectContext = (projectGuid) => {
  return (dispatch, getState) => {
    const state = getState()
    if (state.searchHashContextLoading.isLoading) {
      return
    }
    loadProject(projectGuid)(dispatch, getState)
  }
}

export const loadProjectGroupContext = (projectCategoryGuid, addElementCallback) => {
  return (dispatch, getState) => {
    const state = getState()

    if (state.projectCategoriesByGuid[projectCategoryGuid]) {
      Object.values(state.projectsByGuid).filter(({ projectCategoryGuids }) =>
        projectCategoryGuids.includes(projectCategoryGuid),
      ).forEach(({ projectGuid }) => addElementCallback(projectGuid))
    }

    else {
      dispatch({ type: REQUEST_PROJECTS })
      new HttpRequestHelper('/api/search_context',
        (responseJson) => {
          dispatch({ type: RECEIVE_DATA, updatesById: responseJson })
          Object.keys(responseJson.projectsByGuid).forEach(projectGuid => addElementCallback(projectGuid))
        },
        (e) => {
          dispatch({ type: RECEIVE_DATA, error: e.message, updatesById: {} })
        },
      ).post({ projectCategoryGuid })
    }
  }
}

export const updateStaffSavedVariantTable = updates => ({ type: UPDATE_STAFF_SAVED_VARIANT_TABLE_STATE, updates })

export const reducers = {
  sampleMetadataLoading: loadingReducer(REQUEST_SAMPLE_METADATA, RECEIVE_SAMPLE_METADATA),
  sampleMetadataRows: createSingleValueReducer(RECEIVE_SAMPLE_METADATA, []),
  discoverySheetLoading: loadingReducer(REQUEST_DISCOVERY_SHEET, RECEIVE_DISCOVERY_SHEET),
  discoverySheetRows: createSingleValueReducer(RECEIVE_DISCOVERY_SHEET, []),
  successStoryLoading: loadingReducer(REQUEST_SUCCESS_STORY, RECEIVE_SUCCESS_STORY),
  successStoryRows: createSingleValueReducer(RECEIVE_SUCCESS_STORY, []),
  elasticsearchStatusLoading: loadingReducer(REQUEST_ELASTICSEARCH_STATUS, RECEIVE_ELASTICSEARCH_STATUS),
  elasticsearchStatus: createSingleValueReducer(RECEIVE_ELASTICSEARCH_STATUS, {}),
  mmeLoading: loadingReducer(REQUEST_MME, RECEIVE_MME),
  mmeMetrics: createSingleValueReducer(RECEIVE_MME, {}, 'metrics'),
  mmeSubmissions: createSingleValueReducer(RECEIVE_MME, [], 'submissions'),
  projectGroupContextLoading: loadingReducer(REQUEST_PROJECTS, RECEIVE_DATA),
  savedVariantTags: createSingleObjectReducer(RECEIVE_SAVED_VARIANT_TAGS),
  searchHashContextLoading: loadingReducer(REQUEST_SEARCH_HASH_CONTEXT, RECEIVE_SEARCH_HASH_CONTEXT),
  seqrStatsLoading: loadingReducer(REQUEST_SEQR_STATS, RECEIVE_SEQR_STATS),
  seqrStats: createSingleValueReducer(RECEIVE_SEQR_STATS, {}),
  qcUploadStats: createSingleValueReducer(RECEIVE_PIPELINE_UPLOAD_STATS, {}),
  staffSavedVariantTableState: createSingleObjectReducer(UPDATE_STAFF_SAVED_VARIANT_TABLE_STATE, {
    categoryFilter: SHOW_ALL,
    sort: SORT_BY_XPOS,
    page: 1,
    recordsPerPage: 25,
  }, false),
  allUsers: createSingleValueReducer(RECEIVE_ALL_USERS, [], 'users'),
  allUsersLoading: loadingReducer(REQUEST_ALL_USERS, RECEIVE_ALL_USERS),
}

const rootReducer = combineReducers(reducers)

export default rootReducer<|MERGE_RESOLUTION|>--- conflicted
+++ resolved
@@ -138,24 +138,6 @@
   }
 }
 
-<<<<<<< HEAD
-=======
-
-export const createStaffUser = (values) => {
-  return () => {
-    return new HttpRequestHelper('/api/users/create_staff_user',
-      () => {},
-      (e) => {
-        if (e.body && e.body.error) {
-          throw new SubmissionError({ _error: [e.body.error] })
-        } else {
-          throw new SubmissionError({ _error: [e.message] })
-        }
-      },
-    ).post(values)
-  }
-}
-
 export const loadAllUsers = () => {
   return (dispatch, getState) => {
     const { allUsers } = getState()
@@ -175,7 +157,6 @@
   }
 }
 
->>>>>>> 4d0eea4a
 export const loadSeqrStats = () => {
   return (dispatch) => {
     dispatch({ type: REQUEST_SEQR_STATS })
