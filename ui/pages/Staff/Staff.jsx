--- conflicted
+++ resolved
@@ -14,14 +14,11 @@
 import ElasticsearchStatus from './components/ElasticsearchStatus'
 import CreateUser from './components/CreateUser'
 import Matchmaker from './components/Matchmaker'
-<<<<<<< HEAD
 import SampleQc from './components/SampleQc'
-=======
 import SeqrStats from './components/SeqrStats'
 import Users from './components/Users'
 
 const IFRAME_STYLE = { position: 'fixed', left: '0', top: '95px' }
->>>>>>> 1440f2ef
 
 const STAFF_PAGES = [
   { path: 'anvil', params: '/:projectGuid?', component: Anvil },
