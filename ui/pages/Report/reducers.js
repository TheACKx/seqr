--- conflicted
+++ resolved
@@ -99,22 +99,12 @@
   }
 }
 
-<<<<<<< HEAD
 export const loadProjectContext = projectGuid => (dispatch, getState) => {
   const state = getState()
   if (state.searchHashContextLoading.isLoading) {
     return
-=======
-export const loadProjectContext = (projectGuid) => {
-  return (dispatch, getState) => {
-    const state = getState()
-    if (state.searchHashContextLoading.isLoading) {
-      return
-    }
-    loadProjectDetails(projectGuid)(dispatch, getState)
->>>>>>> e678e19e
   }
-  loadProject(projectGuid)(dispatch, getState)
+  loadProjectDetails(projectGuid)(dispatch, getState)
 }
 
 export const loadProjectGroupContext = (projectCategoryGuid, addElementCallback) => (dispatch, getState) => {
