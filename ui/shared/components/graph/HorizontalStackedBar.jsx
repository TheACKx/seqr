--- conflicted
+++ resolved
@@ -27,12 +27,10 @@
   white-space: nowrap;`
 
 const TableRow = styled(Table.Row)`
-  padding: 0px !important;
-`
+  padding: 0px !important;`
 
 const TableCell = styled(Table.Cell)`
-  padding: .2em .6em !important;
-`
+  padding: .2em .6em !important;`
 
 
 class HorizontalStackedBar extends React.Component {
@@ -98,31 +96,21 @@
               <Table basic="very" compact="very">
                 <Table.Body>
                   {
-<<<<<<< HEAD
                     popupData.map(d => (
-                      <Table.Row key={d.name} verticalAlign="top" >
+                      <TableRow key={d.name} verticalAlign="top" >
                         {!d.header &&
-                          <Table.Cell collapsing><ColoredIcon name="square" size="small" color={d.color} /> {d.count}</Table.Cell>
+                          <TableCell collapsing><ColoredIcon name="square" size="small" color={d.color} /> {d.count}</TableCell>
                         }
-                        <Table.Cell singleLine colSpan={d.header ? 3 : 1} disabled={Boolean(d.header)}>{d.name}</Table.Cell>
-                        {!d.header && <Table.Cell collapsing>({d.percent.toPrecision(2)}%)</Table.Cell>}
-                      </Table.Row>
-=======
-                    dataWithPercents.map(d => (
-                      d.count > 0 ?
-                        <TableRow key={d.name} verticalAlign="top" >
-                          <TableCell collapsing><ColoredIcon name="square" size="small" color={d.color} /> {d.count}</TableCell>
-                          <TableCell singleLine>{d.name}</TableCell>
-                          <TableCell collapsing>({d.percent}%)</TableCell>
-                        </TableRow> : null
->>>>>>> 66110040
+                        <TableCell singleLine colSpan={d.header ? 3 : 1} disabled={Boolean(d.header)}>{d.name}</TableCell>
+                        {!d.header && <TableCell collapsing>({d.percent.toPrecision(2)}%)</TableCell>}
+                      </TableRow>
                     ))
                   }
-                  <Table.Row>
-                    <Table.Cell><ColoredIcon name="square" size="small" color="white" /> {total}</Table.Cell>
-                    <Table.Cell>Total</Table.Cell>
-                    <Table.Cell />
-                  </Table.Row>
+                  <TableRow>
+                    <TableCell collapsing><ColoredIcon name="square" size="small" color="white" /><b> {total}</b></TableCell>
+                    <TableCell><b>Total</b></TableCell>
+                    <TableCell />
+                  </TableRow>
                 </Table.Body>
               </Table>
             </div>
