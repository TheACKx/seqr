import React from 'react'
import PropTypes from 'prop-types'

import Modal from '../modal/Modal'
import GeneDetail from '../panel/genes/GeneDetail'
import ButtonLink from './ButtonLink'

<<<<<<< HEAD
const ShowGeneModal = ({ gene, triggerId, ...linkProps }) =>
  <Modal
    trigger={<ButtonLink {...linkProps}>{gene.symbol}</ButtonLink>}
    title={gene.symbol}
    modalName={`gene-${gene.geneId}-${triggerId}`}
=======
const ShowGeneModal = ({ gene, modalId = 'gene', ...linkProps }) =>
  <Modal
    trigger={<ButtonLink {...linkProps}>{gene.geneSymbol}</ButtonLink>}
    title={gene.geneSymbol}
    modalName={`${modalId}-${gene.geneId}`}
>>>>>>> a7aff257
    size="fullscreen"
  >
    <GeneDetail geneId={gene.geneId} />
  </Modal>

ShowGeneModal.propTypes = {
  gene: PropTypes.object,
<<<<<<< HEAD
  triggerId: PropTypes.string,
=======
  modalId: PropTypes.string,
>>>>>>> a7aff257
}

export default ShowGeneModal<|MERGE_RESOLUTION|>--- conflicted
+++ resolved
@@ -5,19 +5,11 @@
 import GeneDetail from '../panel/genes/GeneDetail'
 import ButtonLink from './ButtonLink'
 
-<<<<<<< HEAD
-const ShowGeneModal = ({ gene, triggerId, ...linkProps }) =>
-  <Modal
-    trigger={<ButtonLink {...linkProps}>{gene.symbol}</ButtonLink>}
-    title={gene.symbol}
-    modalName={`gene-${gene.geneId}-${triggerId}`}
-=======
 const ShowGeneModal = ({ gene, modalId = 'gene', ...linkProps }) =>
   <Modal
     trigger={<ButtonLink {...linkProps}>{gene.geneSymbol}</ButtonLink>}
     title={gene.geneSymbol}
     modalName={`${modalId}-${gene.geneId}`}
->>>>>>> a7aff257
     size="fullscreen"
   >
     <GeneDetail geneId={gene.geneId} />
@@ -25,11 +17,7 @@
 
 ShowGeneModal.propTypes = {
   gene: PropTypes.object,
-<<<<<<< HEAD
-  triggerId: PropTypes.string,
-=======
   modalId: PropTypes.string,
->>>>>>> a7aff257
 }
 
 export default ShowGeneModal