/* eslint-disable no-multi-spaces */

import React from 'react'
import PropTypes from 'prop-types'
import styled from 'styled-components'
import { connect } from 'react-redux'
import { Table, Popup } from 'semantic-ui-react'

import { NoBorderTable, ButtonLink } from '../StyledComponents'

const NameCell = styled(Table.Cell)`
 height: 20px;
 padding: 3px;
`

const LinkCell = styled(Table.Cell)`
  padding: 3px 3px 3px 20px;
  width: 80px;
 verticalAlign: middle;
`

const EXT_CONFIG = {
  tsv: {
    dataType: 'tab-separated-values',
    delimiter: '\t',
  },
  xls: {
    imageName: 'excel',
    dataType: 'csv',
    delimiter: ',',
    dataExt: 'csv',
  },
}

const escapeExportItem = item => (item.replace ? item.replace(/"/g, '\'\'') : item)

export const BaseFileLink = React.memo(({ url, rawData, processRow, headers, filename, ext, linkContent }) => {
  const extConfig = EXT_CONFIG[ext]
  if (!linkContent) {
    linkContent =
      <span><img alt={ext} src={`/static/images/table_${extConfig.imageName || ext}.png`} /> &nbsp; .{ext}</span>
  }

  if (url) {
    if (!url.includes('?')) {
      url += '?'
    }
    if (!url.endsWith('?')) {
      url += '&'
    }
    return <a href={`${url}file_format=${ext}`}>{linkContent}</a>
  }

  let content = rawData.map(row => processRow(row).map(
    item => `"${(item === null || item === undefined) ? '' : escapeExportItem(item)}"`,
  ).join(extConfig.delimiter)).join('\n')
  if (headers) {
    content = `${headers.join(extConfig.delimiter)}\n${content}`
  }
<<<<<<< HEAD

  const newUrl = `${url}file_format=${ext}`
  return <a href={`${newUrl}`}>{linkContent}</a>
=======
  const href = URL.createObjectURL(new Blob([content], {  type: 'application/octet-stream' }))

  return <a href={href} download={`${filename}.${extConfig.dataExt || ext}`}>{linkContent}</a>
>>>>>>> d2013646
})

BaseFileLink.propTypes = {
  ext: PropTypes.string.isRequired,
  url: PropTypes.string,
  rawData: PropTypes.array,
  processRow: PropTypes.func,
  headers: PropTypes.array,
  filename: PropTypes.string,
  linkContent: PropTypes.node,
}

const mapStateToProps = (state, ownProps) => ({
  rawData: ownProps.getRawData ? ownProps.getRawData(state) : ownProps.rawData,
  headers: ownProps.getHeaders ? ownProps.getHeaders(state) : ownProps.headers,
})

export const FileLink = connect(mapStateToProps)(BaseFileLink)

const ExportTableButton = React.memo(({ downloads, buttonText, ...buttonProps }) =>
  <Popup
    trigger={
      <ButtonLink icon="download" content={buttonText || 'Download Table'} {...buttonProps} />
    }
    content={
      <NoBorderTable>
        <Table.Body>
          {
            downloads.map(({ name, ...downloadProps }) => {
              return [
                <Table.Row key={1}>
                  <NameCell colSpan="2">
                    <b>{name}:</b>
                  </NameCell>
                </Table.Row>,
                <Table.Row key={2}>
                  <LinkCell>
                    <FileLink {...downloadProps} ext="xls" />
                  </LinkCell>
                  <LinkCell>
                    <FileLink {...downloadProps} ext="tsv" /><br />
                  </LinkCell>
                </Table.Row>,
              ]
            })
          }
        </Table.Body>
      </NoBorderTable>
    }
    on="click"
    position="bottom center"
  />,
)


ExportTableButton.propTypes = {
  /**
   * An array of urls with names:
   *  [{ name: 'table1', url: '/table1-export'},  { name: 'table2', url: '/table2-export' }]
   */
  downloads: PropTypes.array.isRequired,
  buttonText: PropTypes.string,
}

export default ExportTableButton<|MERGE_RESOLUTION|>--- conflicted
+++ resolved
@@ -57,15 +57,9 @@
   if (headers) {
     content = `${headers.join(extConfig.delimiter)}\n${content}`
   }
-<<<<<<< HEAD
-
-  const newUrl = `${url}file_format=${ext}`
-  return <a href={`${newUrl}`}>{linkContent}</a>
-=======
   const href = URL.createObjectURL(new Blob([content], {  type: 'application/octet-stream' }))
 
   return <a href={href} download={`${filename}.${extConfig.dataExt || ext}`}>{linkContent}</a>
->>>>>>> d2013646
 })
 
 BaseFileLink.propTypes = {
