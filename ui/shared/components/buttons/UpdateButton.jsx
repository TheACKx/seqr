import React from 'react'
import PropTypes from 'prop-types'

import { ButtonLink } from '../StyledComponents'
import ReduxFormWrapper from '../form/ReduxFormWrapper'
import Modal from '../modal/Modal'

<<<<<<< HEAD
const UpdateButton = ({ onSubmit, initialValues, formFields, modalTitle, modalId, buttonText, editIconName, size, showErrorPanel, disabled, formContainer = <div /> }) =>
  <Modal
    title={modalTitle}
    modalName={modalId}
    trigger={
      <ButtonLink
        content={buttonText}
        icon={editIconName || 'write'}
        labelPosition={buttonText && 'right'}
        size={size}
        disabled={disabled}
      />
    }
=======
const EditLabel = styled.span`
  font-size: ${props => (props.size === 'small' ? '.9em' : '1em')};
  padding-right: 5px;
`

export const IconButtonContent = ({ buttonText, editIconName, size }) =>
  <span>
    {buttonText && <EditLabel size={size}>{buttonText}</EditLabel>}
    <Icon link size={size} name={editIconName || 'write'} />
  </span>

IconButtonContent.propTypes = {
  buttonText: PropTypes.string,
  editIconName: PropTypes.string,
  size: PropTypes.string,
}

const UpdateButton = ({ onSubmit, initialValues, formFields, modalTitle, modalId, buttonText, editIconName, size, modalSize, showErrorPanel, formContainer = <div /> }) =>
  <Modal
    title={modalTitle}
    modalName={modalId}
    size={modalSize}
    trigger={<ButtonLink><IconButtonContent buttonText={buttonText} editIconName={editIconName} size={size} /></ButtonLink>}
>>>>>>> 24eae643
  >
    {React.cloneElement(formContainer, { children: (
      <ReduxFormWrapper
        onSubmit={onSubmit}
        form={modalId}
        initialValues={initialValues}
        fields={formFields}
        showErrorPanel={showErrorPanel}
        confirmCloseIfNotSaved
      />
    ) }) }
  </Modal>

UpdateButton.propTypes = {
  formFields: PropTypes.array,
  onSubmit: PropTypes.func,
  modalTitle: PropTypes.string,
  modalId: PropTypes.string.isRequired,
  initialValues: PropTypes.object,
  buttonText: PropTypes.string,
  editIconName: PropTypes.string,
  formContainer: PropTypes.node,
  showErrorPanel: PropTypes.bool,
  disabled: PropTypes.bool,
  size: PropTypes.string,
  modalSize: PropTypes.string,
}

export default UpdateButton<|MERGE_RESOLUTION|>--- conflicted
+++ resolved
@@ -5,11 +5,11 @@
 import ReduxFormWrapper from '../form/ReduxFormWrapper'
 import Modal from '../modal/Modal'
 
-<<<<<<< HEAD
-const UpdateButton = ({ onSubmit, initialValues, formFields, modalTitle, modalId, buttonText, editIconName, size, showErrorPanel, disabled, formContainer = <div /> }) =>
+const UpdateButton = ({ onSubmit, initialValues, formFields, modalTitle, modalId, buttonText, editIconName, size, modalSize, showErrorPanel, disabled, formContainer = <div /> }) =>
   <Modal
     title={modalTitle}
     modalName={modalId}
+    size={modalSize}
     trigger={
       <ButtonLink
         content={buttonText}
@@ -19,31 +19,6 @@
         disabled={disabled}
       />
     }
-=======
-const EditLabel = styled.span`
-  font-size: ${props => (props.size === 'small' ? '.9em' : '1em')};
-  padding-right: 5px;
-`
-
-export const IconButtonContent = ({ buttonText, editIconName, size }) =>
-  <span>
-    {buttonText && <EditLabel size={size}>{buttonText}</EditLabel>}
-    <Icon link size={size} name={editIconName || 'write'} />
-  </span>
-
-IconButtonContent.propTypes = {
-  buttonText: PropTypes.string,
-  editIconName: PropTypes.string,
-  size: PropTypes.string,
-}
-
-const UpdateButton = ({ onSubmit, initialValues, formFields, modalTitle, modalId, buttonText, editIconName, size, modalSize, showErrorPanel, formContainer = <div /> }) =>
-  <Modal
-    title={modalTitle}
-    modalName={modalId}
-    size={modalSize}
-    trigger={<ButtonLink><IconButtonContent buttonText={buttonText} editIconName={editIconName} size={size} /></ButtonLink>}
->>>>>>> 24eae643
   >
     {React.cloneElement(formContainer, { children: (
       <ReduxFormWrapper
