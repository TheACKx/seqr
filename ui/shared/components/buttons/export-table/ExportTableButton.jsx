--- conflicted
+++ resolved
@@ -64,11 +64,7 @@
 const ExportTableButton = props =>
   <Popup
     trigger={
-<<<<<<< HEAD
-      <a>
-=======
       <ButtonLink>
->>>>>>> 33d09c3a
         <Icon name="download" />Download Table
       </ButtonLink>
     }
