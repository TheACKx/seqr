--- conflicted
+++ resolved
@@ -19,15 +19,9 @@
   <HeaderMenu borderless inverted attached>
     <Menu.Item as={Link} to="/"><Header size="medium" inverted>seqr</Header></Menu.Item>
     {Object.keys(user).length ? [
-<<<<<<< HEAD
-      <Menu.Item key="gene" as={Link} to="/gene_info" content="Gene Info" />,
-      <Menu.Item key="gene_lists" as={Link} to="/gene_lists" content="Gene Lists" />,
-      user.isAnalyst ? <Menu.Item key="staff" as={Link} to="/staff" content="Staff Pages" /> : null,
-=======
       <Menu.Item key="summary_data" as={Link} to="/summary_data" content="Summary Data" />,
-      user.isStaff ? <Menu.Item key="report" as={Link} to="/report" content="Reports" /> : null,
-      user.isStaff ? <Menu.Item key="data_management" as={Link} to="/data_management" content="Data Management" /> : null,
->>>>>>> 9c149c1b
+      user.isAnalyst ? <Menu.Item key="report" as={Link} to="/report" content="Reports" /> : null,
+      user.isDataManager ? <Menu.Item key="data_management" as={Link} to="/data_management" content="Data Management" /> : null,
       <Menu.Item key="awesomebar" fitted="vertically"><AwesomeBar newWindow inputwidth="350px" /></Menu.Item>,
       <Menu.Item key="user" position="right">
         <p>Logged in as &nbsp; <b>{user && (user.displayName || user.email) + (user.isAnvil ? '(AnVIL)' : '')}</b></p>
