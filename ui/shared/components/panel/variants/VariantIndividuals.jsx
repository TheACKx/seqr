--- conflicted
+++ resolved
@@ -191,28 +191,17 @@
   },
 ]
 
-<<<<<<< HEAD
-const genotypeDetails = (genotype, variant) => GENOTYPE_DETAILS.map(
+const formattedGenotypeDetails = (details, genotype, variant, genesById) => details.map(
   ({ shouldHide, title, field, variantField, format }) => {
-=======
-const formattedGenotypeDetails = (details, genotype, variant, genesById) =>
-  details.map(({ shouldHide, title, field, variantField, format }) => {
->>>>>>> 479dcae0
     const value = field ? genotype[field] : variant[variantField]
     return value && !(shouldHide && shouldHide(value, variant)) ? (
       <div key={title}>
-<<<<<<< HEAD
         {`${title}:  `}
-        <b>{format ? format(value) : value}</b>
+        <b>{format ? format(value, genesById) : value}</b>
       </div>
     ) : null
   },
 ).filter(val => val)
-=======
-        {title}:<HorizontalSpacer width={10} /><b>{format ? format(value, genesById) : value}</b>
-      </div> : null
-  }).filter(val => val)
->>>>>>> 479dcae0
 
 const genotypeDetails = (genotype, variant, genesById) => {
   const details = formattedGenotypeDetails(GENOTYPE_DETAILS, genotype, variant)
@@ -264,10 +253,8 @@
 
   const content = (
     <span>
-<<<<<<< HEAD
       {genotype.otherSample && (
         <Popup
-          flowing
           header="Additional Sample Type"
           trigger={<Icon name="plus circle" color={hasConflictingNumAlt ? 'red' : 'green'} />}
           content={
@@ -279,29 +266,11 @@
                   <VerticalSpacer height={5} />
                 </div>
               )}
-              {genotypeDetails(genotype.otherSample, variant)}
+              {genotypeDetails(genotype.otherSample, variant, genesById)}
             </div>
           }
         />
       )}
-=======
-      {genotype.otherSample && <Popup
-        header="Additional Sample Type"
-        trigger={<Icon name="plus circle" color={hasConflictingNumAlt ? 'red' : 'green'} />}
-        content={
-          <div>
-            {hasConflictingNumAlt &&
-              <div>
-                <VerticalSpacer height={5} />
-                <Alleles genotype={genotype.otherSample} variant={variant} isHemiX={isHemiX} />
-                <VerticalSpacer height={5} />
-              </div>
-            }
-            {genotypeDetails(genotype.otherSample, variant, genesById)}
-          </div>
-        }
-      />}
->>>>>>> 479dcae0
       <Alleles genotype={genotype} variant={variant} isHemiX={isHemiX} warning={warning} />
       <VerticalSpacer height={2} />
       {`${genotype.gq || genotype.qs || '-'}${!variant.svType && genotype.numAlt >= 0 && `, ${genotype.ab ? genotype.ab.toPrecision(2) : '-'}`}`}
@@ -324,12 +293,7 @@
   genesById: PropTypes.object,
 }
 
-<<<<<<< HEAD
-const BaseVariantIndividuals = React.memo(({ variant, individuals, isCompoundHet }) => (
-=======
-
 const BaseVariantIndividuals = React.memo(({ variant, individuals, isCompoundHet, genesById }) => (
->>>>>>> 479dcae0
   <IndividualsContainer>
     {(individuals || []).map(individual => (
       <IndividualCell key={individual.individualGuid} numIndividuals={individuals.length}>
@@ -343,15 +307,9 @@
           }
         />
         <br />
-<<<<<<< HEAD
-        <Genotype variant={variant} individual={individual} isCompoundHet={isCompoundHet} />
+        <Genotype variant={variant} individual={individual} isCompoundHet={isCompoundHet} genesById={genesById} />
       </IndividualCell>
     ))}
-=======
-        <Genotype variant={variant} individual={individual} isCompoundHet={isCompoundHet} genesById={genesById} />
-      </IndividualCell>,
-    )}
->>>>>>> 479dcae0
   </IndividualsContainer>
 ))
 
