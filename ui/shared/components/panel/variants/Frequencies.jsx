import React from 'react'
import PropTypes from 'prop-types'
import styled from 'styled-components'
import { Popup } from 'semantic-ui-react'

import { HorizontalSpacer } from '../../Spacers'
import { GENOME_VERSION_37, GENOME_VERSION_38 } from '../../../utils/constants'


const FreqValue = styled.span`
  color: black;
`

const FreqLink = ({ url, value, variant, genomeVersion }) => {
  let { chrom, pos } = variant
  if (variant.liftedOverGenomeVersion === genomeVersion) {
    chrom = variant.liftedOverChrom
    pos = variant.liftedOverPos
  }

  const isRegion = parseFloat(value, 10) <= 0
  let coords
  if (isRegion) {
    const posInt = parseInt(pos, 10)
    coords = `${chrom}-${posInt - 100}-${posInt + 100}`
  } else {
    coords = `${chrom}-${pos}-${variant.ref}-${variant.alt}`
  }

  return (
    <a href={`http://${url}/${isRegion ? 'region' : 'variant'}/${coords}`} target="_blank">
      {value}
    </a>
  )
}

FreqLink.propTypes = {
  url: PropTypes.string.isRequired,
  value: PropTypes.string,
  variant: PropTypes.object.isRequired,
  genomeVersion: PropTypes.string,
}

<<<<<<< HEAD
const FreqSummary = ({ field, fieldTitle, variant, urls, hasLink, showAC, precision = 2 }) => {
  const { populations, chrom } = variant
  const population = populations[field]
  if (population.af === null) {
=======
const FreqSummary = ({ field, fieldTitle, variant, url, hasLink, showAC, genomeVersion, precision = 2 }) => {
  const { freqs, popCounts } = variant.annotation
  if (freqs[field] === null) {
>>>>>>> 4000786f
    return null
  }
  const value = population.af > 0 ? population.af.toPrecision(precision) : '0.0'

  const popCountDetails = [{ popField: `${field}_hom`, title: 'Hom' }]
  if (chrom.endsWith('X')) {
    popCountDetails.push({ popField: `${field}_hemi`, title: 'Hemi' })
  }
  if (showAC) {
    popCountDetails.push({ popField: 'AC', denominatorField: 'AN' })
  }

  return (
    <div>
      {fieldTitle}<HorizontalSpacer width={5} />
      <FreqValue>
        <b>
          {hasLink ?
            <FreqLink
              url={urls ? urls[variant.genomeVersion] : `${field.split('_')[0]}.broadinstitute.org`}
              value={value}
              variant={variant}
              genomeVersion={genomeVersion}
            /> : value
          }
        </b>
        {population.hom !== null && population.hom !== undefined &&
          <span><HorizontalSpacer width={5} />Hom={population.hom}</span>
        }
        {chrom.endsWith('X') && population.hemi !== null && population.hemi !== undefined &&
          <span><HorizontalSpacer width={5} />Hemi={population.hemi}</span>
        }
        {showAC && population.ac !== null && population.ac !== undefined &&
          <span><HorizontalSpacer width={5} />AC={population.ac} out of {population.an}</span>
        }
      </FreqValue>
    </div>
  )
}

FreqSummary.propTypes = {
  field: PropTypes.string.isRequired,
  variant: PropTypes.object.isRequired,
  precision: PropTypes.number,
  fieldTitle: PropTypes.string,
  urls: PropTypes.object,
  hasLink: PropTypes.bool,
  showAC: PropTypes.bool,
  genomeVersion: PropTypes.string,
}

const POPULATIONS = [
  { field: 'callset', fieldTitle: 'This Callset', showAC: true },
  { field: 'g1k', fieldTitle: '1kg WGS' },
  { field: 'exac', fieldTitle: 'ExAC', hasLink: true },
  { field: 'gnomad_exomes', fieldTitle: 'gnomAD exomes', hasLink: true },
  { field: 'gnomad_genomes', fieldTitle: 'gnomAD genomes', hasLink: true, precision: 3 },
  {
    field: 'topmed',
    fieldTitle: 'TopMed',
    hasLink: true,
    precision: 3,
    urls: {
      [GENOME_VERSION_37]: 'bravo.sph.umich.edu/freeze3a/hg19',
      [GENOME_VERSION_38]: 'bravo.sph.umich.edu/freeze5/hg38',
    },
  },
]

const Frequencies = ({ variant }) => {
  const { populations } = variant
  const freqContent = (
    <div>
<<<<<<< HEAD
      {POPULATIONS.map(pop =>
        <FreqSummary key={pop.field} variant={variant} {...pop} />,
      )}
=======
      <FreqSummary field="AF" fieldTitle="THIS CALLSET" variant={variant} showAC />
      <FreqSummary field="g1k" fieldTitle="1KG WGS" variant={variant} />
      <FreqSummary field="exac" variant={variant} hasLink genomeVersion={GENOME_VERSION_37} />
      <FreqSummary field="gnomad_exomes" variant={variant} hasLink genomeVersion={GENOME_VERSION_37} />
      <FreqSummary field="gnomad_genomes" variant={variant} precision={3} hasLink genomeVersion={GENOME_VERSION_37} />
      <FreqSummary field="topmedAF" fieldTitle="TOPMED" variant={variant} precision={3} hasLink
        url={`bravo.sph.umich.edu/${variant.genomeVersion === GENOME_VERSION_37 ? 'freeze3a/hg19' : 'freeze5/hg38'}`}
      />
>>>>>>> 4000786f
    </div>
  )

  return (
    Object.values(populations).some(pop => pop.ac) ?
      <Popup
        position="top center"
        flowing
        trigger={freqContent}
        header="Allele Counts"
        content={
          <div>
            {POPULATIONS.filter(
              pop => populations[pop.field].ac !== null || populations[pop.field].an !== null,
            ).map(pop =>
              <div key={pop.field}>{pop.fieldTitle}: {populations[pop.field].ac} out of {populations[pop.field].an}</div>,
            )}
          </div>
        }
      />
      : freqContent
  )
}

Frequencies.propTypes = {
  variant: PropTypes.object,
}

export default Frequencies<|MERGE_RESOLUTION|>--- conflicted
+++ resolved
@@ -11,9 +11,9 @@
   color: black;
 `
 
-const FreqLink = ({ url, value, variant, genomeVersion }) => {
+const FreqLink = ({ url, value, variant, genomeVersions = [GENOME_VERSION_37] }) => {
   let { chrom, pos } = variant
-  if (variant.liftedOverGenomeVersion === genomeVersion) {
+  if (!genomeVersions.includes(variant.genomeVersion) && genomeVersions.includes(variant.liftedOverGenomeVersion)) {
     chrom = variant.liftedOverChrom
     pos = variant.liftedOverPos
   }
@@ -38,19 +38,13 @@
   url: PropTypes.string.isRequired,
   value: PropTypes.string,
   variant: PropTypes.object.isRequired,
-  genomeVersion: PropTypes.string,
+  genomeVersions: PropTypes.array,
 }
 
-<<<<<<< HEAD
 const FreqSummary = ({ field, fieldTitle, variant, urls, hasLink, showAC, precision = 2 }) => {
   const { populations, chrom } = variant
   const population = populations[field]
   if (population.af === null) {
-=======
-const FreqSummary = ({ field, fieldTitle, variant, url, hasLink, showAC, genomeVersion, precision = 2 }) => {
-  const { freqs, popCounts } = variant.annotation
-  if (freqs[field] === null) {
->>>>>>> 4000786f
     return null
   }
   const value = population.af > 0 ? population.af.toPrecision(precision) : '0.0'
@@ -73,7 +67,7 @@
               url={urls ? urls[variant.genomeVersion] : `${field.split('_')[0]}.broadinstitute.org`}
               value={value}
               variant={variant}
-              genomeVersion={genomeVersion}
+              genomeVersions={urls && Object.keys(urls)}
             /> : value
           }
         </b>
@@ -99,7 +93,6 @@
   urls: PropTypes.object,
   hasLink: PropTypes.bool,
   showAC: PropTypes.bool,
-  genomeVersion: PropTypes.string,
 }
 
 const POPULATIONS = [
@@ -124,20 +117,9 @@
   const { populations } = variant
   const freqContent = (
     <div>
-<<<<<<< HEAD
       {POPULATIONS.map(pop =>
         <FreqSummary key={pop.field} variant={variant} {...pop} />,
       )}
-=======
-      <FreqSummary field="AF" fieldTitle="THIS CALLSET" variant={variant} showAC />
-      <FreqSummary field="g1k" fieldTitle="1KG WGS" variant={variant} />
-      <FreqSummary field="exac" variant={variant} hasLink genomeVersion={GENOME_VERSION_37} />
-      <FreqSummary field="gnomad_exomes" variant={variant} hasLink genomeVersion={GENOME_VERSION_37} />
-      <FreqSummary field="gnomad_genomes" variant={variant} precision={3} hasLink genomeVersion={GENOME_VERSION_37} />
-      <FreqSummary field="topmedAF" fieldTitle="TOPMED" variant={variant} precision={3} hasLink
-        url={`bravo.sph.umich.edu/${variant.genomeVersion === GENOME_VERSION_37 ? 'freeze3a/hg19' : 'freeze5/hg38'}`}
-      />
->>>>>>> 4000786f
     </div>
   )
 
