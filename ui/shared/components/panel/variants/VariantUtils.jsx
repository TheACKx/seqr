--- conflicted
+++ resolved
@@ -80,18 +80,10 @@
 
 export const getOverlappedIntervals = (variant, intervals, getIntervalGroup, padding = 0) => {
   const { familyGuids = [] } = variant
-<<<<<<< HEAD
-  const familyIntervals = familyGuids.reduce((acc, fGuid) => (
-    [...acc, ...(intervals[getIntervalGroup(fGuid)] || [])]), [])
-
-  return familyIntervals.filter(variantIntervalOverlap(variant, padding))
+  return familyGuids.reduce((acc, fGuid) => (
+    [...acc, ...(intervals[getIntervalGroup(fGuid)] || []).filter(variantIntervalOverlap(variant, padding))]), [])
 }
 
 export const getOverlappedSpliceOutliers = (variant, spliceOutliersByFamily) => (
   getOverlappedIntervals(variant, spliceOutliersByFamily, fGuid => fGuid, RNASEQ_JUNCTION_PADDING)
-)
-=======
-  return familyGuids.reduce((acc, fGuid) => (
-    [...acc, ...(intervals[getIntervalGroup(fGuid)] || []).filter(variantIntervalOverlap(variant, padding))]), [])
-}
->>>>>>> 91908488
+)