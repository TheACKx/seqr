import React from 'react'
import PropTypes from 'prop-types'
import styled from 'styled-components'
import { Grid, Icon, Popup, Divider } from 'semantic-ui-react'
import { NavLink } from 'react-router-dom'

import { CLINSIG_SEVERITY } from 'shared/utils/constants'
import VariantTags from './VariantTags'
import Annotations from './Annotations'
import Pathogenicity from './Pathogenicity'
import Predictions from './Predictions'
import Frequencies from './Frequencies'
import VariantGene from './VariantGene'
import VariantFamily from './VariantFamily'
import VariantIndividuals from './VariantIndividuals'


const VariantRow = styled(Grid.Row)`
  .column {
    margin-top: 1em !important;
    margin-bottom: 0 !important;
  }
  
  padding: 0;
  color: #999;
  background-color: ${({ severity }) => {
    if (severity > 0) {
      return '#eaa8a857'
    } else if (severity === 0) {
      return '#f5d55c57'
    } else if (severity < 0) {
      return '#21a92624'
    }
    return 'inherit'
  }}
`

const VariantLinkContainer = styled.div`
  position: absolute;
  top: .5em;
  right: 1em;
`

const NO_DISPLAY = { display: 'none' }

const Variants = ({ variants }) =>
  <Grid stackable divided="vertically" columns="equal">
    {variants.map(variant =>
      <VariantRow key={variant.variantId} severity={CLINSIG_SEVERITY[(variant.clinvar.clinicalSignificance || '').toLowerCase()]}>
        {variant.variantGuid &&
          <VariantLinkContainer>
            <NavLink to={`/project/${variant.projectGuid}/saved_variants/variant/${variant.variantGuid}`} activeStyle={NO_DISPLAY}>
              <Popup
                trigger={<Icon name="linkify" link />}
                content="Go to the page for this individual variant. Note: There is no additional information on this page, it is intended for sharing specific variants."
                position="right center"
                wide
              />
            </NavLink>
          </VariantLinkContainer>
        }
        <Grid.Column width={16}>
          <VariantFamily variant={variant} />
          <Pathogenicity variant={variant} />
        </Grid.Column>
        <Grid.Column width={16}>
          <VariantTags variant={variant} />
        </Grid.Column>
<<<<<<< HEAD
        <Grid.Column>{variant.mainTranscript.geneId && <VariantGene geneId={variant.mainTranscript.geneId} variantId={variant.variantId} />}</Grid.Column>
=======
        <Grid.Column>
          <VariantGene geneId={variant.mainTranscript.geneId} variant={variant} />
          {Object.keys(variant.transcripts).length > 1 && <Divider />}
          {Object.keys(variant.transcripts).filter(geneId => geneId !== variant.mainTranscript.geneId).map(geneId =>
            <VariantGene key={geneId} geneId={geneId} variant={variant} compact />,
          )}
        </Grid.Column>
>>>>>>> f1caa3f8
        <Grid.Column><Annotations variant={variant} /></Grid.Column>
        <Grid.Column><Predictions predictions={variant.predictions} /></Grid.Column>
        <Grid.Column><Frequencies variant={variant} /></Grid.Column>
        <Grid.Column width={16}>
          <VariantIndividuals variant={variant} />
        </Grid.Column>
      </VariantRow>,
    )}
  </Grid>

Variants.propTypes = {
  variants: PropTypes.array,
}

export default Variants<|MERGE_RESOLUTION|>--- conflicted
+++ resolved
@@ -66,9 +66,6 @@
         <Grid.Column width={16}>
           <VariantTags variant={variant} />
         </Grid.Column>
-<<<<<<< HEAD
-        <Grid.Column>{variant.mainTranscript.geneId && <VariantGene geneId={variant.mainTranscript.geneId} variantId={variant.variantId} />}</Grid.Column>
-=======
         <Grid.Column>
           <VariantGene geneId={variant.mainTranscript.geneId} variant={variant} />
           {Object.keys(variant.transcripts).length > 1 && <Divider />}
@@ -76,7 +73,6 @@
             <VariantGene key={geneId} geneId={geneId} variant={variant} compact />,
           )}
         </Grid.Column>
->>>>>>> f1caa3f8
         <Grid.Column><Annotations variant={variant} /></Grid.Column>
         <Grid.Column><Predictions predictions={variant.predictions} /></Grid.Column>
         <Grid.Column><Frequencies variant={variant} /></Grid.Column>
