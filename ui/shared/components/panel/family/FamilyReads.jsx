--- conflicted
+++ resolved
@@ -100,18 +100,9 @@
               [sampleId || individualsByGuid[iGuid].individualId]: sampleGcnvColors[iGuid],
               ...higlightAcc,
             }), {}),
-            name: ReactDOMServer.renderToString(
-              <div>
-                { individualGuids.map(iGuid => (
-                  <span
-                    key={iGuid}
-                    color={`${sampleGcnvColors[iGuid]}`}
-                  >
-                    {`${individualsByGuid[iGuid].displayName} `}
-                  </span>
-                ))}
-              </div>,
-            ),
+            name: individualGuids.length === 1 ? track.name : individualGuids.map(
+              iGuid => individualsByGuid[iGuid].displayName,
+            ).join(', '),
           } : null
         }
 
@@ -196,11 +187,7 @@
 }))
 
 const IgvPanel = React.memo((
-<<<<<<< HEAD
-  { variant, igvSampleIndividuals, individualsByGuid, project, sampleTypes, rnaReferences, sampleGcnvColors },
-=======
-  { variant, igvSampleIndividuals, individualsByGuid, project, sampleTypes, rnaReferences, minJunctionEndsVisible },
->>>>>>> a2c5261e
+  { variant, igvSampleIndividuals, individualsByGuid, project, sampleTypes, rnaReferences, sampleGcnvColors, minJunctionEndsVisible },
 ) => {
   const size = variant.end && variant.end - variant.pos
   const locus = variant && getLocus(
@@ -210,14 +197,9 @@
     size,
   )
 
-<<<<<<< HEAD
-  const tracks = rnaReferences.concat(
-    getIgvTracks(igvSampleIndividuals, individualsByGuid, sampleTypes, sampleGcnvColors),
-=======
   const tracks = applyUserTrackSettings(
-    rnaReferences.concat(getIgvTracks(igvSampleIndividuals, individualsByGuid, sampleTypes)),
+    rnaReferences.concat(getIgvTracks(igvSampleIndividuals, individualsByGuid, sampleTypes, sampleGcnvColors)),
     { [JUNCTION_TYPE]: { minJunctionEndsVisible } },
->>>>>>> a2c5261e
   )
 
   return (
@@ -274,8 +256,8 @@
     openFamily: null,
     sampleTypes: [],
     rnaReferences: [],
-<<<<<<< HEAD
     sampleGcnvColors: {},
+    minJunctionEndsVisible: 0,
   }
 
   getSampleGcnvColors = (familyGuid) => {
@@ -288,9 +270,6 @@
         [iGuid]: individualsByGuid[iGuid].affected === AFFECTED ? 'red' : 'blue',
       }), {},
     )
-=======
-    minJunctionEndsVisible: 0,
->>>>>>> a2c5261e
   }
 
   showReads = familyGuid => sampleTypes => () => {
@@ -328,13 +307,11 @@
     })
   }
 
-<<<<<<< HEAD
   updateSampleGcnvColor = (sampleGcnvColors) => {
     this.setState({ sampleGcnvColors })
-=======
+
   junctionsOptionChange = (minJunctionEndsVisible) => {
     this.setState({ minJunctionEndsVisible })
->>>>>>> a2c5261e
   }
 
   render() {
@@ -342,11 +319,7 @@
       variant, familyGuid, buttonProps, layout, igvSamplesByFamilySampleIndividual, individualsByGuid, familiesByGuid,
       projectsByGuid, ...props
     } = this.props
-<<<<<<< HEAD
-    const { openFamily, sampleTypes, rnaReferences, sampleGcnvColors } = this.state
-=======
-    const { openFamily, sampleTypes, rnaReferences, minJunctionEndsVisible } = this.state
->>>>>>> a2c5261e
+    const { openFamily, sampleTypes, rnaReferences, sampleGcnvColors, minJunctionEndsVisible } = this.state
 
     const showReads = (
       <ReadButtons
