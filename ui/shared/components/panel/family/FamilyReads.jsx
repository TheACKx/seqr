--- conflicted
+++ resolved
@@ -654,8 +654,7 @@
               onChange={this.updateSampleTypes}
             />
           }
-<<<<<<< HEAD
-          { rnaTrackOptions &&
+          { rnaTrackOptions.length > 0 &&
             <div>
               <CheckboxGroup
                 groupLabel="RNA Tracks"
@@ -681,15 +680,6 @@
                 </div>
               }
             </div>
-=======
-          { rnaTrackOptions.length > 0 &&
-            <CheckboxGroup
-              groupLabel="RNA Tracks"
-              value={this.state.sampleTypes}
-              options={rnaTrackOptions}
-              onChange={this.updateSampleTypes}
-            />
->>>>>>> abce4768
           }
         </Segment>}
         <Segment>
