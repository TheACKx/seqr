--- conflicted
+++ resolved
@@ -29,11 +29,7 @@
   FAMILY_FIELD_DESCRIPTION, FAMILY_FIELD_INTERNAL_NOTES, FAMILY_FIELD_MME_NOTES, FAMILY_FIELD_INTERNAL_SUMMARY,
   FAMILY_FIELD_CODED_PHENOTYPE,
 } from '../../../utils/constants'
-<<<<<<< HEAD
-import { FirstSample, AnalystEmailDropdown, AnalysedBy, NotesFieldView, anaysisStatusIcon } from './FamilyFields'
-=======
-import { FirstSample, AnalystEmailDropdown, AnalysedBy, analysisStatusIcon } from './FamilyFields'
->>>>>>> aae03d85
+import { FirstSample, AnalystEmailDropdown, AnalysedBy, NotesFieldView, analysisStatusIcon } from './FamilyFields'
 import FamilyLayout from './FamilyLayout'
 
 const ASSIGNED_ANALYST_EDIT_FIELDS = [
@@ -60,11 +56,7 @@
     canEdit: true,
     component: OptionFieldView,
     tagOptions: FAMILY_ANALYSIS_STATUS_OPTIONS,
-<<<<<<< HEAD
-    tagAnnotation: anaysisStatusIcon,
-=======
     tagAnnotation: analysisStatusIcon,
->>>>>>> aae03d85
   },
   [FAMILY_FIELD_ASSIGNED_ANALYST]: {
     canEdit: true,
