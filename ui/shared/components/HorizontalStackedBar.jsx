--- conflicted
+++ resolved
@@ -58,23 +58,11 @@
             }
             {
               names.filter(n => counts[n] > 0).length > 1 ?
-<<<<<<< HEAD
                 <tr>
                   <td><Icon name="square" size="small" style={{ color: 'white' }} /> {total}</td>
                   <td>Total</td>
                   <td></td>
                 </tr> : null
-=======
-                [
-                  <tr />,
-                  <tr>
-                    <td><Icon name="square" size="small" style={{ color: 'white' }} /> {total}</td>
-                    <td>Total</td>
-                    <td></td>
-                  </tr>
-                ] :
-                null
->>>>>>> 98b8ae85
             }
           </tbody></table>
         </div>}
