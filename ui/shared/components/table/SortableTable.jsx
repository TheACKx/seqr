--- conflicted
+++ resolved
@@ -137,22 +137,7 @@
           </Table.Row>
         </Table.Header>
         <Table.Body>
-<<<<<<< HEAD
-          {sortedData.map(row => (
-            <Table.Row key={row[idField]} onClick={this.handleSelect(row[idField])} active={selected[row[idField]]}>
-              {selectRows && <Table.Cell content={<Checkbox checked={selected[row[idField]]} />} />}
-              {columns.map(({ name, format, ...columnProps }) =>
-                <Table.Cell
-                  key={name}
-                  {...columnProps}
-                  content={format ? format(row) : row[name]}
-                />,
-              )}
-            </Table.Row>
-          ))}
-=======
           {tableContent}
->>>>>>> a5aeeb2a
         </Table.Body>
         {footer &&
           <Table.Footer>
