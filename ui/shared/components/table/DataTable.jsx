import React from 'react'
import PropTypes from 'prop-types'
import styled from 'styled-components'
import { Table, Checkbox, Pagination, Form } from 'semantic-ui-react'

import { compareObjects } from '../../utils/sortUtils'
import ExportTableButton from '../buttons/ExportTableButton'
import { configuredField } from '../form/FormHelpers'
import TableLoading from './TableLoading'

const TableContainer = styled.div`
  overflow-x: ${props => (props.horizontalScroll ? 'scroll' : 'inherit')};
  overflow-y: ${props => (props.maxHeight ? 'auto' : 'inherit')};
  max-height: ${props => (props.maxHeight || 'inherit')};
`

const RightAligned = styled.span`
  position: absolute;
  right: 20px;
  top: ${props => (props.topAlign || '30px')};
`

const StyledDataTable = styled(Table)`
  &.ui.sortable.table thead th {
    border-left: none;
    overflow: initial;
    
    &.sorted {
      background: #F9FAFB;
    }
  }
  
  &.ui.basic.sortable.table thead th {
    background: transparent !important;
  }
  
  &.ui.selectable tr:hover {
    cursor: pointer;
  }
`
const ASCENDING = 'ascending'
const DESCENDING = 'descending'

const getRowColumnContent = (row, isExport) => (col, formatProps) => (
  (col.format && !(isExport && col.noFormatExport)) ? col.format(row, isExport, formatProps) : row[col.name])

class DataTable extends React.PureComponent {

  static propTypes = {
    data: PropTypes.arrayOf(PropTypes.object),
    columns: PropTypes.arrayOf(PropTypes.object),
    idField: PropTypes.string.isRequired,
    defaultSortColumn: PropTypes.string,
    defaultSortDescending: PropTypes.bool,
    getRowFilterVal: PropTypes.func,
    selectRows: PropTypes.func,
    selectedRows: PropTypes.object,
    includeSelectedRowData: PropTypes.bool,
    loading: PropTypes.bool,
    emptyContent: PropTypes.node,
    footer: PropTypes.node,
    rowsPerPage: PropTypes.number,
    horizontalScroll: PropTypes.bool,
    maxHeight: PropTypes.string,
    fixedWidth: PropTypes.bool,
    downloadTableType: PropTypes.string,
    downloadFileName: PropTypes.string,
    downloadAlign: PropTypes.string,
    loadingProps: PropTypes.object,
    filterContainer: PropTypes.object,
<<<<<<< HEAD
    onClickRow: PropTypes.func,
=======
    formatProps: PropTypes.object,
>>>>>>> 6da25222
  }

  static defaultProps = {
    selectedRows: {},
    data: [],
  }

  state = {
    column: null,
    direction: null,
    activePage: 1,
    filter: null,
  }

  handleSort = clickedColumn => () => {
    const { column, direction } = this.state

    if (column !== clickedColumn) {
      this.setState({
        column: clickedColumn,
        direction: ASCENDING,
      })
    } else {
      this.setState({
        direction: direction === ASCENDING ? DESCENDING : ASCENDING,
      })
    }
  }

  handleFilter = (e, data) => {
    this.setState({ filter: data.value.toLowerCase() })
  }

  allSelected = () => {
    const { data, selectedRows } = this.props
    return data.length > 0 && Object.keys(selectedRows).length === data.length &&
      Object.values(selectedRows).every(isSelected => isSelected)
  }

  someSelected = () => {
    const { data, selectedRows, idField } = this.props
    return data.some(row => selectedRows[row[idField]]) && data.some(row => !selectedRows[row[idField]])
  }

  selectAll = () => {
    const { data, selectRows, includeSelectedRowData, idField } = this.props
    if (!selectRows) {
      return
    }

    const allSelected = !this.allSelected()
    selectRows(
      data.reduce((acc, row) => (
        { ...acc, [row[idField]]: (allSelected && includeSelectedRowData) ? row : allSelected }
      ), {}),
    )
  }

  handleSelect = rowId => () => {
<<<<<<< HEAD
    const { data, selectRows, selectedRows, includeSelectedRowData, idField, onClickRow } = this.props
    if (onClickRow) {
      onClickRow(rowId)
    }
=======
    const { data, selectRows, selectedRows, includeSelectedRowData, idField } = this.props
>>>>>>> 6da25222
    if (!selectRows) {
      return
    }

    let newSelected = !selectedRows[rowId]
    if (newSelected && includeSelectedRowData) {
      newSelected = data.find(row => row[idField] === rowId)
    }

    selectRows({ ...selectedRows, [rowId]: newSelected })
  }

  handlePageChange = (e, d) => this.setState({ activePage: d.activePage })

  exportConfig = (sortedData) => {
    const { columns, downloadFileName, downloadTableType } = this.props
    if (!downloadFileName) {
      return null
    }
    return [
      {
        name: downloadTableType || 'All Data',
        filename: downloadFileName,
        rawData: sortedData,
        headers: columns.map(config => config.downloadColumn || config.content),
        processRow: row => columns.map(getRowColumnContent(row, true)),
      },
    ]
  }

  render() {
    const {
      data = [], defaultSortColumn, defaultSortDescending, idField, columns, selectRows, selectedRows = {},
      loading, emptyContent, footer, rowsPerPage, horizontalScroll, downloadFileName, downloadTableType, downloadAlign,
      fixedWidth, includeSelectedRowData, filterContainer, getRowFilterVal, loadingProps = {}, maxHeight,
<<<<<<< HEAD
      onClickRow, ...tableProps
=======
      formatProps, ...tableProps
>>>>>>> 6da25222
    } = this.props
    const { column, direction, activePage, filter } = this.state
    const sortedDirection = direction || (defaultSortDescending ? DESCENDING : ASCENDING)

    let totalRows = data.length
    let sortedData = data.sort(compareObjects(column || defaultSortColumn))
    if (sortedDirection === DESCENDING) {
      sortedData = sortedData.reverse()
    }

    const exportConfig = this.exportConfig(sortedData)

    if (filter) {
      sortedData = sortedData.filter(row => getRowFilterVal(row).toLowerCase().includes(filter))
      totalRows = sortedData.length
    }
    const isPaginated = rowsPerPage && sortedData.length > rowsPerPage
    if (isPaginated) {
      sortedData = sortedData.slice((activePage - 1) * rowsPerPage, activePage * rowsPerPage)
    }

    const processedColumns = columns.map(({ formFieldProps, downloadColumn, ...columnProps }) => (
      formFieldProps ?
        {
          ...columnProps,
          format: row => configuredField({ ...formFieldProps, name: `${row[idField]}.${columnProps.name}`, onClick: e => e.stopPropagation() }),
        } : columnProps
    ))

    let tableContent
    if (loading) {
      tableContent = <TableLoading numCols={columns.length} {...loadingProps} />
    } else if (emptyContent && data.length === 0) {
      tableContent = <Table.Row><Table.Cell colSpan={columns.length}>{emptyContent}</Table.Cell></Table.Row>
    } else {
      tableContent = sortedData.map(row => (
        <Table.Row key={row[idField]} onClick={this.handleSelect(row[idField])} active={!!selectedRows[row[idField]]}>
          {selectRows && <Table.Cell content={<Checkbox checked={!!selectedRows[row[idField]]} />} />}
          {processedColumns.map(({ name, format, textAlign, verticalAlign }) => (
            <Table.Cell
              key={name}
              content={getRowColumnContent(row)({ format, name }, formatProps)}
              textAlign={textAlign}
              verticalAlign={verticalAlign}
            />
          ))}
        </Table.Row>
      ))
    }

    const hasFooter = footer || isPaginated
    const filterInput = getRowFilterVal && <Form.Input label="Filter: " inline onChange={this.handleFilter} />
    const rowSummary = `${((activePage - 1) * rowsPerPage) + 1}-${Math.min(activePage * rowsPerPage, totalRows)}`

    return (
      <TableContainer horizontalScroll={horizontalScroll} maxHeight={maxHeight}>
        {!hasFooter && (filterContainer ? React.createElement(filterContainer, {}, filterInput) : filterInput)}
        {exportConfig &&
          <RightAligned topAlign={downloadAlign}><ExportTableButton downloads={exportConfig} /></RightAligned>}
        <StyledDataTable
          sortable
          selectable={!!selectRows}
          columns={!tableProps.collapsing && !fixedWidth && columns.length <= 16 ? columns.length : null}
          attached={hasFooter && 'top'}
          {...tableProps}
        >
          <Table.Header>
            <Table.Row>
              {selectRows && (
                <Table.HeaderCell
                  width={1}
                  content={
                    <Checkbox
                      checked={this.allSelected()}
                      indeterminate={this.someSelected()}
                      onClick={this.selectAll}
                    />
                  }
                />
              )}
              {processedColumns.map(({ name, format, noFormatExport, ...columnProps }) => (
                <Table.HeaderCell
                  key={name}
                  sorted={(column || defaultSortColumn) === name ? sortedDirection : null}
                  onClick={this.handleSort(name)}
                  {...columnProps}
                />
              ))}
            </Table.Row>
          </Table.Header>
          <Table.Body>
            {tableContent}
          </Table.Body>
        </StyledDataTable>
        {hasFooter && (
          <Table {...tableProps} fixed={false} attached="bottom">
            <Table.Footer>
              <Table.Row>
                {footer && <Table.HeaderCell collapsing={rowsPerPage} content={footer} />}
                {filterInput && <Table.HeaderCell collapsing>{filterInput}</Table.HeaderCell>}
                <Table.HeaderCell collapsing={!rowsPerPage} textAlign="right">
                  {isPaginated && (
                    <div>
                      {`Showing rows ${rowSummary}  `}
                      <Pagination
                        activePage={activePage}
                        totalPages={Math.ceil(totalRows / rowsPerPage)}
                        onPageChange={this.handlePageChange}
                        size="mini"
                      />
                    </div>
                  )}
                </Table.HeaderCell>
              </Table.Row>
            </Table.Footer>
          </Table>
        )}
      </TableContainer>
    )
  }

}

export default DataTable

const EMPTY_OBJECT = {}
export const SelectableTableFormInput = React.memo(({ value, onChange, error, data, ...props }) => (
  <DataTable
    basic="very"
    fixed
    selectRows={onChange}
    selectedRows={value || EMPTY_OBJECT}
    data={data}
    {...props}
  />
))

SelectableTableFormInput.propTypes = {
  value: PropTypes.object,
  onChange: PropTypes.func,
  error: PropTypes.bool,
  data: PropTypes.arrayOf(PropTypes.object),
}<|MERGE_RESOLUTION|>--- conflicted
+++ resolved
@@ -68,11 +68,7 @@
     downloadAlign: PropTypes.string,
     loadingProps: PropTypes.object,
     filterContainer: PropTypes.object,
-<<<<<<< HEAD
-    onClickRow: PropTypes.func,
-=======
     formatProps: PropTypes.object,
->>>>>>> 6da25222
   }
 
   static defaultProps = {
@@ -132,14 +128,7 @@
   }
 
   handleSelect = rowId => () => {
-<<<<<<< HEAD
-    const { data, selectRows, selectedRows, includeSelectedRowData, idField, onClickRow } = this.props
-    if (onClickRow) {
-      onClickRow(rowId)
-    }
-=======
     const { data, selectRows, selectedRows, includeSelectedRowData, idField } = this.props
->>>>>>> 6da25222
     if (!selectRows) {
       return
     }
@@ -175,11 +164,7 @@
       data = [], defaultSortColumn, defaultSortDescending, idField, columns, selectRows, selectedRows = {},
       loading, emptyContent, footer, rowsPerPage, horizontalScroll, downloadFileName, downloadTableType, downloadAlign,
       fixedWidth, includeSelectedRowData, filterContainer, getRowFilterVal, loadingProps = {}, maxHeight,
-<<<<<<< HEAD
-      onClickRow, ...tableProps
-=======
       formatProps, ...tableProps
->>>>>>> 6da25222
     } = this.props
     const { column, direction, activePage, filter } = this.state
     const sortedDirection = direction || (defaultSortDescending ? DESCENDING : ASCENDING)
