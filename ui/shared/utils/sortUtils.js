/* eslint-disable no-lonely-if */
/* eslint-disable no-else-return */

/**
 * Function that takes two objects and returns:
 *   1 if a < b or b is undefined or null
 *   0 if a === b
 *   -1 if a > b or a is undefined or null
 *
 * @param a {object}
 * @param b {object}
 * @returns {number}
 */
export const genericComparator = (a, b) => {
  if (a !== undefined && a !== null && b !== undefined && b !== null) {
    if (a < b) {
      return -1
    } else if (a > b) {
      return 1
    } else {
      return 0
    }
  } else {
    if (a !== undefined && a !== null) {
      return -1
    } else if (b !== undefined && b !== null) {
      return 1
    } else {
      return 0
    }
  }
}

export const compareObjects = field => (a, b) => {
  let valA = a[field]
  let valB = b[field]
  if (typeof valA === 'string') { valA = valA.toLowerCase() }
  if (typeof valB === 'string') { valB = valB.toLowerCase() }
<<<<<<< HEAD
=======

>>>>>>> f66f0962
  return genericComparator(valA, valB)
}<|MERGE_RESOLUTION|>--- conflicted
+++ resolved
@@ -36,9 +36,6 @@
   let valB = b[field]
   if (typeof valA === 'string') { valA = valA.toLowerCase() }
   if (typeof valB === 'string') { valB = valB.toLowerCase() }
-<<<<<<< HEAD
-=======
 
->>>>>>> f66f0962
   return genericComparator(valA, valB)
 }