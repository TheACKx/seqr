import { Form } from 'semantic-ui-react'

import BaseFieldView from '../components/panel/view-fields/BaseFieldView'
import OptionFieldView from '../components/panel/view-fields/OptionFieldView'
import { BooleanCheckbox, BooleanRadio } from '../components/form/Inputs'


// SAMPLES

export const DATASET_TYPE_READ_ALIGNMENTS = 'ALIGN'
export const DATASET_TYPE_VARIANT_CALLS = 'VARIANTS'

export const SAMPLE_STATUS_LOADED = 'loaded'

export const SAMPLE_TYPE_EXOME = 'WES'
export const SAMPLE_TYPE_GENOME = 'WGS'
export const SAMPLE_TYPE_RNA = 'RNA'

export const SAMPLE_TYPE_OPTIONS = [
  { value: SAMPLE_TYPE_EXOME, text: 'Exome' },
  { value: SAMPLE_TYPE_GENOME, text: 'Genome' },
  { value: SAMPLE_TYPE_RNA, text: 'RNA-seq' },
]

export const SAMPLE_TYPE_LOOKUP = SAMPLE_TYPE_OPTIONS.reduce(
  (acc, opt) => ({
    ...acc,
    ...{ [opt.value]: opt },
  }), {},
)

// ANALYSIS STATUS

export const FAMILY_STATUS_SOLVED = 'S'
export const FAMILY_STATUS_SOLVED_KNOWN_GENE_KNOWN_PHENOTYPE = 'S_kgfp'
export const FAMILY_STATUS_SOLVED_KNOWN_GENE_DIFFERENT_PHENOTYPE = 'S_kgdp'
export const FAMILY_STATUS_SOLVED_NOVEL_GENE = 'S_ng'
export const FAMILY_STATUS_STRONG_CANDIDATE_KNOWN_GENE_KNOWN_PHENOTYPE = 'Sc_kgfp'
export const FAMILY_STATUS_STRONG_CANDIDATE_KNOWN_GENE_DIFFERENT_PHENOTYPE = 'Sc_kgdp'
export const FAMILY_STATUS_STRONG_CANDIDATE_NOVEL_GENE = 'Sc_ng'
export const FAMILY_STATUS_REVIEWED_PURSUING_CANDIDATES = 'Rcpc'
export const FAMILY_STATUS_REVIEWED_NO_CLEAR_CANDIDATE = 'Rncc'
export const FAMILY_STATUS_ANALYSIS_IN_PROGRESS = 'I'
export const FAMILY_STATUS_WAITING_FOR_DATA = 'Q'

export const FAMILY_ANALYSIS_STATUS_OPTIONS = [
  { value: FAMILY_STATUS_SOLVED, color: '#4CAF50', name: 'Solved' },
  { value: FAMILY_STATUS_SOLVED_KNOWN_GENE_KNOWN_PHENOTYPE, color: '#4CAF50', name: 'Solved - known gene for phenotype' },
  { value: FAMILY_STATUS_SOLVED_KNOWN_GENE_DIFFERENT_PHENOTYPE, color: '#4CAF50', name: 'Solved - gene linked to different phenotype' },
  { value: FAMILY_STATUS_SOLVED_NOVEL_GENE, color: '#4CAF50', name: 'Solved - novel gene' },
  { value: FAMILY_STATUS_STRONG_CANDIDATE_KNOWN_GENE_KNOWN_PHENOTYPE, color: '#CDDC39', name: 'Strong candidate - known gene for phenotype' },
  { value: FAMILY_STATUS_STRONG_CANDIDATE_KNOWN_GENE_DIFFERENT_PHENOTYPE, color: '#CDDC39', name: 'Strong candidate - gene linked to different phenotype' },
  { value: FAMILY_STATUS_STRONG_CANDIDATE_NOVEL_GENE, color: '#CDDC39', name: 'Strong candidate - novel gene' },
  { value: FAMILY_STATUS_REVIEWED_PURSUING_CANDIDATES, color: '#CDDC39', name: 'Reviewed, currently pursuing candidates' },
  { value: FAMILY_STATUS_REVIEWED_NO_CLEAR_CANDIDATE, color: '#EF5350', name: 'Reviewed, no clear candidate' },
  { value: FAMILY_STATUS_ANALYSIS_IN_PROGRESS, color: '#4682B4', name: 'Analysis in Progress' },
  { value: FAMILY_STATUS_WAITING_FOR_DATA, color: '#FFC107', name: 'Waiting for data' },
]

// FAMILY FIELDS

export const FAMILY_FIELD_DESCRIPTION = 'description'
export const FAMILY_FIELD_ANALYSIS_STATUS = 'analysisStatus'
export const FAMILY_FIELD_ANALYSED_BY = 'analysedBy'
export const FAMILY_FIELD_ANALYSIS_NOTES = 'analysisNotes'
export const FAMILY_FIELD_ANALYSIS_SUMMARY = 'analysisSummary'
export const FAMILY_FIELD_INTERNAL_NOTES = 'internalCaseReviewNotes'
export const FAMILY_FIELD_INTERNAL_SUMMARY = 'internalCaseReviewSummary'
export const FAMILY_FIELD_FIRST_SAMPLE = 'firstSample'
export const FAMILY_FIELD_CODED_PHENOTYPE = 'codedPhenotype'
export const FAMILY_FIELD_OMIM_NUMBER = 'postDiscoveryOmimNumber'

export const FAMILY_FIELD_RENDER_LOOKUP = {
  [FAMILY_FIELD_DESCRIPTION]: { name: 'Family Description' },
  [FAMILY_FIELD_ANALYSIS_STATUS]: { name: 'Analysis Status', component: OptionFieldView },
  [FAMILY_FIELD_ANALYSED_BY]: {
    name: 'Analysed By',
    component: BaseFieldView,
    submitArgs: { familyField: 'analysed_by' },
  },
  [FAMILY_FIELD_FIRST_SAMPLE]: { name: 'Data Loaded?', component: BaseFieldView },
  [FAMILY_FIELD_ANALYSIS_NOTES]: { name: 'Notes' },
  [FAMILY_FIELD_ANALYSIS_SUMMARY]: { name: 'Analysis Summary' },
  [FAMILY_FIELD_CODED_PHENOTYPE]: { name: 'Coded Phenotype' },
  [FAMILY_FIELD_OMIM_NUMBER]: { name: 'Post-discovery OMIM #', component: BaseFieldView },
  [FAMILY_FIELD_INTERNAL_NOTES]: { name: 'Internal Notes', internal: true },
  [FAMILY_FIELD_INTERNAL_SUMMARY]: { name: 'Internal Summary', internal: true },
}

export const FAMILY_DETAIL_FIELDS = [
  { id: FAMILY_FIELD_DESCRIPTION, canEdit: true },
  { id: FAMILY_FIELD_ANALYSIS_STATUS, canEdit: true },
  { id: FAMILY_FIELD_ANALYSED_BY, canEdit: true },
  { id: FAMILY_FIELD_ANALYSIS_NOTES, canEdit: true },
  { id: FAMILY_FIELD_ANALYSIS_SUMMARY, canEdit: true },
  { id: FAMILY_FIELD_CODED_PHENOTYPE, canEdit: true },
  { id: FAMILY_FIELD_OMIM_NUMBER, canEdit: true },
]

// INDIVIDUAL FIELDS

export const SEX_OPTIONS = [
  { value: 'M', label: 'Male' },
  { value: 'F', label: 'Female' },
  { value: 'U', label: '?' },
]

export const SEX_LOOKUP = SEX_OPTIONS.reduce(
  (acc, opt) => ({
    ...acc,
    ...{ [opt.value]: opt.label === '?' ? 'Unknown' : opt.label },
  }), {},
)

export const AFFECTED_OPTIONS = [
  { value: 'A', label: 'Affected' },
  { value: 'N', label: 'Unaffected' },
  { value: 'U', label: '?' },
]

export const AFFECTED_LOOKUP = AFFECTED_OPTIONS.reduce(
  (acc, opt) => ({
    ...acc,
    ...{ [opt.value]: opt.label === '?' ? 'Unknown' : opt.label },
  }), {},
)


// CLINVAR

export const CLINSIG_SEVERITY = {
  // clinvar
  pathogenic: 1,
  'risk factor': 0,
  risk_factor: 0,
  'likely pathogenic': 1,
  likely_pathogenic: 1,
  benign: -1,
  'likely benign': -1,
  likely_benign: -1,
  protective: -1,
  // hgmd
  DM: 1,
  'DM?': 0,
  FPV: 0,
  FP: 0,
  DFP: 0,
  DP: 0,
}

<<<<<<< HEAD

// LOCUS LISTS

export const LOCUS_LIST_IS_PUBLIC_FIELD_NAME = 'isPublic'
export const LOCUS_LIST_LAST_MODIFIED_FIELD_NAME = 'lastModifiedDate'
export const LOCUS_LIST_CURATOR_FIELD_NAME = 'createdBy'

export const LOCUS_LIST_FIELDS = [
  {
    name: 'name',
    label: 'List Name',
    labelHelp: 'A descriptive name for this gene list',
    validate: value => (value ? undefined : 'Name is required'),
    width: 3,
    isEditable: true,
  },
  { name: 'numEntries', label: 'Entries', width: 1 },
  {
    name: 'description',
    label: 'Description',
    labelHelp: 'Some background on how this list is curated',
    width: 9,
    isEditable: true,
  },
  {
    name: LOCUS_LIST_LAST_MODIFIED_FIELD_NAME,
    label: 'Last Updated',
    width: 3,
    fieldDisplay: lastModifiedDate => new Date(lastModifiedDate).toLocaleString('en-US', { year: 'numeric', month: 'numeric', day: 'numeric', hour: 'numeric', minute: 'numeric' }),
  },
  { name: LOCUS_LIST_CURATOR_FIELD_NAME, label: 'Curator', width: 3 },
  {
    name: LOCUS_LIST_IS_PUBLIC_FIELD_NAME,
    label: 'Public List',
    labelHelp: 'Should other seqr users be able to use this gene list?',
    component: BooleanRadio,
    fieldDisplay: isPublic => (isPublic ? 'Yes' : 'No'),
    width: 2,
    isEditable: true,
  },
]

const parseInterval = (intervalString) => {
  const match = intervalString.match(/([^\s-]*):(\d*)-(\d*)/)
  return match ? { chrom: match[1], start: match[2], end: match[3] } : null
}

export const LOCUS_LIST_ITEMS_FIELD = {
  name: 'parsedItems',
  label: 'Genes/ Intervals',
  labelHelp: 'A comma-separated list of genes and intervals. Intervals should be in the form <chrom>:<start>-<end>',
  fieldDisplay: () => null,
  isEditable: true,
  component: Form.TextArea,
  rows: 12,
  validate: value => (((value || {}).items || []).length ? undefined : 'Genes and/or intervals are required'),
  format: value => (value || {}).display,
  normalize: (value, previousValue) => ({
    display: value,
    items: value.split(',').filter(itemName => itemName.trim()).map(itemName =>
      ((previousValue || {}).itemMap || {})[itemName.trim()] || parseInterval(itemName) || { symbol: itemName.trim() },
    ),
    itemMap: (previousValue || {}).itemMap || {},
  }),
  additionalFormFields: [{
    name: 'ignoreInvalidItems',
    component: BooleanCheckbox,
    label: 'Ignore invalid genes and intervals',
  }],
}
=======
export const EXCLUDED_TAG_NAME = 'Excluded'
>>>>>>> b9ee4b04
<|MERGE_RESOLUTION|>--- conflicted
+++ resolved
@@ -148,7 +148,6 @@
   DP: 0,
 }
 
-<<<<<<< HEAD
 
 // LOCUS LISTS
 
@@ -219,6 +218,5 @@
     label: 'Ignore invalid genes and intervals',
   }],
 }
-=======
-export const EXCLUDED_TAG_NAME = 'Excluded'
->>>>>>> b9ee4b04
+
+export const EXCLUDED_TAG_NAME = 'Excluded'