--- conflicted
+++ resolved
@@ -1681,7 +1681,6 @@
   ],
 ]
 
-<<<<<<< HEAD
 // RNAseq sample tissue type mapping
 export const TISSUE_DISPLAY = {
   WB: 'Whole Blood',
@@ -1691,10 +1690,9 @@
 }
 
 export const RNASEQ_JUNCTION_PADDING = 200
-=======
+
 export const FAQ_PATH = '/faq'
 export const MATCHMAKER_PATH = '/matchmaker'
 export const PRIVACY_PATH = '/privacy_policy'
 export const TOS_PATH = '/terms_of_service'
-export const PUBLIC_PAGES = [MATCHMAKER_PATH, FAQ_PATH, PRIVACY_PATH, TOS_PATH]
->>>>>>> 2817c81c
+export const PUBLIC_PAGES = [MATCHMAKER_PATH, FAQ_PATH, PRIVACY_PATH, TOS_PATH]