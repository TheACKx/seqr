--- conflicted
+++ resolved
@@ -1199,7 +1199,6 @@
     width: 8,
     inline: true,
   },
-<<<<<<< HEAD
 ]
 
 // ACMG Classification
@@ -1368,6 +1367,4 @@
       ],
     },
   ],
-=======
->>>>>>> 62eff1f0
 ]