--- conflicted
+++ resolved
@@ -1087,11 +1087,9 @@
   { header: 'clinvar_gold_stars', getVal: variant => (variant.clinvar || {}).goldStars },
   { header: 'filter', getVal: variant => variant.genotypeFilters },
   { header: 'family', getVal: variant => variant.familyGuids[0].split(/_(.+)/)[1] },
-<<<<<<< HEAD
   { header: 'tags', getVal: (variant, tagsByGuid) => (tagsByGuid[variant.variantGuid] || []).map(tag => tag.name).join('|') },
   { header: 'notes', getVal: (variant, tagsByGuid, notesByGuid) => (notesByGuid[variant.variantGuid] || []).map(note => `${note.createdBy}: ${note.note.replace(/\n/g, ' ')}`).join('|') },
   { header: 'classification', getVal: variant => (variant.classification ? `${variant.classification.score}, ${variant.classification.classification}, ${variant.classification.criteria}` : '') },
-=======
   { header: 'tags', getVal: (variant, tagsByGuid) => variant.tagGuids.map(tagGuid => tagsByGuid[tagGuid].name).join('|') },
   {
     header: 'notes',
@@ -1100,7 +1098,6 @@
       return `${note.createdBy}: ${note.note.replace(/\n/g, ' ')}`
     }).join('|'),
   },
->>>>>>> d2013646
 ]
 
 export const ALL_INHERITANCE_FILTER = 'all'
