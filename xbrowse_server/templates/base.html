--- conflicted
+++ resolved
@@ -48,7 +48,6 @@
 
 
 <body>
-<<<<<<< HEAD
     <div id="main">
 
         <!-- modal dialog for 'xbrowse - whats new' -->
@@ -115,71 +114,6 @@
                         Logged in as <strong>{{ user.profile }}</strong> | <a href="{{ BASE_URL }}logout">Log out</a>
                     </div>
                     {% endif %}
-=======
-    <!-- modal dialog for 'xbrowse - whats new' -->
-    <div class="modal fade" id="whatsNewModal" tabindex="-1" role="dialog" aria-labelledby="whatsNewModal">
-        <div class="modal-dialog" role="document">
-            <div class="modal-content">
-                <div class="modal-header">
-                    <button type="button" class="close" data-dismiss="modal" aria-label="Close"><span aria-hidden="true">&times;</span></button>
-                    <h5 class="modal-title" id="whatsNewModal"><span style='color:black;font-size:12pt'><b>xBrowse - What's New</b></span></h5>
-                </div>
-                <div class="modal-body">
-
-
-                    <table class="table">
-                        <tbody>
-                          <tr>
-                            <td class="col-sm-2"><b>Dec 10, 2015</b><br></td>
-                            <td>
-			        <i class="fa fa-angle-double-right"></i> When a variant falls in a gene that has multiple transcript isoforms, xBrowse selects only one of these transcripts 
-				to show in variant search results. The choice of transcript may affect things like whether the variant is labeled missense or splice-disrupting, as well as 'HGVSp' and other annotations.<br> 
-				Before this update, xBrowse always chose the worst-affected transcript, but this sometimes led to obscure transcripts being shown for important disease genes. <br>
-				To avoid this, we've updated the transcript selection logic to:<br>
-				- ignore non-protein-coding transcripts (except when all transcripts for a given gene are non-protein-coding).<br>
-				- of the remaining transcripts, select the worst-affected transcripts for the given variant.<br>
-				- if there's a tie where multiple transcripts are worst-affected in the same way, see if any of them is canonical according to Gencode v19.
-				If yes, use the canonical transcript. Otherwise, chose by alphabetical order of the transcript id.<br>
-				<br>
-				<i class="fa fa-angle-double-right"></i> For De Novo Dominant variant searches on families that have data for mother, father and child, 
-				more stringent filters are now applied as follows. A variant will only be shown if:<br>
-				1) the read coverage in the child is no less than 10% of the total read coverage in the parents at the variant site<br>
-				2) the variant GQ score is >= 20 in the child<br>
-				3) the parents' variant call allele balance (number of reads supporting alt allele / total reads ) is less than 5%<br>
-				- in this case, the setting from the adjustable Allele Balance slider is still applied, but only to the child, while the GQ slider value only applies to the parents.
-				<br>
-				<i class="fa fa-angle-double-right"></i> Clicking on the variant effect (for example 'missense' in 
-				<img width='15%' height='10%' style="position:relative; bottom:10px; padding-top:10px" src="{{ STATIC_URL }}whatsnew/screenshot_20151210_variant_effect_link.png" />)
-				brings up a popup dialog with all transcripts listed. After this update, the popup dialog will now show which of the transcripts 
-				is canonical, and also the HGVSp for each.<br>
-				<br>
-                                <i class="fa fa-angle-double-right"></i> The Clinvar reference dataset has been updated to the new <a href='ftp://ftp.ncbi.nlm.nih.gov/pub/clinvar/xml/'>11/30/2015 release.</a><br>
-				<br>
-                            </td>
-			  </tr>
-			</tbody>
-                    </table>
-                </div>
-                <div class="modal-footer">
-                    <button type="button" class="btn btn-default" data-dismiss="modal">Close</button>
-                </div>
-            </div>
-        </div>
-    </div>
-
-	<div id="headerbar">
-        <div class="container">
-            <div class="row">
-                <div class="col-sm-4" id="logo-container">
-                    <a href="{{ BASE_URL }}">xBrowse</a>
-                </div>
-                {% if user.is_authenticated %}
-                <div class="col-sm-3" id="headerbar-right-links">
-                    <a href="#" data-toggle="modal" data-target="#whatsNewModal" style="color:white">What's new (12/10/2015) </a>
-                </div>
-                <div class="col-sm-5" id="headerbar-right-links">
-                    Logged in as <strong>{{ user.profile }}</strong> | <a href="{{ BASE_URL }}logout">Log out</a>                
->>>>>>> d0ac0011
                 </div>
                 {% endif %}
             </div>
