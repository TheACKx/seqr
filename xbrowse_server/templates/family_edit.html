{% extends 'analysispage.html' %}

{% load staticfiles %}

{% block title %}Edit Family{% endblock %}

{% block links %}
Family: <a href="{% url 'family_home' project_id=project.project_id family_id=family.family_id %}">{{ family }}</a>
{% endblock %}

{% block desc %}
<p>
    Use the form below to add descriptive information about this family.
</p>
{% endblock %}

{% block innercontent %}

{% include 'family_warnings.html' %}

<div class="container">

    <form action="#" method="post" class="form-horizontal" enctype="multipart/form-data" id="family-edit-form">
        {% csrf_token %}

        <h4 class="section-header">Family Description</h4>

        <div class="form-group">
            {% if form.short_description.errors %}
            <div class="alert alert-danger">{{ form.short_description.errors }}</div>
            {% endif %}
            <label class="col-md-2 control-label" for="id_short_description">Short Description:</label>
            <div class="col-md-10">
                <input class="form-control" id="id_short_description" type="text" name="short_description"
                       maxlength="140" value="{{ form.short_description.value }}">
                    <span class="help-block">
                        Please enter a short summary of the family (e.g. Quartet with nemaline myopathy).
                    </span>
            </div>
<<<<<<< HEAD
        </div>
        <div class="form-group">
            {% if form.pedigree_image.errors %}
            <div class="alert alert-danger">{{ form.pedigree_image.errors }}</div>
            {% endif %}
            <label class="col-md-2 control-label" for="id_pedigree_image">Pedigree Image:</label>
            <div class="col-md-10">
                {% if family.pedigree_image %}
                <div style="max-width: 200px">
                    <div class="pedigree-image-container">
                        <img src="{{ family.pedigree_image.url }}">
                    </div>
=======

            <div class="form-group">
                {% if form.short_description.errors %}<div class="alert alert-danger">{{ form.short_description.errors }}</div>{% endif %}
                <label class="control-label col-md-2" for="id_analysis_status">Analysis Status</label>
                <div class="col-md-10">
                    <select class="form-control" id="id_analysis_status" name="analysis_status" >
                        {% for analysis_status_id, analysis_status_details in analysis_statuses %}
			    {% if family.analysis_status == analysis_status_id or analysis_status_id != 'S' %}
                            <option value="{{ analysis_status_id }}" {% if family.analysis_status == analysis_status_id %}selected{% endif %}>{{ analysis_status_details.0 }}</option>
                            {% endif %}
                        {% endfor %}
                    </select>
>>>>>>> a149a777
                </div>
                {% endif %}
                {{ form.pedigree_image }}
                <p></p>
                <a class="btn btn-danger btn-sm"
                   href="{% url 'pedigree_image_delete' project.project_id family.family_id %}">Delete Image</a>
            </div>
        </div>

        <h4 class="section-header">Details</h4>
        <div class="form-group">
            {% if form.about_family_content.errors %}
            <div class="alert alert-danger">{{ form.about_family_content.errors }}</div>
            {% endif %}
            <label class="col-md-2 control-label" for="id_about_family_content">Notes:</label>
            <div class="col-md-10">
                    <textarea
                            id="id_about_family_content"
                            style="width:100%;height:300px;border:1px solid #ddd;">{{ family.about_family_content|safe }}</textarea>
            </div>
            <input type="hidden" id="about_family_content_hidden" name="about_family_content" value=""/>
        </div>
        <br>
        <div class="form-group">
            {% if form.analysis_summary.errors %}
            <div class="alert alert-danger">{{ form.analysis_summary.errors }}</div>
            {% endif %}
            <label class="col-md-2 control-label" for="id_analysis_summary_content">Analysis Summary:</label>
            <div class="col-md-10">
                <div class="btn-toolbar" data-role="editor-toolbar" data-target="#id_analysis_summary_content">
                    <div class="btn-group">
                        <a class="btn dropdown-toggle" data-toggle="dropdown" title="" data-original-title="Font"><i
                                class="icon-font"></i><b class="caret"></b></a>
                        <ul class="dropdown-menu">
                            <li><a data-edit="fontName Serif" style="font-family:'Serif'">Serif</a></li>
                            <li><a data-edit="fontName Sans" style="font-family:'Sans'">Sans</a></li>
                            <li><a data-edit="fontName Arial" style="font-family:'Arial'">Arial</a></li>
                            <li><a data-edit="fontName Arial Black" style="font-family:'Arial Black'">Arial Black</a>
                            </li>
                            <li><a data-edit="fontName Courier" style="font-family:'Courier'">Courier</a></li>
                            <li><a data-edit="fontName Courier New" style="font-family:'Courier New'">Courier New</a>
                            </li>
                            <li><a data-edit="fontName Comic Sans MS" style="font-family:'Comic Sans MS'">Comic Sans
                                MS</a></li>
                            <li><a data-edit="fontName Helvetica" style="font-family:'Helvetica'">Helvetica</a></li>
                            <li><a data-edit="fontName Impact" style="font-family:'Impact'">Impact</a></li>
                            <li><a data-edit="fontName Lucida Grande" style="font-family:'Lucida Grande'">Lucida
                                Grande</a></li>
                            <li><a data-edit="fontName Lucida Sans" style="font-family:'Lucida Sans'">Lucida Sans</a>
                            </li>
                            <li><a data-edit="fontName Tahoma" style="font-family:'Tahoma'">Tahoma</a></li>
                            <li><a data-edit="fontName Times" style="font-family:'Times'">Times</a></li>
                            <li><a data-edit="fontName Times New Roman" style="font-family:'Times New Roman'">Times New
                                Roman</a></li>
                            <li><a data-edit="fontName Verdana" style="font-family:'Verdana'">Verdana</a></li>
                        </ul>
                    </div>
                    <div class="btn-group">
                        <a class="btn dropdown-toggle" data-toggle="dropdown" title=""
                           data-original-title="Font Size"><i class="icon-text-height"></i>&nbsp;<b
                                class="caret"></b></a>
                        <ul class="dropdown-menu">
                            <li><a data-edit="fontSize 5"><font size="5">Huge</font></a></li>
                            <li><a data-edit="fontSize 3"><font size="3">Normal</font></a></li>
                            <li><a data-edit="fontSize 1"><font size="1">Small</font></a></li>
                        </ul>
                    </div>
                    <div class="btn-group">
                        <a class="btn" data-edit="bold" title="" data-original-title="Bold (Ctrl/Cmd+B)"><i
                                class="icon-bold"></i></a>
                        <a class="btn" data-edit="italic" title="" data-original-title="Italic (Ctrl/Cmd+I)"><i
                                class="icon-italic"></i></a>
                        <a class="btn" data-edit="strikethrough" title="" data-original-title="Strikethrough"><i
                                class="icon-strikethrough"></i></a>
                        <a class="btn" data-edit="underline" title="" data-original-title="Underline (Ctrl/Cmd+U)"><i
                                class="icon-underline"></i></a>
                    </div>
                    <div class="btn-group">
                        <a class="btn" data-edit="insertunorderedlist" title="" data-original-title="Bullet list"><i
                                class="icon-list-ul"></i></a>
                        <a class="btn" data-edit="insertorderedlist" title="" data-original-title="Number list"><i
                                class="icon-list-ol"></i></a>
                        <a class="btn" data-edit="outdent" title="" data-original-title="Reduce indent (Shift+Tab)"><i
                                class="icon-indent-left"></i></a>
                        <a class="btn" data-edit="indent" title="" data-original-title="Indent (Tab)"><i
                                class="icon-indent-right"></i></a>
                    </div>
                    <div class="btn-group">
                        <a class="btn btn-info" data-edit="justifyleft" title=""
                           data-original-title="Align Left (Ctrl/Cmd+L)"><i class="icon-align-left"></i></a>
                        <a class="btn" data-edit="justifycenter" title="" data-original-title="Center (Ctrl/Cmd+E)"><i
                                class="icon-align-center"></i></a>
                        <a class="btn" data-edit="justifyright" title="" data-original-title="Align Right (Ctrl/Cmd+R)"><i
                                class="icon-align-right"></i></a>
                        <a class="btn" data-edit="justifyfull" title="" data-original-title="Justify (Ctrl/Cmd+J)"><i
                                class="icon-align-justify"></i></a>
                    </div>
                    <div class="btn-group">
                        <a class="btn" data-edit="undo" title="" data-original-title="Undo (Ctrl/Cmd+Z)"><i
                                class="icon-undo"></i></a>
                        <a class="btn" data-edit="redo" title="" data-original-title="Redo (Ctrl/Cmd+Y)"><i
                                class="icon-repeat"></i></a>
                    </div>

                    <div
                            id="id_analysis_summary_content"
                            style="width:100%;overflow:scroll; height:300px;background: white;outline:none; padding:8px;border:1px solid #ddd;">
                        {{ family.analysis_summary_content|safe }}
                    </div>
                </div>
                <input type="hidden" id="analysis_summary_content_hidden" name="analysis_summary_content" value=""/>
            </div>
        </div>
        <br>
        <div class="form-group">
            <label class="control-label col-md-2" for="id_analysis_status">Analysis Status:</label>
            <div class="col-md-10">
                <select class="form-control" id="id_analysis_status" name="analysis_status">
                    {% for analysis_status_id, analysis_status_details in analysis_statuses %}
                    <option value="{{ analysis_status_id }}" {% if family.analysis_status == analysis_status_id %}selected{% endif %}>{{ analysis_status_details.0 }}
                    </option>
                    {% endfor %}
                </select>
            </div>
        </div>
        <br>
        <br><br>
        <div class="control-group">
            <div class="controls col-md-offset-2 col-md-10">
                <button type="submit" class="btn btn-lg btn-primary">Save</button>
            </div>
        </div>

    </form>

</div>

{% endblock %}


{% block extrahead %}
<script type='text/javascript' src='{% static "js/libs/bootstrap.min.js" %}'></script>
<script type='text/javascript' src='{% static "js/libs/jquery.hotkeys.js" %}'></script>
<script type='text/javascript' src='{% static "js/libs/bootstrap-wysiwyg.js" %}'></script>
<script type="text/javascript">
    $(document).ready(function () {
        $('#id_analysis_summary_content').wysiwyg();
        $('#family-edit-form').submit(function () {
            $('#about_family_content_hidden').val($('#id_about_family_content').val());
            $('#analysis_summary_content_hidden').val($('#id_analysis_summary_content').cleanHtml());
        })
    });
</script>
{% endblock %}<|MERGE_RESOLUTION|>--- conflicted
+++ resolved
@@ -37,20 +37,7 @@
                         Please enter a short summary of the family (e.g. Quartet with nemaline myopathy).
                     </span>
             </div>
-<<<<<<< HEAD
-        </div>
-        <div class="form-group">
-            {% if form.pedigree_image.errors %}
-            <div class="alert alert-danger">{{ form.pedigree_image.errors }}</div>
-            {% endif %}
-            <label class="col-md-2 control-label" for="id_pedigree_image">Pedigree Image:</label>
-            <div class="col-md-10">
-                {% if family.pedigree_image %}
-                <div style="max-width: 200px">
-                    <div class="pedigree-image-container">
-                        <img src="{{ family.pedigree_image.url }}">
-                    </div>
-=======
+        </div>
 
             <div class="form-group">
                 {% if form.short_description.errors %}<div class="alert alert-danger">{{ form.short_description.errors }}</div>{% endif %}
@@ -63,7 +50,20 @@
                             {% endif %}
                         {% endfor %}
                     </select>
->>>>>>> a149a777
+		</div>
+	    </div>
+
+        <div class="form-group">
+            {% if form.pedigree_image.errors %}
+            <div class="alert alert-danger">{{ form.pedigree_image.errors }}</div>
+            {% endif %}
+            <label class="col-md-2 control-label" for="id_pedigree_image">Pedigree Image:</label>
+            <div class="col-md-10">
+                {% if family.pedigree_image %}
+                <div style="max-width: 200px">
+                    <div class="pedigree-image-container">
+                        <img src="{{ family.pedigree_image.url }}">
+                    </div>
                 </div>
                 {% endif %}
                 {{ form.pedigree_image }}
