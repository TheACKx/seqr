--- conflicted
+++ resolved
@@ -262,7 +262,7 @@
       raise ValueError("Unpexpected 'gender' value in individual %s" % str(individual))
 
     create_patient_record(id,project_id,extra_details)
-<<<<<<< HEAD
+
   
   
 
@@ -325,7 +325,4 @@
     os.system(' '.join(cp_cmd))
   print 'adjusted line count:',replace_count
 
-=======
-
-  
->>>>>>> f4f5f44e
+
