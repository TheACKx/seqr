from django.core.management.base import BaseCommand
from xbrowse_server.base.models import Project, Individual
#from xbrowse_server.phenotips.utilities import get_uname_pwd_for_project
import os
import json
from pprint import pprint
import requests
from settings import PHENOTIPS_SERVICE_HOSTNAME, PHENOTIPS_PORT
from django.core.exceptions import ObjectDoesNotExist


def phenotips_GET(url, username, passwd):

    return requests.get(url, auth=(username, passwd))

def phenotips_PUT(url, patient_data, username, passwd):

    return requests.put(url, data=json.dumps(patient_data), auth=(username, passwd))


class Command(BaseCommand):

    def add_arguments(self, parser):
        parser.add_argument('-t', '--test', help="only test parsing. Don't load yet", action="store_true")
        parser.add_argument('project_id')
        parser.add_argument('json_file')
        parser.add_argument('patient_id_to_indiv_id_mapping', nargs="?")

    def handle(self, *args, **options):
        project_id = options['project_id']
        json_file = options['json_file']
        patient_id_to_indiv_id_mapping_file_path = options.get('patient_id_to_indiv_id_mapping')
        
        if patient_id_to_indiv_id_mapping_file_path:
            with open(patient_id_to_indiv_id_mapping_file_path) as patient_id_to_indiv_id_mapping:
                rows = patient_id_to_indiv_id_mapping.read().strip().split("\n")
                print(rows)
                patient_id_to_indiv_id_mapping = dict([row.replace("_", "-").strip().split() for row in rows])
        else:
            patient_id_to_indiv_id_mapping = {}
            
        project = Project.objects.get(project_id=project_id)

        for patient_json in json.load(open(json_file)):
            print(patient_json)
            if 'report_id' in patient_json and patient_json['report_id'] in patient_id_to_indiv_id_mapping:
                indiv_id = patient_id_to_indiv_id_mapping.get(patient_json['report_id'])
                del patient_json["report_id"]
            else:
                indiv_id = patient_json['external_id']
                

<<<<<<< HEAD
            
            indiv_id = "_".join(indiv_id.split('_')[-3:]).upper()
            print(indiv_id)
            indivs = Individual.objects.filter(project=project, indiv_id=indiv_id)
            if not indivs:
                print("Skipping...")
                continue
            indiv=indivs[0]
            
            patient_json['external_id'] = indiv.phenotips_id
            print(indiv_id)

=======
            indiv_id = indiv_id.split(' ')[0]
            try:
                indiv = Individual.objects.get(project=project, indiv_id=indiv_id)
            except ObjectDoesNotExist as e:
                print("Warning: %(indiv_id)s not found in seqr project %(project)s. Skipping.." % locals())
                continue
>>>>>>> 74a98ae9
                
            patient_json['external_id'] = indiv.phenotips_id
            
            #with open(os.path.join(os.path.dirname(json_file), indiv.indiv_id + ".json"), 'w') as f:
            #    f.write(indiv.phenotips_data)
            #f.close()
            print("Patient external id: " + patient_json['external_id'])
            print("=====================================")
            #print("Updating %s   https://seqr.broadinstitute.org/project/%s/family/%s" % (indiv.phenotips_id, project_id, indiv.family.family_id))
            #if patient_json.get('features'): # and not indiv.phenotips_data['features']:
            #    pprint(indiv.phenotips_data) # patient_json)

<<<<<<< HEAD
            phenotips_host = os.environ.get("PHENOTIPS_SERVICE_HOST", "localhost")
            phenotips_port = os.environ.get("PHENOTIPS_SERVICE_PORT", "8080")

            response = phenotips_GET(("http://%(phenotips_host)s:%(phenotips_port)s/rest/patients/eid/" % locals())+patient_json['external_id'], "Admin", "admin")
=======
            response = phenotips_GET("http://"+PHENOTIPS_SERVICE_HOSTNAME+":"+PHENOTIPS_PORT+"/rest/patients/eid/"+patient_json['external_id'], "Admin", "admin")
>>>>>>> 74a98ae9
            existing_patient_in_phenotips = json.loads(response.content)

            print("Sample: " + indiv_id)
            for k in patient_json:
                if k in ('last_modification_date', 'date', 'last_modified_by'):
                    continue
                if k == 'family_history' and not patient_json[k].get('consanguinity') and not patient_json[k].get('miscarriages'):
                    continue
                if k not in existing_patient_in_phenotips:
                    print("%s: %s" % (k, patient_json[k]))
                elif k == "features" and existing_patient_in_phenotips[k] != patient_json[k]:
                    for key in [patient_json[k] for k in (set(patient_json.keys()) - set(existing_patient_in_phenotips.keys()))]:
                        if key:
                            print("feature: " + str(key))
                elif existing_patient_in_phenotips[k] != patient_json[k]:
                    #print("%s : %s %s" % (k, len(patient_json[k]), type(patient_json[k])))
                    if (existing_patient_in_phenotips[k] and type(existing_patient_in_phenotips[k]) != type({})) or (type(existing_patient_in_phenotips[k]) == type({}) and [v for v in existing_patient_in_phenotips[k].values() if v]):
                        if (patient_json[k] and type(patient_json[k]) != type({})) or (type(patient_json[k]) == type({}) and [v for v in patient_json[k].values() if v]):
                            print("%s:\n  our data: %s\n  their data:%s" % (k, existing_patient_in_phenotips[k], patient_json[k]))
                    else:
                        pass
                        #if patient_json[k]:
                        #    print("%s: %s" % (k, patient_json[k]))
            if options['test']:
                continue  # skip the actual commands
            
 
<<<<<<< HEAD

            #username, passwd = get_uname_pwd_for_proPHENOTIPS_SERVICE_POject(project_id, read_only=False)
            response = phenotips_PUT(("http://%(phenotips_host)s:%(phenotips_port)s/rest/patients/eid/" % locals())+patient_json['external_id'], patient_json,  "Admin", "admin")
=======
            #continue
            #username, passwd = get_uname_pwd_for_project(project_id, read_only=False)
            response = phenotips_PUT("http://"+PHENOTIPS_SERVICE_HOSTNAME+":"+PHENOTIPS_PORT+"/rest/patients/eid/"+patient_json['external_id'], patient_json,  "Admin", "admin")
>>>>>>> 74a98ae9

            if response.status_code != 204:
                print("ERROR: %s %s" % (response.status_code, response.reason))
            else:
                indiv.phenotips_data = json.dumps(patient_json)
                indiv.save()<|MERGE_RESOLUTION|>--- conflicted
+++ resolved
@@ -50,27 +50,12 @@
                 indiv_id = patient_json['external_id']
                 
 
-<<<<<<< HEAD
-            
-            indiv_id = "_".join(indiv_id.split('_')[-3:]).upper()
-            print(indiv_id)
-            indivs = Individual.objects.filter(project=project, indiv_id=indiv_id)
-            if not indivs:
-                print("Skipping...")
-                continue
-            indiv=indivs[0]
-            
-            patient_json['external_id'] = indiv.phenotips_id
-            print(indiv_id)
-
-=======
             indiv_id = indiv_id.split(' ')[0]
             try:
                 indiv = Individual.objects.get(project=project, indiv_id=indiv_id)
             except ObjectDoesNotExist as e:
                 print("Warning: %(indiv_id)s not found in seqr project %(project)s. Skipping.." % locals())
                 continue
->>>>>>> 74a98ae9
                 
             patient_json['external_id'] = indiv.phenotips_id
             
@@ -83,14 +68,7 @@
             #if patient_json.get('features'): # and not indiv.phenotips_data['features']:
             #    pprint(indiv.phenotips_data) # patient_json)
 
-<<<<<<< HEAD
-            phenotips_host = os.environ.get("PHENOTIPS_SERVICE_HOST", "localhost")
-            phenotips_port = os.environ.get("PHENOTIPS_SERVICE_PORT", "8080")
-
-            response = phenotips_GET(("http://%(phenotips_host)s:%(phenotips_port)s/rest/patients/eid/" % locals())+patient_json['external_id'], "Admin", "admin")
-=======
             response = phenotips_GET("http://"+PHENOTIPS_SERVICE_HOSTNAME+":"+PHENOTIPS_PORT+"/rest/patients/eid/"+patient_json['external_id'], "Admin", "admin")
->>>>>>> 74a98ae9
             existing_patient_in_phenotips = json.loads(response.content)
 
             print("Sample: " + indiv_id)
@@ -117,16 +95,10 @@
             if options['test']:
                 continue  # skip the actual commands
             
- 
-<<<<<<< HEAD
 
-            #username, passwd = get_uname_pwd_for_proPHENOTIPS_SERVICE_POject(project_id, read_only=False)
-            response = phenotips_PUT(("http://%(phenotips_host)s:%(phenotips_port)s/rest/patients/eid/" % locals())+patient_json['external_id'], patient_json,  "Admin", "admin")
-=======
             #continue
             #username, passwd = get_uname_pwd_for_project(project_id, read_only=False)
             response = phenotips_PUT("http://"+PHENOTIPS_SERVICE_HOSTNAME+":"+PHENOTIPS_PORT+"/rest/patients/eid/"+patient_json['external_id'], patient_json,  "Admin", "admin")
->>>>>>> 74a98ae9
 
             if response.status_code != 204:
                 print("ERROR: %s %s" % (response.status_code, response.reason))
