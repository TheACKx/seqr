import mock
from django.test import TestCase
from django.urls.base import reverse

from seqr.views.pages.project_page import project_page_data, export_project_individuals_handler
from seqr.views.utils.test_utils import _check_login

MME_INDIVIDUAL_ID = 'IND_012'


def find_mme_matches(search):
    return [{
        'insertion_date': '2018-07-01',
        'project_id': search['project_id'],
        'family_id': search.get('family_id'),
        'seqr_id': MME_INDIVIDUAL_ID,
        'submitted_data': {},
    }]


def _has_gene_search(project):
    return True


def get_objects_for_group(can_view_group, permission, object_cls):
    return object_cls.objects.all()


class ProjectPageTest(TestCase):
    fixtures = ['users', '1kg_project']

    @mock.patch('seqr.views.pages.project_page.SEQR_ID_TO_MME_ID_MAP.find', find_mme_matches)
    @mock.patch('seqr.views.pages.project_page._has_gene_search', _has_gene_search)
    @mock.patch('seqr.views.apis.locus_list_api.get_objects_for_group', get_objects_for_group)
    def test_project_page_data(self):
        url = reverse(project_page_data, args=['R0001_1kg'])
        _check_login(self, url)

        response = self.client.get(url)
        self.assertEqual(response.status_code, 200)

        response_json = response.json()
        self.assertSetEqual(
            set(response_json.keys()),
<<<<<<< HEAD
            {'project', 'familiesByGuid', 'individualsByGuid', 'samplesByGuid', 'locusListsByGuid', 'matchmakerSubmissions'}
=======
            {'project', 'familiesByGuid', 'individualsByGuid', 'samplesByGuid', 'locusListsByGuid', 'analysisGroupsByGuid'}
>>>>>>> a5aeeb2a
        )
        self.assertSetEqual(
            set(response_json['project'].keys()),
            {'collaborators', 'locusListGuids', 'variantTagTypes', 'variantFunctionalTagTypes', 'hasGeneSearch',
             'detailsLoaded', 'projectGuid', 'projectCategoryGuids', 'canEdit', 'name', 'description', 'createdDate',
             'lastModifiedDate', 'isPhenotipsEnabled', 'phenotipsUserId', 'deprecatedProjectId',
             'deprecatedLastAccessedDate', 'isMmeEnabled', 'mmePrimaryDataOwner', 'genomeVersion', 'discoveryTags'}
        )
        self.assertSetEqual(
            set(response_json['familiesByGuid'].values()[0].keys()),
            {'projectGuid', 'familyGuid', 'individualGuids', 'analysedBy', 'pedigreeImage', 'familyId', 'displayName',
             'description', 'analysisNotes', 'analysisSummary', 'causalInheritanceMode', 'analysisStatus',
             'pedigreeImage', 'internalAnalysisStatus', 'internalCaseReviewNotes', 'internalCaseReviewSummary',
             'createdDate', 'codedPhenotype', 'postDiscoveryOmimNumber'}
        )
        self.assertSetEqual(
            set(response_json['individualsByGuid'].values()[0].keys()),
            {'projectGuid', 'familyGuid', 'individualGuid', 'sampleGuids', 'caseReviewStatusLastModifiedBy',
             'phenotipsData', 'individualId', 'paternalId', 'maternalId', 'sex', 'affected', 'displayName', 'notes',
             'phenotipsPatientId', 'phenotipsData', 'createdDate', 'lastModifiedDate', 'caseReviewStatus',
             'caseReviewDiscussion', 'caseReviewStatusLastModifiedDate', 'caseReviewStatusLastModifiedBy'}
        )
        self.assertSetEqual(
            set(response_json['samplesByGuid'].values()[0].keys()),
            {'projectGuid', 'individualGuid', 'sampleGuid', 'createdDate', 'sampleType', 'datasetType', 'sampleId',
             'sampleStatus',  'loadedDate', 'datasetFilePath', 'elasticsearchIndex', 'datasetName'}
        )
        self.assertSetEqual(
            set(response_json['locusListsByGuid'].values()[0].keys()),
            {'locusListGuid', 'description', 'lastModifiedDate', 'numEntries', 'isPublic', 'createdBy', 'createdDate',
             'canEdit', 'name'}
        )
<<<<<<< HEAD
        self.assertSetEqual(set(response_json['matchmakerSubmissions'].values()[0].keys()), {MME_INDIVIDUAL_ID})
        self.assertSetEqual(
            set(response_json['matchmakerSubmissions'].values()[0][MME_INDIVIDUAL_ID].keys()),
            {'submissionDate', 'projectId', 'familyId', 'individualId', 'submittedData'}
=======
        self.assertSetEqual(
            set(response_json['analysisGroupsByGuid'].values()[0].keys()),
            {'analysisGroupGuid', 'description', 'name', 'projectGuid', 'familyGuids'}
>>>>>>> a5aeeb2a
        )

    @mock.patch('seqr.views.pages.project_page._has_gene_search', _has_gene_search)
    def test_export_tables(self):
        url = reverse(export_project_individuals_handler, args=['R0001_1kg'])
        _check_login(self, url)

        response = self.client.get(url+"?file_format=tsv")
        self.assertEqual(response.status_code, 200)

        response = self.client.get(url+"?file_format=xls")
        self.assertEqual(response.status_code, 200)<|MERGE_RESOLUTION|>--- conflicted
+++ resolved
@@ -42,11 +42,7 @@
         response_json = response.json()
         self.assertSetEqual(
             set(response_json.keys()),
-<<<<<<< HEAD
-            {'project', 'familiesByGuid', 'individualsByGuid', 'samplesByGuid', 'locusListsByGuid', 'matchmakerSubmissions'}
-=======
-            {'project', 'familiesByGuid', 'individualsByGuid', 'samplesByGuid', 'locusListsByGuid', 'analysisGroupsByGuid'}
->>>>>>> a5aeeb2a
+            {'project', 'familiesByGuid', 'individualsByGuid', 'samplesByGuid', 'locusListsByGuid', 'analysisGroupsByGuid', 'matchmakerSubmissions'}
         )
         self.assertSetEqual(
             set(response_json['project'].keys()),
@@ -79,16 +75,14 @@
             {'locusListGuid', 'description', 'lastModifiedDate', 'numEntries', 'isPublic', 'createdBy', 'createdDate',
              'canEdit', 'name'}
         )
-<<<<<<< HEAD
+        self.assertSetEqual(
+            set(response_json['analysisGroupsByGuid'].values()[0].keys()),
+            {'analysisGroupGuid', 'description', 'name', 'projectGuid', 'familyGuids'}
+        )
         self.assertSetEqual(set(response_json['matchmakerSubmissions'].values()[0].keys()), {MME_INDIVIDUAL_ID})
         self.assertSetEqual(
             set(response_json['matchmakerSubmissions'].values()[0][MME_INDIVIDUAL_ID].keys()),
             {'submissionDate', 'projectId', 'familyId', 'individualId', 'submittedData'}
-=======
-        self.assertSetEqual(
-            set(response_json['analysisGroupsByGuid'].values()[0].keys()),
-            {'analysisGroupGuid', 'description', 'name', 'projectGuid', 'familyGuids'}
->>>>>>> a5aeeb2a
         )
 
     @mock.patch('seqr.views.pages.project_page._has_gene_search', _has_gene_search)
