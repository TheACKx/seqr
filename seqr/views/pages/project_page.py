--- conflicted
+++ resolved
@@ -13,12 +13,8 @@
 from django.db.models import Q, Count
 
 from settings import SEQR_ID_TO_MME_ID_MAP
-<<<<<<< HEAD
 from seqr.models import Family, Individual, _slugify, VariantTagType, VariantTag, VariantFunctionalData, AnalysisGroup
 from seqr.utils.es_utils import is_nested_genotype_index
-=======
-from seqr.models import Family, Individual,Sample,  _slugify, VariantTagType, VariantTag, VariantFunctionalData, AnalysisGroup
->>>>>>> f147a61d
 from seqr.views.apis.auth_api import API_LOGIN_REQUIRED_URL
 from seqr.views.apis.individual_api import export_individuals
 from seqr.views.apis.locus_list_api import get_sorted_project_locus_lists
@@ -100,13 +96,8 @@
 
     project_json = _get_json_for_project(project, user)
     project_json['collaborators'] = _get_json_for_collaborator_list(project)
-<<<<<<< HEAD
-    project_json.update(_get_json_for_variant_tag_types(project))
+    project_json.update(_get_json_for_variant_tag_types(project, individuals_by_guid))
     locus_lists = get_sorted_project_locus_lists(project, user)
-=======
-    project_json.update(_get_json_for_variant_tag_types(project, individuals_by_guid, samples_by_guid))
-    locus_lists = get_sorted_project_locus_lists(project, request.user)
->>>>>>> f147a61d
     project_json['locusListGuids'] = [locus_list['locusListGuid'] for locus_list in locus_lists]
 
     # gene search will be deprecated once the new database is online.
@@ -271,10 +262,9 @@
     return sorted(collaborator_list, key=lambda collaborator: (collaborator['lastName'], collaborator['displayName']))
 
 
-def _get_json_for_variant_tag_types(project, individuals_by_guid, samples_by_guid):
-    sample_guids_by_id = {
-        individuals_by_guid[sample['individualGuid']]['individualId']: sample_guid for sample_guid, sample in samples_by_guid.items()
-        if sample['loadedDate'] and sample['datasetType'] == Sample.DATASET_TYPE_VARIANT_CALLS
+def _get_json_for_variant_tag_types(project, individuals_by_guid):
+    individual_guids_by_id = {
+        individual['individualId']: individual_guid for individual_guid, individual in individuals_by_guid.items()
     }
 
     project_variant_tags = []
@@ -284,16 +274,9 @@
         current_tag_type_counts = [counts for counts in tag_counts_by_type_and_family if counts['variant_tag_type__name'] == variant_tag_type.name]
         num_tags = sum(count['count'] for count in current_tag_type_counts)
         if variant_tag_type.category == 'CMG Discovery Tags' and num_tags > 0:
-<<<<<<< HEAD
-            for tag in VariantTag.objects.filter(saved_variant__project=project, variant_tag_type=variant_tag_type).select_related('saved_variant'):
-                tag_data = get_json_for_saved_variant(tag.saved_variant, project_guid=project.guid)
-                tag_data.update(variant_details(json.loads(tag.saved_variant.saved_variant_json or '{}'), project, None))
-                discovery_tags.append(tag_data)
-=======
             tags = VariantTag.objects.filter(saved_variant__project=project, variant_tag_type=variant_tag_type).select_related('saved_variant')
             saved_variants = [tag.saved_variant for tag in tags]
-            discovery_tags += get_json_for_saved_variants(saved_variants, add_tags=True, add_details=True, project=project, sample_guids_by_id=sample_guids_by_id)
->>>>>>> f147a61d
+            discovery_tags += get_json_for_saved_variants(saved_variants, add_tags=True, add_details=True, project=project, individual_guids_by_id=individual_guids_by_id)
 
         project_variant_tags.append({
             'variantTagTypeGuid': variant_tag_type.guid,
