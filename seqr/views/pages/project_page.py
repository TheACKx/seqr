--- conflicted
+++ resolved
@@ -231,13 +231,8 @@
         num_tags = sum(count['count'] for count in current_tag_type_counts)
         if variant_tag_type.category == 'CMG Discovery Tags' and num_tags > 0:
             for tag in VariantTag.objects.filter(saved_variant__project=project, variant_tag_type=variant_tag_type).select_related('saved_variant'):
-<<<<<<< HEAD
                 tag_data = get_json_for_saved_variant(tag.saved_variant, project_guid=project.guid)
-                tag_data.update(json.loads(tag.saved_variant.saved_variant_json or '{}'))
-=======
-                tag_data = get_json_for_saved_variant(tag.saved_variant)
                 tag_data.update(_variant_details(json.loads(tag.saved_variant.saved_variant_json or '{}')))
->>>>>>> a7aff257
                 discovery_tags.append(tag_data)
 
         project_variant_tags.append({
