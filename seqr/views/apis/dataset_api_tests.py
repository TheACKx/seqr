--- conflicted
+++ resolved
@@ -8,10 +8,7 @@
 from django.urls.base import reverse
 
 from io import StringIO
-<<<<<<< HEAD
-=======
-
->>>>>>> 83d2f874
+
 import openpyxl as xl
 import tempfile
 
