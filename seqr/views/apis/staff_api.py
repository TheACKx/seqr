from collections import defaultdict
from elasticsearch_dsl import Index
import json
import logging

from datetime import datetime, timedelta
from dateutil import relativedelta as rdelta
from django.contrib.admin.views.decorators import staff_member_required
from django.contrib.postgres.aggregates import ArrayAgg
from django.db.models import prefetch_related_objects, Q, Prefetch, Max
from django.http.response import HttpResponse
from django.utils import timezone
from django.views.decorators.csrf import csrf_exempt
<<<<<<< HEAD
=======
from requests.exceptions import ConnectionError
>>>>>>> 1440f2ef

from seqr.utils.es_utils import get_es_client, get_latest_loaded_samples
from seqr.utils.gene_utils import get_genes
from seqr.utils.xpos_utils import get_chrom_pos

from seqr.views.pages.project_page import get_project_variant_tag_types
from seqr.views.apis.auth_api import API_LOGIN_REQUIRED_URL
from seqr.views.apis.matchmaker_api import get_mme_genes_phenotypes, parse_mme_patient
from seqr.views.apis.saved_variant_api import _saved_variant_genes, _add_locus_lists
from seqr.views.utils.file_utils import save_uploaded_file, load_uploaded_file
from seqr.views.utils.json_utils import create_json_response, _to_camel_case
from seqr.views.utils.orm_to_json_utils import _get_json_for_individuals, get_json_for_saved_variants, \
    get_json_for_variant_functional_data_tag_types, get_json_for_projects, _get_json_for_families, \
    get_json_for_locus_lists
from seqr.views.utils.proxy_request_utils import proxy_request
from seqr.views.utils.variant_utils import variant_details

from seqr.models import Project, Family, VariantTag, VariantTagType, Sample, SavedVariant, Individual, ProjectCategory, \
    LocusList
from reference_data.models import Omim

from settings import ELASTICSEARCH_SERVER, MME_HEADERS, MME_MATCHBOX_METRICS_URL, KIBANA_SERVER

logger = logging.getLogger(__name__)


@staff_member_required(login_url=API_LOGIN_REQUIRED_URL)
def elasticsearch_status(request):
    client = get_es_client()

    disk_fields = ['node', 'disk.avail', 'disk.used', 'disk.percent']
    disk_status = [{
        _to_camel_case(field.replace('.', '_')): disk[field] for field in disk_fields
    } for disk in client.cat.allocation(format="json", h=','.join(disk_fields))]

    index_fields = ['index', 'docs.count', 'store.size', 'creation.date.string']
    indices = [{
        _to_camel_case(field.replace('.', '_')): index[field] for field in index_fields
    } for index in client.cat.indices(format="json", h=','.join(index_fields))
        if index['index'] not in ['.kibana', 'index_operations_log']]

    aliases = defaultdict(list)
    for alias in client.cat.aliases(format="json", h='alias,index'):
        aliases[alias['alias']].append(alias['index'])

    mappings = Index('_all', using=client).get_mapping(doc_type='variant')

    latest_loaded_samples = get_latest_loaded_samples()
    prefetch_related_objects(latest_loaded_samples, 'individual__family__project')
    seqr_index_projects = defaultdict(lambda: defaultdict(set))
    es_projects = set()
    for sample in latest_loaded_samples:
        for index_name in sample.elasticsearch_index.split(','):
            project = sample.individual.family.project
            es_projects.add(project)
            if index_name in aliases:
                for aliased_index_name in aliases[index_name]:
                    seqr_index_projects[aliased_index_name][project].add(sample.individual.guid)
            else:
                seqr_index_projects[index_name.rstrip('*')][project].add(sample.individual.guid)

    for index in indices:
        index_name = index['index']
        index_mapping = mappings[index_name]['mappings']['variant']
        index.update(index_mapping.get('_meta', {}))
        index['hasNestedGenotypes'] = 'samples_num_alt_1' in index_mapping['properties']

        projects_for_index = []
        for index_prefix in seqr_index_projects.keys():
            if index_name.startswith(index_prefix):
                projects_for_index += seqr_index_projects.pop(index_prefix).keys()
        index['projects'] = [{'projectGuid': project.guid, 'projectName': project.name} for project in projects_for_index]

    errors = ['{} does not exist and is used by project(s) {}'.format(
        index, ', '.join(['{} ({} samples)'.format(p.name, len(indivs)) for p, indivs in project_individuals.items()])
    ) for index, project_individuals in seqr_index_projects.items() if project_individuals]

    # TODO remove once all projects are switched off of mongo
    all_mongo_samples = Sample.objects.filter(
        dataset_type=Sample.DATASET_TYPE_VARIANT_CALLS,
        sample_status=Sample.SAMPLE_STATUS_LOADED,
        elasticsearch_index__isnull=True,
    ).exclude(individual__family__project__in=es_projects).prefetch_related('individual', 'individual__family__project')
    mongo_sample_individual_max_loaded_date = {
        agg['individual__guid']: agg['max_loaded_date'] for agg in
        all_mongo_samples.values('individual__guid').annotate(max_loaded_date=Max('loaded_date'))
    }
    mongo_project_samples = defaultdict(set)
    for s in all_mongo_samples:
        if s.loaded_date == mongo_sample_individual_max_loaded_date[s.individual.guid]:
            mongo_project_samples[s.individual.family.project].add(s.dataset_file_path)
    mongo_projects = [{'projectGuid': project.guid, 'projectName': project.name, 'sourceFilePaths': sample_file_paths}
                      for project, sample_file_paths in mongo_project_samples.items()]

    return create_json_response({
        'indices': indices,
        'diskStats': disk_status,
        'elasticsearchHost': ELASTICSEARCH_SERVER,
        'mongoProjects': mongo_projects,
        'errors': errors,
    })


@staff_member_required(login_url=API_LOGIN_REQUIRED_URL)
def mme_metrics_proxy(request):
    return proxy_request(request, MME_MATCHBOX_METRICS_URL, headers=MME_HEADERS)


@staff_member_required(login_url=API_LOGIN_REQUIRED_URL)
def mme_submissions(request):
    individuals = Individual.objects.filter(
        mme_submitted_date__isnull=False, mme_deleted_date__isnull=True,
    ).prefetch_related('family').prefetch_related('family__project')

    hpo_terms_by_id, genes_by_id, gene_symbols_to_ids = get_mme_genes_phenotypes([i.mme_submitted_data for i in individuals])

    submissions = []
    for individual in individuals:
        submitted_data = parse_mme_patient(individual.mme_submitted_data, hpo_terms_by_id, gene_symbols_to_ids, individual.guid)
        submissions.append({
            'projectGuid': individual.family.project.guid,
            'familyGuid': individual.family.guid,
            'individualGuid': individual.guid,
            'individualId': individual.individual_id,
            'mmeSubmittedDate': individual.mme_submitted_date,
            'mmeLabel': individual.mme_submitted_data['patient'].get('label'),
            'mmeSubmittedData': submitted_data,
            'geneSymbols': ','.join({genes_by_id.get(gv['geneId'], {}).get('geneSymbol') for gv in submitted_data['geneVariants']})
        })

    return create_json_response({
        'submissions': submissions,
        'genesById': genes_by_id,
    })


@staff_member_required(login_url=API_LOGIN_REQUIRED_URL)
def seqr_stats(request):

    families_count = Family.objects.only('family_id').distinct('family_id').count()
    individuals_count = Individual.objects.only('individual_id').distinct('individual_id').count()

    sample_counts = defaultdict(set)
    for sample in Sample.objects.filter(sample_status=Sample.SAMPLE_STATUS_LOADED).only('sample_id', 'sample_type'):
        sample_counts[sample.sample_type].add(sample.sample_id)

    for sample_type, sample_ids_set in sample_counts.items():
        sample_counts[sample_type] = len(sample_ids_set)

    return create_json_response({
        'familyCount': families_count,
        'individualCount': individuals_count,
        'sampleCountByType': sample_counts,
    })


@staff_member_required(login_url=API_LOGIN_REQUIRED_URL)
def anvil_export(request, project_guid):
    if project_guid == 'all':
        project_guid = None

    if project_guid:
        projects_by_guid = {project_guid: Project.objects.get(guid=project_guid)}
    else:
        projects_by_guid = {p.guid: p for p in Project.objects.filter(projectcategory__name__iexact='anvil')}

    individuals = _get_loaded_before_date_project_individuals(projects_by_guid.values(), loaded_before=request.GET.get('loadedBefore'))

    saved_variants_by_family = _get_saved_variants_by_family(projects_by_guid.values(), request.user)

    # Handle compound het genes
    compound_het_gene_id_by_family = {}
    for family_guid, saved_variants in saved_variants_by_family.items():
        if len(saved_variants) > 1:
            potential_compound_het_variants = [
                variant for variant in saved_variants if all(gen['numAlt'] < 2 for gen in variant['genotypes'].values())
            ]
            main_gene_ids = {variant['mainTranscript']['geneId'] for variant in potential_compound_het_variants}
            if len(main_gene_ids) > 1:
                # This occurs in compound hets where some hits have a primary transcripts in different genes
                for gene_id in main_gene_ids:
                    if all(gene_id in variant['transcripts'] for variant in potential_compound_het_variants):
                        compound_het_gene_id_by_family[family_guid] = gene_id

    rows = _get_json_for_individuals(list(individuals), project_guid=project_guid, family_fields=['family_id', 'coded_phenotype'])

    gene_ids = set()
    for row in rows:
        row['Project_ID'] = projects_by_guid[row['projectGuid']].name

        saved_variants = saved_variants_by_family[row['familyGuid']]
        row['numSavedVariants'] = len(saved_variants)
        for i, variant in enumerate(saved_variants):
            genotype = variant['genotypes'].get(row['individualGuid'], {})
            if genotype.get('numAlt', -1) > 0:
                gene_id = compound_het_gene_id_by_family.get(row['familyGuid']) or variant['mainTranscript']['geneId']
                gene_ids.add(gene_id)
                variant_fields = {
                    'Zygosity': 'heterozygous' if genotype['numAlt'] == 1 else 'homozygous',
                    'Chrom': variant['chrom'],
                    'Pos': variant['pos'],
                    'Ref': variant['ref'],
                    'Alt': variant['alt'],
                    'hgvsc': variant['mainTranscript']['hgvsc'],
                    'hgvsp': variant['mainTranscript']['hgvsp'],
                    'Transcript': variant['mainTranscript']['transcriptId'],
                    'geneId': gene_id,
                }
                row.update({'{}-{}'.format(k, i + 1): v for k, v in variant_fields.items()})

    genes_by_id = get_genes(gene_ids)
    for row in rows:
        for key, gene_id in row.items():
            if key.startswith('geneId') and genes_by_id.get(gene_id):
                row[key.replace('geneId', 'Gene')] = genes_by_id[gene_id]['geneSymbol']

    return create_json_response({'anvilRows': rows})


def _get_loaded_before_date_project_individuals(projects, loaded_before=None):
    if loaded_before:
        max_loaded_date = datetime.strptime(loaded_before, '%Y-%m-%d')
    else:
        max_loaded_date = datetime.now() - timedelta(days=365)
    loaded_samples = Sample.objects.filter(
        individual__family__project__in=projects,
        dataset_type=Sample.DATASET_TYPE_VARIANT_CALLS,
        sample_status=Sample.SAMPLE_STATUS_LOADED,
        loaded_date__isnull=False,
        loaded_date__lte=max_loaded_date,
    ).select_related('individual__family__project').order_by('loaded_date')
    return list({sample.individual for sample in loaded_samples})


def _get_saved_variants_by_family(projects, user):
    tag_type = VariantTagType.objects.get(name='Known gene for phenotype')

    project_saved_variants = SavedVariant.objects.select_related('family', 'project').filter(
        project__in=projects,
        varianttag__variant_tag_type=tag_type,
    )

    individuals = Individual.objects.filter(family__project__in=projects).only('guid', 'individual_id')
    individual_guids_by_id = {i.individual_id: i.guid for i in individuals}
    project_saved_variants_json = get_json_for_saved_variants(
        project_saved_variants, add_tags=True, add_details=True, user=user, individual_guids_by_id=individual_guids_by_id)

    saved_variants_by_family = defaultdict(list)
    for variant in project_saved_variants_json:
        for family_guid in variant['familyGuids']:
            saved_variants_by_family[family_guid].append(variant)

    return saved_variants_by_family


# HPO categories are direct children of HP:0000118 "Phenotypic abnormality".
# See http://compbio.charite.de/hpoweb/showterm?id=HP:0000118
HPO_CATEGORY_NAMES = {
    'HP:0000478': 'Eye Defects',
    'HP:0025142': 'Constitutional Symptom',
    'HP:0002664': 'Neoplasm',
    'HP:0000818': 'Endocrine System',
    'HP:0000152': 'Head or Neck',
    'HP:0002715': 'Immune System',
    'HP:0001507': 'Growth',
    'HP:0045027': 'Thoracic Cavity',
    'HP:0001871': 'Blood',
    'HP:0002086': 'Respiratory',
    'HP:0000598': 'Ear Defects',
    'HP:0001939': 'Metabolism/Homeostasis',
    'HP:0003549': 'Connective Tissue',
    'HP:0001608': 'Voice',
    'HP:0000707': 'Nervous System',
    'HP:0000769': 'Breast',
    'HP:0001197': 'Prenatal development or birth',
    'HP:0040064': 'Limbs',
    'HP:0025031': 'Abdomen',
    'HP:0003011': 'Musculature',
    'HP:0001626': 'Cardiovascular System',
    'HP:0000924': 'Skeletal System',
    'HP:0500014': 'Test Result',
    'HP:0001574': 'Integument',
    'HP:0000119': 'Genitourinary System',
    'HP:0025354': 'Cellular Phenotype',
}

DEFAULT_ROW = row = {
    "t0": None,
    "t0_copy": None,
    "months_since_t0": None,
    "sample_source": "CMG",
    "analysis_complete_status": "complete",
    "expected_inheritance_model": "multiple",
    "actual_inheritance_model": "",
    "n_kindreds": "1",
    "gene_name": "NS",
    "novel_mendelian_gene": "NS",
    "gene_count": "NA",
    "phenotype_class": "New",
    "solved": "N",
    "genome_wide_linkage": "NS",
    "p_value": "NS",
    "n_kindreds_overlapping_sv_similar_phenotype": "NS",
    "n_unrelated_kindreds_with_causal_variants_in_gene": "NS",
    "biochemical_function": "NS",
    "protein_interaction": "NS",
    "expression": "NS",
    "patient_cells": "NS",
    "non_patient_cell_model": "NS",
    "animal_model": "NS",
    "non_human_cell_culture_model": "NS",
    "rescue": "NS",
    "omim_number_initial": "NA",
    "omim_number_post_discovery": "NA",
    "submitted_to_mme": "NS",
    "posted_publicly": "NS",
    "komp_early_release": "NS",
}
DEFAULT_ROW.update({hpo_category: 'N' for hpo_category in [
    "connective_tissue",
    "voice",
    "nervous_system",
    "breast",
    "eye_defects",
    "prenatal_development_or_birth",
    "neoplasm",
    "endocrine_system",
    "head_or_neck",
    "immune_system",
    "growth",
    "limbs",
    "thoracic_cavity",
    "blood",
    "musculature",
    "cardiovascular_system",
    "abdomen",
    "skeletal_system",
    "respiratory",
    "ear_defects",
    "metabolism_homeostasis",
    "genitourinary_system",
    "integument",
]})

ADDITIONAL_KINDREDS_FIELD = "n_unrelated_kindreds_with_causal_variants_in_gene"
OVERLAPPING_KINDREDS_FIELD = "n_kindreds_overlapping_sv_similar_phenotype"
FUNCTIONAL_DATA_FIELD_MAP = {
    "Additional Unrelated Kindreds w/ Causal Variants in Gene": ADDITIONAL_KINDREDS_FIELD,
    "Genome-wide Linkage": "genome_wide_linkage",
    "Bonferroni corrected p-value": "p_value",
    "Kindreds w/ Overlapping SV & Similar Phenotype": OVERLAPPING_KINDREDS_FIELD,
    "Biochemical Function": "biochemical_function",
    "Protein Interaction": "protein_interaction",
    "Expression": "expression",
    "Patient Cells": "patient_cells",
    "Non-patient cells": "non_patient_cell_model",
    "Animal Model": "animal_model",
    "Non-human cell culture model": "non_human_cell_culture_model",
    "Rescue": "rescue",
}
METADATA_FUNCTIONAL_DATA_FIELDS = {
    "genome_wide_linkage",
    "p_value",
    OVERLAPPING_KINDREDS_FIELD,
    ADDITIONAL_KINDREDS_FIELD,
}


@staff_member_required(login_url=API_LOGIN_REQUIRED_URL)
def get_projects_for_category(request, project_category_name):
    category = ProjectCategory.objects.get(name=project_category_name)
    return create_json_response({
        'projectGuids': [p.guid for p in Project.objects.filter(projectcategory=category).only('guid')],
    })


@staff_member_required(login_url=API_LOGIN_REQUIRED_URL)
def discovery_sheet(request, project_guid):
    errors = []

    project = Project.objects.filter(guid=project_guid).prefetch_related(
        Prefetch('family_set', to_attr='families', queryset=Family.objects.prefetch_related('individual_set'))
    ).distinct().first()
    if not project:
        raise Exception('Invalid project {}'.format(project_guid))

    loaded_samples_by_project_family = _get_loaded_samples_by_project_family([project])
    saved_variants_by_project_family = _get_saved_variants_by_project_family([project])
    rows = _generate_rows(project, loaded_samples_by_project_family, saved_variants_by_project_family, errors)

    return create_json_response({
        'rows': rows,
        'errors': errors,
    })


def _get_loaded_samples_by_project_family(projects):
    loaded_samples = Sample.objects.filter(
        individual__family__project__in=projects,
        dataset_type=Sample.DATASET_TYPE_VARIANT_CALLS,
        sample_status=Sample.SAMPLE_STATUS_LOADED,
        loaded_date__isnull=False
    ).select_related('individual__family__project').order_by('loaded_date')

    loaded_samples_by_project_family = defaultdict(lambda:  defaultdict(list))
    for sample in loaded_samples:
        family = sample.individual.family
        loaded_samples_by_project_family[family.project.guid][family.guid].append(sample)

    return loaded_samples_by_project_family


def _get_saved_variants_by_project_family(projects):
    tag_types = VariantTagType.objects.filter(Q(project__isnull=True) & (Q(category='CMG Discovery Tags') | Q(name='Share with KOMP')))

    project_saved_variants = SavedVariant.objects.select_related('project').select_related('family').prefetch_related(
        Prefetch('varianttag_set', to_attr='discovery_tags',
                 queryset=VariantTag.objects.filter(variant_tag_type__in=tag_types).select_related('variant_tag_type'),
                 )).prefetch_related('variantfunctionaldata_set').filter(
        project__in=projects,
        varianttag__variant_tag_type__in=tag_types,
    )

    saved_variants_by_project_family =  defaultdict(lambda:  defaultdict(list))
    for saved_variant in project_saved_variants:
        saved_variants_by_project_family[saved_variant.project.guid][saved_variant.family.guid].append(saved_variant)

    return saved_variants_by_project_family


def _generate_rows(project, loaded_samples_by_project_family, saved_variants_by_project_family, errors):
    rows = []

    loaded_samples_by_family = loaded_samples_by_project_family[project.guid]
    saved_variants_by_family = saved_variants_by_project_family[project.guid]

    if not loaded_samples_by_family:
        errors.append("No data loaded for project: %s" % project)
        logger.info("No data loaded for project: %s" % project)
        return []

    if "external" in project.name or "reprocessed" in project.name:
        sequencing_approach = "REAN"
    else:
        sequencing_approach = loaded_samples_by_family.values()[0][-1].sample_type

    now = timezone.now()
    for family in project.families:
        samples = loaded_samples_by_family.get(family.guid)
        if not samples:
            errors.append("No data loaded for family: %s. Skipping..." % family)
            continue

        row = {
            "project_guid": project.guid,
            "family_guid": family.guid,
            "family_id": family.family_id,
            "collaborator": project.name,
            "sequencing_approach": sequencing_approach,
            "extras_pedigree_url": family.pedigree_image.url if family.pedigree_image else "",
            "coded_phenotype": family.coded_phenotype or "",
            "pubmed_ids": '; '.join(family.pubmed_ids),
            "analysis_summary": (family.analysis_summary or '').strip('" \n'),
            "row_id": family.guid,
            "num_individuals_sequenced": len({sample.individual for sample in samples})
        }
        row.update(DEFAULT_ROW)

        t0 = samples[0].loaded_date
        t0_diff = rdelta.relativedelta(now, t0)
        t0_months_since_t0 = t0_diff.years * 12 + t0_diff.months
        row.update({
            "t0": t0,
            "t0_copy": t0,
            "months_since_t0": t0_months_since_t0,
        })
        if t0_months_since_t0 < 12:
            row['analysis_complete_status'] = "first_pass_in_progress"

        submitted_to_mme = any(i.mme_submitted_date for i in family.individual_set.all())
        if submitted_to_mme:
            row["submitted_to_mme"] = "Y"

        phenotips_individual_data_records = [json.loads(i.phenotips_data) for i in family.individual_set.all() if i.phenotips_data]

        phenotips_individual_expected_inheritance_model = [
            inheritance_mode["label"] for phenotips_data in phenotips_individual_data_records for inheritance_mode in phenotips_data.get("global_mode_of_inheritance", [])
        ]
        if len(phenotips_individual_expected_inheritance_model) == 1:
            row["expected_inheritance_model"] = phenotips_individual_expected_inheritance_model.pop()

        phenotips_individual_mim_disorders = [phenotips_data.get("disorders", []) for phenotips_data in phenotips_individual_data_records]
        omim_number_initial = next((disorder["id"] for disorders in phenotips_individual_mim_disorders for disorder in disorders if "id" in disorder), '').replace("MIM:", "")
        if omim_number_initial:
            row.update({
                "omim_number_initial": omim_number_initial,
                "phenotype_class": "KNOWN",
            })

        if family.post_discovery_omim_number:
            row["omim_number_post_discovery"] = family.post_discovery_omim_number

        phenotips_individual_features = [phenotips_data.get("features", []) for phenotips_data in phenotips_individual_data_records]
        category_not_set_on_some_features = False
        for features_list in phenotips_individual_features:
            for feature in features_list:
                if "category" not in feature:
                    category_not_set_on_some_features = True
                    continue

                if feature["observed"].lower() == "yes":
                    hpo_category_id = feature["category"]
                    hpo_category_name = HPO_CATEGORY_NAMES[hpo_category_id]
                    key = hpo_category_name.lower().replace(" ", "_").replace("/", "_")

                    row[key] = "Y"
                elif feature["observed"].lower() == "no":
                    continue
                else:
                    raise ValueError("Unexpected value for 'observed' in %s" % (feature,))

        if category_not_set_on_some_features:
            errors.append("HPO category field not set for some HPO terms in %s" % family)

        saved_variants = saved_variants_by_family.get(family.guid)
        if not saved_variants:
            rows.append(row)
            continue

        saved_variants_to_json = {}
        for variant in saved_variants:
            if not variant.saved_variant_json:
                errors.append("%s - variant annotation not found" % variant)
                rows.append(row)
                continue

            saved_variant_json = variant_details(json.loads(variant.saved_variant_json), project, user=None)

            if not saved_variant_json['transcripts']:
                errors.append("%s - no gene ids" % variant)
                rows.append(row)
                continue

            saved_variants_to_json[variant] = saved_variant_json

        affected_individual_guids = set()
        unaffected_individual_guids = set()
        for sample in samples:
            if sample.individual.affected == "A":
                affected_individual_guids.add(sample.individual.guid)
            elif sample.individual.affected == "N":
                unaffected_individual_guids.add(sample.individual.guid)

        potential_compound_het_genes = defaultdict(set)
        for variant, saved_variant_json in saved_variants_to_json.items():
            inheritance_models = set()

            affected_indivs_with_hom_alt_variants = set()
            affected_indivs_with_het_variants = set()
            unaffected_indivs_with_hom_alt_variants = set()
            unaffected_indivs_with_het_variants = set()
            is_x_linked = False

            genotypes = saved_variant_json.get('genotypes')
            if genotypes:
                chrom = saved_variant_json['chrom']
                is_x_linked = "X" in chrom
                for sample_guid, genotype in genotypes.items():
                    if genotype["numAlt"] == 2 and sample_guid in affected_individual_guids:
                        affected_indivs_with_hom_alt_variants.add(sample_guid)
                    elif genotype["numAlt"] == 1 and sample_guid in affected_individual_guids:
                        affected_indivs_with_het_variants.add(sample_guid)
                    elif genotype["numAlt"] == 2 and sample_guid in unaffected_individual_guids:
                        unaffected_indivs_with_hom_alt_variants.add(sample_guid)
                    elif genotype["numAlt"] == 1 and sample_guid in unaffected_individual_guids:
                        unaffected_indivs_with_het_variants.add(sample_guid)

            # AR-homozygote, AR-comphet, AR, AD, de novo, X-linked, UPD, other, multiple
            if not unaffected_indivs_with_hom_alt_variants and affected_indivs_with_hom_alt_variants:
                if is_x_linked:
                    inheritance_models.add("X-linked")
                else:
                    inheritance_models.add("AR-homozygote")

            if not unaffected_indivs_with_hom_alt_variants and not unaffected_indivs_with_het_variants and affected_indivs_with_het_variants:
                if unaffected_individual_guids:
                    inheritance_models.add("de novo")
                else:
                    inheritance_models.add("AD")

            if not unaffected_indivs_with_hom_alt_variants and (len(
                    unaffected_individual_guids) < 2 or unaffected_indivs_with_het_variants) and affected_indivs_with_het_variants and not affected_indivs_with_hom_alt_variants:
                for gene_id in saved_variant_json['transcripts']:
                    potential_compound_het_genes[gene_id].add(variant)

            saved_variant_json['inheritance'] = inheritance_models

        gene_ids_to_saved_variants = defaultdict(set)
        gene_ids_to_variant_tag_names = defaultdict(set)
        gene_ids_to_inheritance = defaultdict(set)
        # Compound het variants are reported in the gene that they share
        for gene_id, variants in potential_compound_het_genes.items():
            if len(variants) > 1:
                gene_ids_to_inheritance[gene_id].add("AR-comphet")
                # Only include compound hets for one of the genes they are both in
                existing_gene_id = next((
                    existing_gene_id for existing_gene_id, existing_variants in gene_ids_to_saved_variants.items()
                    if existing_variants == variants), None)
                if existing_gene_id:
                    main_gene_ids = {
                        saved_variants_to_json[variant]['mainTranscript']['geneId'] for variant in variants
                    }
                    if gene_id in main_gene_ids:
                        gene_ids_to_saved_variants[gene_id] = gene_ids_to_saved_variants[existing_gene_id]
                        del gene_ids_to_saved_variants[existing_gene_id]
                        gene_ids_to_variant_tag_names[gene_id] = gene_ids_to_variant_tag_names[existing_gene_id]
                        del gene_ids_to_variant_tag_names[existing_gene_id]
                else:
                    for variant in variants:
                        saved_variants_to_json[variant]['inheritance'] = {"AR-comphet"}
                        gene_ids_to_variant_tag_names[gene_id].update(
                            {vt.variant_tag_type.name for vt in variant.discovery_tags})
                    gene_ids_to_saved_variants[gene_id].update(variants)

        # Non-compound het variants are reported in the main transcript gene
        for variant, saved_variant_json in saved_variants_to_json.items():
            if "AR-comphet" not in saved_variant_json['inheritance']:
                gene_id = saved_variant_json['mainTranscript']['geneId']
                gene_ids_to_saved_variants[gene_id].add(variant)
                gene_ids_to_variant_tag_names[gene_id].update({vt.variant_tag_type.name for vt in variant.discovery_tags})
                gene_ids_to_inheritance[gene_id].update(saved_variant_json['inheritance'])

        if len(gene_ids_to_saved_variants) > 1:
            row["gene_count"] = len(gene_ids_to_saved_variants)

        for gene_id, variants in gene_ids_to_saved_variants.items():
            # create a copy of the row dict
            row = dict(row)

            row["actual_inheritance_model"] = ", ".join(gene_ids_to_inheritance[gene_id])

            row["gene_id"] = gene_id
            row["row_id"] += gene_id

            variant_tag_names = gene_ids_to_variant_tag_names[gene_id]

            has_tier1 = any(name.startswith("Tier 1") for name in variant_tag_names)
            has_tier2 = any(name.startswith("Tier 2") for name in variant_tag_names)
            has_known_gene_for_phenotype = 'Known gene for phenotype' in variant_tag_names

            row.update({
                "solved": ("TIER 1 GENE" if (has_tier1 or has_known_gene_for_phenotype) else (
                    "TIER 2 GENE" if has_tier2 else "N")),
                "komp_early_release": "Y" if 'Share with KOMP' in variant_tag_names else "N",
            })

            if has_tier1 or has_tier2 or has_known_gene_for_phenotype:
                row.update({
                    "posted_publicly":  "",
                    "analysis_complete_status": "complete",
                    "novel_mendelian_gene":  "Y" if any("Novel gene" in name for name in variant_tag_names) else "N",
                })

                if has_known_gene_for_phenotype:
                    row["phenotype_class"] = "KNOWN"
                elif any(tag in variant_tag_names for tag in [
                    'Tier 1 - Known gene, new phenotype', 'Tier 2 - Known gene, new phenotype',
                ]):
                    row["phenotype_class"] = "NEW"
                elif any(tag in variant_tag_names for tag in [
                    'Tier 1 - Phenotype expansion', 'Tier 1 - Novel mode of inheritance',  'Tier 2 - Phenotype expansion',
                ]):
                    row["phenotype_class"] = "EXPAN"
                elif any(tag in variant_tag_names for tag in [
                    'Tier 1 - Phenotype not delineated', 'Tier 2 - Phenotype not delineated'
                ]):
                    row["phenotype_class"] = "UE"

            if not submitted_to_mme:
                if has_tier1 or has_tier2:
                    row["submitted_to_mme"] = "N" if t0_months_since_t0 > 7 else "TBD"
                elif has_known_gene_for_phenotype:
                    row["submitted_to_mme"] = "KPG"

            if has_tier1 or has_tier2:
                # Set defaults
                for functional_field in FUNCTIONAL_DATA_FIELD_MAP.values():
                    if functional_field == ADDITIONAL_KINDREDS_FIELD:
                        row[functional_field] = "1"
                    elif functional_field in METADATA_FUNCTIONAL_DATA_FIELDS:
                        row[functional_field] = "NA"
                    else:
                        row[functional_field] = "N"
                # Set values
                for variant in variants:
                    for f in variant.variantfunctionaldata_set.all():
                        functional_field = FUNCTIONAL_DATA_FIELD_MAP[f.functional_data_tag]
                        if functional_field in METADATA_FUNCTIONAL_DATA_FIELDS:
                            value = f.metadata
                            if functional_field == ADDITIONAL_KINDREDS_FIELD:
                                value = str(int(value) + 1)
                            elif functional_field == OVERLAPPING_KINDREDS_FIELD:
                                existing_val = row[functional_field]
                                if existing_val != 'NA':
                                    value = str(max(int(existing_val), int(value)))
                            elif row[functional_field] != 'NS':
                                value = '{} {}'.format(row[functional_field], value)
                        else:
                            value = 'Y'

                        row[functional_field] = value
            elif has_known_gene_for_phenotype:
                for functional_field in FUNCTIONAL_DATA_FIELD_MAP.values():
                    row[functional_field] = "KPG"

            row["extras_variant_tag_list"] = []
            for variant in variants:
                variant_id = "-".join(map(str, list(get_chrom_pos(variant.xpos_start)) + [variant.ref, variant.alt]))
                row["extras_variant_tag_list"] += [
                    (variant_id, gene_id, vt.variant_tag_type.name.lower()) for vt in variant.discovery_tags
                ]

            rows.append(row)

    _update_gene_symbols(rows)
    _update_initial_omim_numbers(rows)

    return rows


def _update_gene_symbols(rows):
    genes_by_id = get_genes({row['gene_id'] for row in rows if row.get('gene_id')})
    for row in rows:
        if row.get('gene_id') and genes_by_id.get(row['gene_id']):
            row['gene_name'] = genes_by_id[row['gene_id']]['geneSymbol']

        row["extras_variant_tag_list"] = ["{variant_id}  {gene_symbol}  {tag}".format(
            variant_id=variant_id, gene_symbol=genes_by_id.get(gene_id, {}).get('geneSymbol'), tag=tag,
        ) for variant_id, gene_id, tag in row.get("extras_variant_tag_list", [])]


def _update_initial_omim_numbers(rows):
    omim_numbers = {row['omim_number_initial'] for row in rows if row['omim_number_initial'] and row['omim_number_initial'] != 'NA'}

    omim_number_map = {str(omim.phenotype_mim_number): omim.phenotypic_series_number
                       for omim in Omim.objects.filter(phenotype_mim_number__in=omim_numbers, phenotypic_series_number__isnull=False)}

    for mim_number, phenotypic_series_number in omim_number_map.items():
        logger.info("Will replace OMIM initial # %s with phenotypic series %s" % (mim_number, phenotypic_series_number))

    for row in rows:
        if omim_number_map.get(row['omim_number_initial']):
            row['omim_number_initial'] = omim_number_map[row['omim_number_initial']]


@staff_member_required(login_url=API_LOGIN_REQUIRED_URL)
def saved_variants(request, tag):
    tag_type = VariantTagType.objects.get(name=tag, project__isnull=True)
    saved_variant_models = SavedVariant.objects.filter(varianttag__variant_tag_type=tag_type, family__isnull=False)
    saved_variants = get_json_for_saved_variants(saved_variant_models, add_tags=True, add_details=True, user=request.user)

    project_models_by_guid = {variant.project.guid: variant.project for variant in saved_variant_models}
    families = {variant.family for variant in saved_variant_models}
    individuals = Individual.objects.filter(family__in=families)

    genes = _saved_variant_genes(saved_variants)
    locus_list_guids = _add_locus_lists(project_models_by_guid.values(), saved_variants, genes)

    projects_json = get_json_for_projects(project_models_by_guid.values(), user=request.user, add_project_category_guids_field=False)
    functional_tag_types = get_json_for_variant_functional_data_tag_types()

    for project_json in projects_json:
        project_json.update({
            'locusListGuids': locus_list_guids,
            'variantTagTypes': get_project_variant_tag_types(project_models_by_guid[project_json['projectGuid']]),
            'variantFunctionalTagTypes': functional_tag_types,
        })

    families_json = _get_json_for_families(list(families), user=request.user, add_individual_guids_field=True)
    individuals_json = _get_json_for_individuals(individuals, user=request.user)
    locus_lists_by_guid = {locus_list['locusListGuid']: locus_list for locus_list in
                           get_json_for_locus_lists(LocusList.objects.filter(guid__in=locus_list_guids), request.user)}

    return create_json_response({
        'savedVariantsByGuid': {variant['variantGuid']: variant for variant in saved_variants},
        'genesById': genes,
        'projectsByGuid': {project['projectGuid']: project for project in projects_json},
        'familiesByGuid': {family['familyGuid']: family for family in families_json},
        'individualsByGuid': {indiv['individualGuid']: indiv for indiv in individuals_json},
        'locusListsByGuid': locus_lists_by_guid,
    })


@staff_member_required(login_url=API_LOGIN_REQUIRED_URL)
@csrf_exempt
<<<<<<< HEAD
def receive_qc_pipeline_output(request):
    try:
        uploaded_file_id, filename, json_records = save_uploaded_file(request, process_records=_process_qc_records)
    except Exception as e:
        return create_json_response({'errors': [e.message or str(e)]}, status=400, reason=e.message or str(e))

    dataset_type = next(record['DATA_TYPE'].lower() for record in json_records if record['DATA_TYPE'].lower() != 'n/a')
    info = ['Parsed {} {} samples'.format(len(json_records), dataset_type)]
    warnings = []

    filter_flags = set()
    pop_filter_flags = set()
    for record in json_records:
        filter_flags.update(record['filter_flags'])
        pop_filter_flags.update(record['pop_platform_filters'])

    unknown_filter_flags = [flag for flag in filter_flags if FILTER_FLAG_COL_MAP.get(flag, flag) not in json_records[0]]
    if unknown_filter_flags:
        warnings.append('The following filter flags have no known corresponding value and will not be saved: {}'.format(
            ', '.join(unknown_filter_flags)))

    unknown_pop_filter_flags = [flag for flag in pop_filter_flags if 'sample_qc.{}'.format(flag) not in json_records[0]]
    if unknown_pop_filter_flags:
        warnings.append(
            'The following population platform filters have no known corresponding value and will not be saved: {}'.format(
                ', '.join(unknown_pop_filter_flags)))

    missing_samples = {record['seqr_id'] for record in json_records if not record['individuals']}
    multi_individual_samples = {record['seqr_id']: len(record['individuals'])
                                for record in json_records if len(record['individuals']) > 1}

    if multi_individual_samples:
        warnings.append('The following {} samples will be added to multiple individuals: {}'.format(
            len(multi_individual_samples), ', '.join(
                sorted(['{} ({})'.format(sample_id, count) for sample_id, count in multi_individual_samples.items()]))))
    if missing_samples:
        warnings.append('The following {} samples will be skipped: {}'.format(
            len(missing_samples), ', '.join(sorted(missing_samples))))

    info.append('Found matching seqr individuals for {} samples'.format(len(json_records) - len(missing_samples)))

    return create_json_response({
        'uploadedFileId': uploaded_file_id,
        'errors': [],
        'warnings': warnings,
        'info': info,
    })


FILTER_FLAG_COL_MAP = {
    'callrate': 'filtered_callrate',
    'contamination': 'PCT_CONTAMINATION',
    'chimera': 'AL_PCT_CHIMERAS',
    'coverage_exome': 'HS_PCT_TARGET_BASES_20X',
    'coverage_genome': 'WGS_MEAN_COVERAGE'
}


def _process_qc_records(rows, **kwargs):
    json_records = [dict(zip(rows[0], row)) for row in rows[1:]]

    missing_columns = [field for field in ['seqr_id', 'DATA_TYPE', 'filter_flags', 'pop_platform_filters', 'qc_pop']
                       if field not in json_records[0]]
    if missing_columns:
        raise Exception('The following required columns are missing: {}'.format(', '.join(missing_columns)))

    dataset_types = {record['DATA_TYPE'].lower() for record in json_records if record['DATA_TYPE'].lower() != 'n/a'}
    if len(dataset_types) == 0:
        raise Exception('No dataset type detected')
    elif len(dataset_types) > 1:
        raise Exception('Multiple dataset types detected: {}'.format(' ,'.join(dataset_types)))
    elif list(dataset_types)[0] not in {'exome', 'genome'}:
        raise Exception('Unexpected dataset type detected: "{}" (should be "exome" or "genome")'.format(list(dataset_types)[0]))

    dataset_type = list(dataset_types)[0]

    for record in json_records:
        record['filter_flags'] = ['{}_{}'.format(flag, dataset_type) if flag == 'coverage' else flag
                                  for flag in json.loads(record['filter_flags'])]
        record['pop_platform_filters'] = json.loads(record['pop_platform_filters'])

    sample_ids = {record['seqr_id'] for record in json_records}
    samples = Sample.objects.filter(
        sample_id__in=sample_ids,
        sample_type=Sample.SAMPLE_TYPE_WES if dataset_type == 'exome' else Sample.SAMPLE_TYPE_WGS,
    ).exclude(
        individual__family__project__name__in=[
            '[DISABLED_OLD_CMG_Walsh_WES]', 'Old Engle Lab All Samples 352S', 'Old MEEI Engle Samples',
            'kl_temp_manton_orphan-diseases_cmg-samples_exomes_v1', 'Interview Exomes'
        ]
    ).exclude(individual__family__project__projectcategory__name='Demo')

    sample_individuals = {
        agg['sample_id']: agg['individuals'] for agg in
        samples.values('sample_id').annotate(individuals=ArrayAgg('individual_id', distinct=True))
    }

    sample_individual_max_loaded_date = {
        agg['individual_id']: agg['max_loaded_date'] for agg in
        samples.values('individual_id').annotate(max_loaded_date=Max('loaded_date'))
    }
    individual_latest_sample = {
        s.individual_id: s.sample_id for s in samples
        if s.loaded_date == sample_individual_max_loaded_date.get(s.individual_id)
    }

    for record in json_records:
        record['individuals'] = list({
            individual_id for individual_id in sample_individuals.get(record['seqr_id'], [])
            if individual_latest_sample[individual_id] == record['seqr_id']
        })

    return json_records


@staff_member_required(login_url=API_LOGIN_REQUIRED_URL)
@csrf_exempt
def save_qc_pipeline_output(request, upload_file_id):
    json_records = load_uploaded_file(upload_file_id)

    individual_model_ids = set()
    for record in json_records:
        individual_model_ids.update(record['individuals'])
    individuals_by_id = {i.id: i for i in Individual.objects.filter(id__in=individual_model_ids)}

    for record in json_records:
        for individual_id in record['individuals']:
            individual = individuals_by_id[individual_id]
            individual.filter_flags = {
                flag: record[FILTER_FLAG_COL_MAP.get(flag, flag)] for flag in record['filter_flags']
                if FILTER_FLAG_COL_MAP.get(flag, flag) in record
            } or None
            individual.pop_platform_filters = {
                flag: record['sample_qc.{}'.format(flag)] for flag in record['pop_platform_filters']
                if 'sample_qc.{}'.format(flag) in record
            } or None
            individual.population = record['qc_pop'].title()
            individual.save()

    return create_json_response({'info': ['Successfully updated {} individuals'.format(len(individuals_by_id))]})
=======
def proxy_to_kibana(request):
    try:
        return proxy_request(request, host=KIBANA_SERVER, url=request.get_full_path(), data=request.body, stream=True)
        # use stream=True because kibana returns gziped responses, and this prevents the requests module from
        # automatically unziping them
    except ConnectionError as e:
        logger.error(e)
        return HttpResponse("Error: Unable to connect to Kibana {}".format(e))
>>>>>>> 1440f2ef
<|MERGE_RESOLUTION|>--- conflicted
+++ resolved
@@ -11,10 +11,8 @@
 from django.http.response import HttpResponse
 from django.utils import timezone
 from django.views.decorators.csrf import csrf_exempt
-<<<<<<< HEAD
-=======
+from django.views.decorators.csrf import csrf_exempt
 from requests.exceptions import ConnectionError
->>>>>>> 1440f2ef
 
 from seqr.utils.es_utils import get_es_client, get_latest_loaded_samples
 from seqr.utils.gene_utils import get_genes
@@ -810,7 +808,6 @@
 
 @staff_member_required(login_url=API_LOGIN_REQUIRED_URL)
 @csrf_exempt
-<<<<<<< HEAD
 def receive_qc_pipeline_output(request):
     try:
         uploaded_file_id, filename, json_records = save_uploaded_file(request, process_records=_process_qc_records)
@@ -951,7 +948,10 @@
             individual.save()
 
     return create_json_response({'info': ['Successfully updated {} individuals'.format(len(individuals_by_id))]})
-=======
+
+
+@staff_member_required(login_url=API_LOGIN_REQUIRED_URL)
+@csrf_exempt
 def proxy_to_kibana(request):
     try:
         return proxy_request(request, host=KIBANA_SERVER, url=request.get_full_path(), data=request.body, stream=True)
@@ -959,5 +959,4 @@
         # automatically unziping them
     except ConnectionError as e:
         logger.error(e)
-        return HttpResponse("Error: Unable to connect to Kibana {}".format(e))
->>>>>>> 1440f2ef
+        return HttpResponse("Error: Unable to connect to Kibana {}".format(e))