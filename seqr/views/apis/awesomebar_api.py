--- conflicted
+++ resolved
@@ -60,33 +60,6 @@
 
     return results
 
-<<<<<<< HEAD
-    Args:
-        user: Django user
-        query: String typed into the awesomebar
-    Returns:
-        Sorted list of matches where each match is a dictionary of strings
-    """
-    family_filter = Q(family_id__icontains=query) | Q(display_name__icontains=query)
-    if not user.is_superuser:
-        if user.is_staff:
-            family_filter &= Q(project__can_view_group__user=user) | Q(project__disable_staff_access=False)
-        else:
-            family_filter &= Q(project__can_view_group__user=user)
-
-    matching_families = Family.objects.select_related('project').filter(family_filter).distinct()
-
-    families_result = []
-    for f in matching_families[:MAX_RESULTS_PER_CATEGORY]:
-        title = f.display_name or f.family_id or f.guid
-        families_result.append({
-            'key': f.guid,
-            'title': title[:MAX_STRING_LENGTH],
-            'description': ('(%s)' % f.project.name) if f.project else '',
-            'href': '/project/'+f.project.guid+'/family_page/'+f.guid,
-        })
-=======
->>>>>>> a5aeeb2a
 
 def _get_matching_projects(user, query):
     return _get_matching_objects(
@@ -107,33 +80,6 @@
         project_field='project')
 
 
-<<<<<<< HEAD
-    Args:
-        user: Django user
-        query: String typed into the awesomebar
-    Returns:
-        Sorted list of matches where each match is a dictionary of strings
-    """
-    individual_filter = Q(individual_id__icontains=query) | Q(display_name__icontains=query)
-    if not user.is_superuser:
-        if user.is_staff:
-            individual_filter &= Q(family__project__can_view_group__user=user) | Q(family__project__disable_staff_access=False)
-        else:
-            individual_filter &= Q(family__project__can_view_group__user=user)
-
-    matching_individuals = Individual.objects.select_related('family__project').filter(individual_filter).distinct()
-
-    individuals_result = []
-    for i in matching_individuals[:MAX_RESULTS_PER_CATEGORY]:
-        title = i.display_name or i.individual_id or i.guid
-        f = i.family
-        individuals_result.append({
-            'key': i.guid,
-            'title': title[:MAX_STRING_LENGTH],
-            'description': ('(%s : family %s)' % (f.project.name, f.display_name)) if f.project else '',
-            'href': '/project/'+f.project.guid+'/family_page/'+f.guid,
-        })
-=======
 def _get_matching_analysis_groups(user, query):
     return _get_matching_objects(
         user, query, AnalysisGroup,
@@ -142,7 +88,6 @@
         get_href=lambda f: '/project/{}/analysis_group/{}'.format(f.project.guid, f.guid),
         get_description=lambda f: f.project.name,
         project_field='project')
->>>>>>> a5aeeb2a
 
 
 def _get_matching_individuals(user, query):
