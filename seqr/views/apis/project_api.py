"""
APIs for updating project metadata, as well as creating or deleting projects
"""

from __future__ import unicode_literals

import json
import logging
from django.contrib.auth.decorators import login_required
from django.db.models import Count, Q
from django.utils import timezone
from django.views.decorators.csrf import csrf_exempt

from matchmaker.models import MatchmakerSubmission
from seqr.models import Project, Family, Individual, Sample, IgvSample, VariantTag, VariantFunctionalData, \
    VariantNote, VariantTagType, SavedVariant, AnalysisGroup, LocusList
from seqr.utils.gene_utils import get_genes
from seqr.views.utils.json_utils import create_json_response
from seqr.views.utils.json_to_orm_utils import update_project_from_json
from seqr.views.utils.orm_to_json_utils import _get_json_for_project, get_json_for_samples, _get_json_for_families, \
    _get_json_for_individuals, get_json_for_saved_variants, get_json_for_analysis_groups, \
    get_json_for_variant_functional_data_tag_types, get_json_for_locus_lists, \
    get_json_for_project_collaborator_list, _get_json_for_models, get_json_for_matchmaker_submissions
from seqr.views.utils.permissions_utils import get_project_and_check_permissions, check_project_permissions
from settings import API_LOGIN_REQUIRED_URL


logger = logging.getLogger(__name__)


@login_required(login_url=API_LOGIN_REQUIRED_URL)
@csrf_exempt
def create_project_handler(request):
    """Create a new project.

    HTTP POST
        Request body - should contain json params:
            name: Project name
            description: Project description

        Response body - will be json with the following structure, representing the ,created project:
            {
                'projectsByGuid':  { <projectGuid1> : { ... <project key-value pairs> ... } }
            }

    """
    request_json = json.loads(request.body)

    name = request_json.get('name')
    if not name:
        return create_json_response({}, status=400, reason="'Name' cannot be blank")

    description = request_json.get('description', '')
    genome_version = request_json.get('genomeVersion')

    project = _create_project(name, description=description, genome_version=genome_version, user=request.user)

    return create_json_response({
        'projectsByGuid': {
            project.guid: _get_json_for_project(project, request.user)
        },
    })


@login_required(login_url=API_LOGIN_REQUIRED_URL)
@csrf_exempt
def update_project_handler(request, project_guid):
    """Update project metadata - including one or more of these fields: name, description

    Args:
        project_guid (string): GUID of the project that should be updated

    HTTP POST
        Request body - should contain the following json structure:
        {
            'form' : {
                'name':  <project name>,
                'description': <project description>,
            }
        }

        Response body - will contain the following structure, representing the updated project:
            {
                'projectsByGuid':  {
                    <projectGuid1> : { ... <project key-value pairs> ... }
                }
            }

    """

    project = Project.objects.get(guid=project_guid)

    check_project_permissions(project, request.user, can_edit=True)

    request_json = json.loads(request.body)
    update_project_from_json(project, request_json, allow_unknown_keys=True)

    return create_json_response({
        'projectsByGuid': {
            project.guid: _get_json_for_project(project, request.user)
        },
    })


@login_required(login_url=API_LOGIN_REQUIRED_URL)
@csrf_exempt
def delete_project_handler(request, project_guid):
    """Delete project - request handler.

    Args:
        project_guid (string): GUID of the project to delete
    """

    project = get_project_and_check_permissions(project_guid, request.user, is_owner=True)

    _delete_project(project)

    return create_json_response({
        'projectsByGuid': {
            project.guid: None
        },
    })


@login_required(login_url=API_LOGIN_REQUIRED_URL)
def project_page_data(request, project_guid):
    """Returns a JSON object containing information used by the project page:
    ::

      json_response = {
         'project': {..},
         'familiesByGuid': {..},
         'individualsByGuid': {..},
         'samplesByGuid': {..},
       }

    Args:
        project_guid (string): GUID of the Project to retrieve data for.
    """
    project = get_project_and_check_permissions(project_guid, request.user)
    update_project_from_json(project, {'last_accessed_date': timezone.now()})

    response = _get_project_child_entities(project, request.user)

    project_json = _get_json_for_project(project, request.user)
    project_json['collaborators'] = get_json_for_project_collaborator_list(project)
    project_json['locusListGuids'] = list(response['locusListsByGuid'].keys())
    project_json['detailsLoaded'] = True
    project_json.update(_get_json_for_variant_tag_types(project))

    gene_ids = set()
    for tag in project_json['discoveryTags']:
        gene_ids.update(list(tag.get('transcripts', {}).keys()))

    response.update({
        'projectsByGuid': {project_guid: project_json},
        'genesById': get_genes(gene_ids),
    })
    return create_json_response(response)


def _get_project_child_entities(project, user):
    families_by_guid = _retrieve_families(project.guid, user)
    individuals_by_guid, individual_models = _retrieve_individuals(project.guid, user)
    for individual_guid, individual in individuals_by_guid.items():
        families_by_guid[individual['familyGuid']]['individualGuids'].add(individual_guid)
    samples_by_guid = _retrieve_samples(
        project.guid, individuals_by_guid, Sample.objects.filter(individual__in=individual_models))
    igv_samples_by_guid = _retrieve_samples(
        project.guid, individuals_by_guid, IgvSample.objects.filter(individual__in=individual_models),
        sample_guid_key='igvSampleGuids')
    mme_submissions_by_guid = _retrieve_mme_submissions(individuals_by_guid, individual_models)
    analysis_groups_by_guid = _retrieve_analysis_groups(project)
    locus_lists = get_json_for_locus_lists(LocusList.objects.filter(projects__id=project.id), user)
    locus_lists_by_guid = {locus_list['locusListGuid']: locus_list for locus_list in locus_lists}
    return {
        'familiesByGuid': families_by_guid,
        'individualsByGuid': individuals_by_guid,
        'samplesByGuid': samples_by_guid,
        'igvSamplesByGuid': igv_samples_by_guid,
        'locusListsByGuid': locus_lists_by_guid,
        'analysisGroupsByGuid': analysis_groups_by_guid,
        'mmeSubmissionsByGuid': mme_submissions_by_guid,
    }


def _retrieve_families(project_guid, user):
    """Retrieves family-level metadata for the given project.

    Args:
        project_guid (string): project_guid
        user (Model): for checking permissions to view certain fields
    Returns:
        dictionary: families_by_guid
    """
    fields = Family._meta.json_fields + Family._meta.internal_json_fields
    family_models = Family.objects.filter(project__guid=project_guid).only(*fields)

    families = _get_json_for_families(family_models, user, project_guid=project_guid)

    families_by_guid = {}
    for family in families:
        family_guid = family['familyGuid']
        family['individualGuids'] = set()
        families_by_guid[family_guid] = family

    return families_by_guid


def _retrieve_individuals(project_guid, user):
    """Retrieves individual-level metadata for the given project.

    Args:
        project_guid (string): project_guid
    Returns:
        dictionary: individuals_by_guid
    """

    individual_models = Individual.objects.filter(family__project__guid=project_guid)

    individuals = _get_json_for_individuals(
        individual_models, user=user, project_guid=project_guid, add_hpo_details=True)

    individuals_by_guid = {}
    for i in individuals:
        i['sampleGuids'] = set()
        i['igvSampleGuids'] = set()
        i['mmeSubmissionGuid'] = None
        individual_guid = i['individualGuid']
        individuals_by_guid[individual_guid] = i

    return individuals_by_guid, individual_models


def _retrieve_samples(project_guid, individuals_by_guid, sample_models, sample_guid_key='sampleGuids'):
    """Retrieves sample metadata for the given project.

        Args:
            project_guid (string): project_guid
            individuals_by_guid (dict): maps each individual_guid to a dictionary with individual info.
                This method adds a "sampleGuids" list to each of these dictionaries.
        Returns:
            2-tuple with dictionaries: (samples_by_guid, sample_batches_by_guid)
        """
    samples = get_json_for_samples(sample_models, project_guid=project_guid)

    samples_by_guid = {}
    for s in samples:
        sample_guid = s['sampleGuid']
        samples_by_guid[sample_guid] = s

        individual_guid = s['individualGuid']
        individuals_by_guid[individual_guid][sample_guid_key].add(sample_guid)

    return samples_by_guid


def _retrieve_mme_submissions(individuals_by_guid, individual_models):
    models = MatchmakerSubmission.objects.filter(individual__in=individual_models)

    submissions = get_json_for_matchmaker_submissions(models)

    submissions_by_guid = {}
    for s in submissions:
        guid = s['submissionGuid']
        submissions_by_guid[guid] = s

        individual_guid = s['individualGuid']
        individuals_by_guid[individual_guid]['mmeSubmissionGuid'] = guid

    return submissions_by_guid


def _retrieve_analysis_groups(project):
    group_models = AnalysisGroup.objects.filter(project=project)
    groups = get_json_for_analysis_groups(group_models, project_guid=project.guid)
    return {group['analysisGroupGuid']: group for group in groups}


def _get_json_for_variant_tag_types(project):
    note_counts_by_family = VariantNote.objects.filter(saved_variants__family__project=project)\
        .values('saved_variants__family__guid').annotate(count=Count('*'))
    num_tags = sum(count['count'] for count in note_counts_by_family)
    note_tag_type = {
        'variantTagTypeGuid': 'notes',
        'name': 'Has Notes',
        'category': 'Notes',
        'description': '',
        'color': 'grey',
        'order': 100,
        'numTags': num_tags,
        'numTagsPerFamily': {count['saved_variants__family__guid']: count['count'] for count in note_counts_by_family},
    }

    tag_counts_by_type_and_family = VariantTag.objects.filter(saved_variants__family__project=project)\
        .values('saved_variants__family__guid', 'variant_tag_type__name').annotate(count=Count('*'))
    project_variant_tags = _get_json_for_models(VariantTagType.objects.filter(Q(project=project) | Q(project__isnull=True)))
    for tag_type in project_variant_tags:
        current_tag_type_counts = [counts for counts in tag_counts_by_type_and_family if
                                   counts['variant_tag_type__name'] == tag_type['name']]
        num_tags = sum(count['count'] for count in current_tag_type_counts)
        tag_type.update({
            'numTags': num_tags,
            'numTagsPerFamily': {count['saved_variants__family__guid']: count['count'] for count in
                                 current_tag_type_counts},
        })

    project_variant_tags.append(note_tag_type)
<<<<<<< HEAD
    project_variant_tags = sorted(project_variant_tags, key=lambda variant_tag_type: 0 if variant_tag_type['order'] is None else variant_tag_type['order'])
=======
    project_variant_tags = sorted(project_variant_tags, key=lambda variant_tag_type: variant_tag_type['order'] or 0)
>>>>>>> 143cbef3

    discovery_tag_type_guids = [tag_type['variantTagTypeGuid'] for tag_type in project_variant_tags
                                if tag_type['category'] == 'CMG Discovery Tags' and tag_type['numTags'] > 0]
    discovery_tags = get_json_for_saved_variants(SavedVariant.objects.filter(
        family__project=project, varianttag__variant_tag_type__guid__in=discovery_tag_type_guids,
    ), add_details=True)

    project_functional_tags = []
    for category, tags in VariantFunctionalData.FUNCTIONAL_DATA_CHOICES:
        project_functional_tags += [{
            'category': category,
            'name': name,
            'metadataTitle': json.loads(tag_json).get('metadata_title'),
            'color': json.loads(tag_json)['color'],
            'description': json.loads(tag_json).get('description'),
        } for name, tag_json in tags]

    return {
<<<<<<< HEAD
        'variantTagTypes': sorted(project_variant_tags, key=lambda variant_tag_type: 0 if variant_tag_type['order'] is None else variant_tag_type['order']),
=======
        'variantTagTypes': sorted(project_variant_tags, key=lambda variant_tag_type: variant_tag_type['order'] or 0),
>>>>>>> 143cbef3
        'variantFunctionalTagTypes': get_json_for_variant_functional_data_tag_types(),
        'discoveryTags': discovery_tags,
    }


def _create_project(name, description=None, genome_version=None, user=None):
    """Creates a new project.

    Args:
        name (string): Project name
        description (string): optional description
        user (object): Django user that is creating this project
    """
    project_args = {
        'name': name,
        'description': description,
        'created_by': user,
    }
    if genome_version:
        project_args['genome_version'] = genome_version

    project, _ = Project.objects.get_or_create(**project_args)

    return project


def _delete_project(project):
    """Delete project.

    Args:
        project (object): Django ORM model for the project to delete
    """
    IgvSample.objects.filter(individual__family__project=project).delete()
    Sample.objects.filter(individual__family__project=project).delete()

    Individual.objects.filter(family__project=project).delete()

    Family.objects.filter(project=project).delete()

    project.delete()<|MERGE_RESOLUTION|>--- conflicted
+++ resolved
@@ -306,11 +306,7 @@
         })
 
     project_variant_tags.append(note_tag_type)
-<<<<<<< HEAD
-    project_variant_tags = sorted(project_variant_tags, key=lambda variant_tag_type: 0 if variant_tag_type['order'] is None else variant_tag_type['order'])
-=======
     project_variant_tags = sorted(project_variant_tags, key=lambda variant_tag_type: variant_tag_type['order'] or 0)
->>>>>>> 143cbef3
 
     discovery_tag_type_guids = [tag_type['variantTagTypeGuid'] for tag_type in project_variant_tags
                                 if tag_type['category'] == 'CMG Discovery Tags' and tag_type['numTags'] > 0]
@@ -329,11 +325,7 @@
         } for name, tag_json in tags]
 
     return {
-<<<<<<< HEAD
-        'variantTagTypes': sorted(project_variant_tags, key=lambda variant_tag_type: 0 if variant_tag_type['order'] is None else variant_tag_type['order']),
-=======
         'variantTagTypes': sorted(project_variant_tags, key=lambda variant_tag_type: variant_tag_type['order'] or 0),
->>>>>>> 143cbef3
         'variantFunctionalTagTypes': get_json_for_variant_functional_data_tag_types(),
         'discoveryTags': discovery_tags,
     }
