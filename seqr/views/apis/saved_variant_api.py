import logging
import json
from collections import defaultdict
from django.contrib.auth.decorators import login_required
from django.db.models import Q
from django.views.decorators.csrf import csrf_exempt

from seqr.models import Sample, SavedVariant, VariantTagType, VariantTag, VariantNote, VariantFunctionalData,\
    LocusListInterval, LocusListGene, Family, CAN_VIEW, CAN_EDIT
from seqr.model_utils import create_seqr_model, delete_seqr_model
from seqr.views.apis.auth_api import API_LOGIN_REQUIRED_URL
from seqr.views.apis.locus_list_api import get_project_locus_list_models
from seqr.utils.gene_utils import get_genes
from seqr.views.utils.json_to_orm_utils import update_model_from_json
from seqr.views.utils.json_utils import create_json_response
from seqr.views.utils.orm_to_json_utils import get_json_for_saved_variant, get_json_for_variant_tag, \
    get_json_for_variant_functional_data, get_json_for_variant_note
from seqr.views.utils.permissions_utils import get_project_and_check_permissions, check_permissions
from seqr.views.utils.variant_utils import update_project_saved_variant_json
from seqr.utils.xpos_utils import get_chrom_pos


logger = logging.getLogger(__name__)


@login_required(login_url=API_LOGIN_REQUIRED_URL)
@csrf_exempt
def saved_variant_data(request, project_guid, variant_guid=None):
    project = get_project_and_check_permissions(project_guid, request.user)

    variants = {}
    variant_query = SavedVariant.objects.filter(project=project)\
        .select_related('family')\
        .only('xpos_start', 'ref', 'alt', 'saved_variant_json', 'family__guid', 'guid')\
        .prefetch_related('varianttag_set', 'varianttag_set__created_by', 'varianttag_set__variant_tag_type',
                          'variantfunctionaldata_set', 'variantfunctionaldata_set__created_by', 'variantnote_set',
                          'variantnote_set__created_by')
    if request.GET.get('families'):
        variant_query = variant_query.filter(family__guid__in=request.GET.get('families').split(','))
    if variant_guid:
        variant_query = variant_query.filter(guid=variant_guid)
        if variant_query.count() < 1:
            return create_json_response({}, status=404, reason='Variant {} not found'.format(variant_guid))
    for saved_variant in variant_query:
        if saved_variant.varianttag_set.count() or saved_variant.variantnote_set.count():
            variant = get_json_for_saved_variant(saved_variant, add_tags=True, project_guid=project_guid)
            variant_json = variant_details(json.loads(saved_variant.saved_variant_json or '{}'), project, request.user)
            variant_json.update(variant)
            variants[saved_variant.guid] = variant_json

    genes = _saved_variant_genes(variants.values())
    _add_locus_lists(project, variants.values(), genes)

    return create_json_response({
        'savedVariantsByGuid': variants,
        'genesById': genes,
    })


@login_required(login_url=API_LOGIN_REQUIRED_URL)
@csrf_exempt
def create_saved_variant_handler(request):
    variant_json = json.loads(request.body)
    family_guid = variant_json.pop('familyGuid')
    non_variant_json = {
        k: variant_json.pop(k, None) for k in ['searchParameters', 'tags', 'functionalData', 'notes', 'note', 'submitToClinvar']
    }

    family = Family.objects.get(guid=family_guid)
    check_permissions(family.project, request.user, CAN_VIEW)

    xpos = variant_json['xpos']
    ref = variant_json['ref']
    alt = variant_json['alt']
    # TODO remove project field from saved variants
    saved_variant = SavedVariant.objects.create(
        xpos=xpos,
        xpos_start=xpos,
        xpos_end=xpos + len(ref) - 1,
        ref=ref,
        alt=alt,
        family=family,
        project=family.project,
        saved_variant_json=json.dumps(variant_json)
    )

    if non_variant_json.get('note'):
        _create_variant_note(saved_variant, non_variant_json, request.user)
    elif non_variant_json.get('tags'):
        _create_new_tags(saved_variant, non_variant_json, request.user)

    variant_json.update(get_json_for_saved_variant(
        saved_variant, add_tags=True, family_guid=family.guid, project_guid=family.project.guid,
    ))
    return create_json_response({
        'savedVariantsByGuid': {saved_variant.guid: variant_json},
    })


@login_required(login_url=API_LOGIN_REQUIRED_URL)
@csrf_exempt
def create_variant_note_handler(request, variant_guid):
    saved_variant = SavedVariant.objects.get(guid=variant_guid)
    check_permissions(saved_variant.project, request.user, CAN_VIEW)

    _create_variant_note(saved_variant, json.loads(request.body), request.user)

    return create_json_response({'savedVariantsByGuid': {variant_guid: {
        'notes': [get_json_for_variant_note(tag) for tag in saved_variant.variantnote_set.all()]
    }}})


def _create_variant_note(saved_variant, note_json, user):
    create_seqr_model(
        VariantNote,
        saved_variant=saved_variant,
        note=note_json.get('note'),
        submit_to_clinvar=note_json.get('submitToClinvar') or False,
        search_parameters=note_json.get('searchParameters'),
        created_by=user,
    )


@login_required(login_url=API_LOGIN_REQUIRED_URL)
@csrf_exempt
def update_variant_note_handler(request, variant_guid, note_guid):
    saved_variant = SavedVariant.objects.get(guid=variant_guid)
    check_permissions(saved_variant.project, request.user, CAN_VIEW)
    note = VariantNote.objects.get(guid=note_guid, saved_variant=saved_variant)

    request_json = json.loads(request.body)
    update_model_from_json(note, request_json, allow_unknown_keys=True)

    return create_json_response({'savedVariantsByGuid': {variant_guid: {
        'notes': [get_json_for_variant_note(tag) for tag in saved_variant.variantnote_set.all()]
    }}})


@login_required(login_url=API_LOGIN_REQUIRED_URL)
@csrf_exempt
def delete_variant_note_handler(request, variant_guid, note_guid):
    saved_variant = SavedVariant.objects.get(guid=variant_guid)
    check_permissions(saved_variant.project, request.user, CAN_VIEW)
    note = VariantNote.objects.get(guid=note_guid, saved_variant=saved_variant)
    delete_seqr_model(note)
    return create_json_response({'savedVariantsByGuid': {variant_guid: {
        'notes': [get_json_for_variant_note(tag) for tag in saved_variant.variantnote_set.all()]
    }}})


@login_required(login_url=API_LOGIN_REQUIRED_URL)
@csrf_exempt
def update_variant_tags_handler(request, variant_guid):
    saved_variant = SavedVariant.objects.get(guid=variant_guid)
    check_permissions(saved_variant.project, request.user, CAN_VIEW)

    request_json = json.loads(request.body)
    updated_tags = request_json.get('tags', [])
    updated_functional_data = request_json.get('functionalData', [])

    # Update tags

    existing_tag_guids = [tag['tagGuid'] for tag in updated_tags if tag.get('tagGuid')]

    for tag in saved_variant.varianttag_set.exclude(guid__in=existing_tag_guids):
        delete_seqr_model(tag)

    _create_new_tags(saved_variant, request_json, request.user)

    # Update functional data

    existing_functional_guids = [tag['tagGuid'] for tag in updated_functional_data if tag.get('tagGuid')]

    for tag in saved_variant.variantfunctionaldata_set.exclude(guid__in=existing_functional_guids):
        delete_seqr_model(tag)

    for tag in updated_functional_data:
        if tag.get('tagGuid'):
            tag_model = VariantFunctionalData.objects.get(
                guid=tag.get('tagGuid'),
                functional_data_tag=tag.get('name'),
                saved_variant=saved_variant
            )
            update_model_from_json(tag_model, tag, allow_unknown_keys=True)
        else:
            create_seqr_model(
                VariantFunctionalData,
                saved_variant=saved_variant,
                functional_data_tag=tag.get('name'),
                metadata=tag.get('metadata'),
                search_parameters=request_json.get('searchParameters'),
                created_by=request.user,
            )

    return create_json_response({'savedVariantsByGuid': {
        variant_guid: {
            'tags': [get_json_for_variant_tag(tag) for tag in saved_variant.varianttag_set.all()],
            'functionalData': [get_json_for_variant_functional_data(tag) for tag in saved_variant.variantfunctionaldata_set.all()]
        }
    }})


def _create_new_tags(saved_variant, tags_json, user):
    tags = tags_json.get('tags', [])
    new_tags = [tag for tag in tags if not tag.get('tagGuid')]

    for tag in new_tags:
        variant_tag_type = VariantTagType.objects.get(
            Q(name=tag['name']),
            Q(project=saved_variant.project) | Q(project__isnull=True)
        )
        create_seqr_model(
            VariantTag,
            saved_variant=saved_variant,
            variant_tag_type=variant_tag_type,
            search_parameters=tags_json.get('searchParameters'),
            created_by=user,
        )


@login_required(login_url=API_LOGIN_REQUIRED_URL)
@csrf_exempt
def update_saved_variant_json(request, project_guid):
    project = get_project_and_check_permissions(project_guid, request.user, permission_level=CAN_EDIT)
    updated_saved_variant_guids = update_project_saved_variant_json(project)

    return create_json_response({variant_guid: None for variant_guid in updated_saved_variant_guids})


# TODO process data before saving and then get rid of this
def variant_details(variant_json, project, user):
    if variant_json.get('mainTranscript'):
        return variant_json

    annotation = variant_json.get('annotation') or {}
    main_transcript = annotation.get('main_transcript') or (annotation['vep_annotation'][annotation['worst_vep_annotation_index']] if annotation.get('worst_vep_annotation_index') is not None and annotation['vep_annotation'] else {})
    is_es_variant = annotation.get('db') == 'elasticsearch'

    chrom, pos = get_chrom_pos(variant_json['xpos'])

    extras = variant_json.get('extras') or {}
    genome_version = extras.get('genome_version') or '37'
    lifted_over_genome_version = '37' if genome_version == '38' else '38'
    coords_field = 'grch%s_coords' % lifted_over_genome_version
    coords = extras.get(coords_field).split('-') if extras.get(coords_field) else []
    lifted_over_chrom = coords[0].lstrip('chr') if len(coords) > 0 else ''
    lifted_over_pos = coords[1] if len(coords) > 1 else ''

    genotypes = {
        sample_id: {
            'ab': genotype.get('ab'),
            'ad': genotype.get('extras', {}).get('ad'),
            'alleles': genotype.get('alleles', []),
            'cnvs': {
                'array': genotype.get('extras', {}).get('cnvs', {}).get('array'),
                'caller': genotype.get('extras', {}).get('cnvs', {}).get('caller'),
                'cn': genotype.get('extras', {}).get('cnvs', {}).get('cn'),
                'freq': genotype.get('extras', {}).get('cnvs', {}).get('freq'),
                'LRR_median': genotype.get('extras', {}).get('cnvs', {}).get('LRR_median'),
                'LRR_sd': genotype.get('extras', {}).get('cnvs', {}).get('LRR_sd'),
                'size': genotype.get('extras', {}).get('cnvs', {}).get('size'),
                'snps': genotype.get('extras', {}).get('cnvs', {}).get('snps'),
                'type': genotype.get('extras', {}).get('cnvs', {}).get('type'),
            },
            'dp': genotype.get('extras', {}).get('dp'),
            'filter': genotype.get('filter'),
            'gq': genotype.get('gq'),
            'numAlt': genotype.get('num_alt'),
            'pl': genotype.get('extras', {}).get('pl'),
        } for sample_id, genotype in variant_json.get('genotypes', {}).items()
    }
    sample_guids_by_id = {s.sample_id: s.guid for s in Sample.objects.filter(
        individual__family__project=project,
        sample_id__in=genotypes.keys(),
        dataset_type=Sample.DATASET_TYPE_VARIANT_CALLS
    )}
    genotypes = {sample_guids_by_id.get(sample_id): genotype for sample_id, genotype in genotypes.items()
                 if sample_guids_by_id.get(sample_id)}

    transcripts = defaultdict(list)
<<<<<<< HEAD
    for i, vep_a in enumerate(annotation['vep_annotation']):
        # ,
        transcripts[vep_a.get('gene', vep_a.get('gene_id'))].append(
            _transcript_detail(vep_a, i == annotation.get('worst_vep_annotation_index')))
=======
    for i, vep_a in enumerate(annotation['vep_annotation'] or []):
        transcripts[vep_a.get('gene', vep_a.get('gene_id'))].append({
            'transcriptId': vep_a.get('feature') or vep_a.get('transcript_id'),
            'isChosenTranscript': i == annotation.get('worst_vep_annotation_index'),
            'aminoAcids': vep_a.get('amino_acids'),
            'canonical': vep_a.get('canonical'),
            'cdnaPosition': vep_a.get('cdna_position') or vep_a.get('cdna_start'),
            'cdsPosition': vep_a.get('cds_position'),
            'codons': vep_a.get('codons'),
            'consequence': vep_a.get('consequence') or vep_a.get('major_consequence'),
            'hgvsc': vep_a.get('hgvsc'),
            'hgvsp': vep_a.get('hgvsp'),
        })
>>>>>>> 993e6da5

    return {
        'chrom': chrom,
        'pos': pos,
        'predictions': {
            'cadd': annotation.get('cadd_phred'),
            'dann': annotation.get('dann_score'),
            'eigen': annotation.get('eigen_phred'),
            'fathmm': annotation.get('fathmm'),
            'gerp_rs': annotation.get('GERP_RS'),
            'phastcons_100_vert': annotation.get('phastCons100way_vertebrate'),
            'mpc': annotation.get('mpc_score'),
            'metasvm': annotation.get('metasvm'),
            'mut_taster': annotation.get('muttaster'),
            'polyphen': annotation.get('polyphen'),
            'primate_ai': annotation.get('primate_ai_score'),
            'revel': annotation.get('revel_score'),
            'sift': annotation.get('sift'),
        },
        'mainTranscript': _transcript_detail(main_transcript, True),
        'clinvar': {
            'clinsig': extras.get('clinvar_clinsig'),
            'variantId': extras.get('clinvar_variant_id'),
            'alleleId': extras.get('clinvar_allele_id'),
            'goldStars': extras.get('clinvar_gold_stars'),
        },
        'hgmd': {
            'accession': extras.get('hgmd_accession'),
            'class': extras.get('hgmd_class') if (user and user.is_staff) else None,
        },
        'genotypes': genotypes,
        'genomeVersion': genome_version,
        'liftedOverGenomeVersion': lifted_over_genome_version,
        'liftedOverChrom': lifted_over_chrom,
        'liftedOverPos': lifted_over_pos,
        'locusLists': [],
        'originalAltAlleles': extras.get('orig_alt_alleles', []),
        'populations': {
            'callset': {
                'af': annotation.get('freqs', {}).get('AF'),
                'ac': annotation.get('pop_counts', {}).get('AC'),
                'an': annotation.get('pop_counts', {}).get('AN'),
            },
            'topmed': {
                'af': annotation.get('freqs', {}).get('topmed_AF'),
                'ac': annotation.get('pop_counts', {}).get('topmed_AC'),
                'an': annotation.get('pop_counts', {}).get('topmed_AN'),
            },
            'g1k': {
                'af': annotation.get('freqs', {}).get('1kg_wgs_popmax_AF', annotation.get('freqs', {}).get(
                    '1kg_wgs_AF', 0)) if is_es_variant else annotation.get('freqs', {}).get(
                    '1kg_wgs_phase3_popmax', annotation.get('freqs', {}).get('1kg_wgs_phase3', 0)),
                'ac': annotation.get('pop_counts', {}).get('g1kAC'),
                'an': annotation.get('pop_counts', {}).get('g1kAN'),
            },
            'exac': {
                'af': annotation.get('freqs', {}).get(
                    'exac_v3_popmax_AF', annotation.get('freqs', {}).get(
                        'exac_v3_AF', 0)) if is_es_variant else annotation.get('freqs', {}).get(
                    'exac_v3_popmax', annotation.get('freqs', {}).get('exac_v3', 0)),
                'ac': annotation.get('pop_counts', {}).get('exac_v3_AC'),
                'an':  annotation.get('pop_counts', {}).get('exac_v3_AN'),
                'hom': annotation.get('pop_counts', {}).get('exac_v3_Hom'),
                'hemi': annotation.get('pop_counts', {}).get('exac_v3_Hemi'),
            },
            'gnomad_exomes': {
                'af': annotation.get('freqs', {}).get(
                    'gnomad_exomes_popmax_AF', annotation.get('freqs', {}).get(
                        'gnomad_exomes_AF', 0)) if is_es_variant else annotation.get(
                    'freqs', {}).get('gnomad-exomes2_popmax', annotation.get('freqs', {}).get('gnomad-exomes2', None)),
                'ac': annotation.get('pop_counts', {}).get('gnomad_exomes_AC'),
                'an': annotation.get('pop_counts', {}).get('gnomad_exomes_AN'),
                'hom': annotation.get('pop_counts', {}).get('gnomad_exomes_Hom'),
                'hemi': annotation.get('pop_counts', {}).get('gnomad_exomes_Hemi'),
            },
            'gnomad_genomes': {
                'af': annotation.get('freqs', {}).get('gnomad_genomes_popmax_AF', annotation.get(
                    'freqs', {}).get('gnomad_genomes_AF', 0)) if is_es_variant else annotation.get('freqs', {}).get(
                    'gnomad-gnomad-genomes2_popmax', annotation.get('freqs', {}).get('gnomad-genomes2', None)),
                'ac': annotation.get('pop_counts', {}).get('gnomad_genomes_AC'),
                'an': annotation.get('pop_counts', {}).get('gnomad_genomes_AN'),
                'hom': annotation.get('pop_counts', {}).get('gnomad_genomes_Hom'),
                'hemi': annotation.get('pop_counts', {}).get('gnomad_genomes_Hemi'),
            },
        },
        'rsid': annotation.get('rsid'),
        'transcripts': transcripts,
    }


def _transcript_detail(transcript, isChosenTranscript):
    return {
        'transcriptId': transcript.get('feature') or transcript.get('transcript_id'),
        'transcriptRank': 0 if isChosenTranscript else 1,
        'geneId': transcript.get('gene') or transcript.get('gene_id'),
        'geneSymbol': transcript.get('gene_symbol') or transcript.get('symbol'),
        'lof': transcript.get('lof'),
        'lofFlags': transcript.get('lof_flags'),
        'lofFilter': transcript.get('lof_filter'),
        'aminoAcids': transcript.get('amino_acids'),
        'biotype': transcript.get('biotype'),
        'canonical': transcript.get('canonical'),
        'cdnaPosition': transcript.get('cdna_position') or transcript.get('cdna_start'),
        'codons': transcript.get('codons'),
        'majorConsequence': transcript.get('consequence') or transcript.get('major_consequence'),
        'hgvsc': transcript.get('hgvsc'),
        'hgvsp': transcript.get('hgvsp'),
    }


def _saved_variant_genes(variants):
    gene_ids = set()
    for variant in variants:
        gene_ids.update(variant['transcripts'].keys())
    genes = get_genes(gene_ids, add_dbnsfp=True, add_omim=True, add_constraints=True)
    for gene in genes.values():
        if gene:
            gene['locusLists'] = []
    return genes


def _add_locus_lists(project, variants, genes):
    locus_lists = get_project_locus_list_models(project)
    for variant in variants:
        variant['locusLists'] = []

    locus_list_intervals_by_chrom = defaultdict(list)
    for interval in LocusListInterval.objects.filter(locus_list__in=locus_lists):
        locus_list_intervals_by_chrom[interval.chrom].append(interval)
    if locus_list_intervals_by_chrom:
        for variant in variants:
            for interval in locus_list_intervals_by_chrom[variant['chrom']]:
                pos = variant['pos'] if variant['genomeVersion'] == interval.genome_version else variant['liftedOverPos']
                if pos and interval.start <= int(pos) <= interval.end:
                    variant['locusLists'].append(interval.locus_list.name)

    for locus_list_gene in LocusListGene.objects.filter(locus_list__in=locus_lists, gene_id__in=genes.keys()):
        genes[locus_list_gene.gene_id]['locusLists'].append(locus_list_gene.locus_list.name)<|MERGE_RESOLUTION|>--- conflicted
+++ resolved
@@ -278,26 +278,10 @@
                  if sample_guids_by_id.get(sample_id)}
 
     transcripts = defaultdict(list)
-<<<<<<< HEAD
-    for i, vep_a in enumerate(annotation['vep_annotation']):
+    for i, vep_a in enumerate(annotation['vep_annotation'] or []):
         # ,
         transcripts[vep_a.get('gene', vep_a.get('gene_id'))].append(
             _transcript_detail(vep_a, i == annotation.get('worst_vep_annotation_index')))
-=======
-    for i, vep_a in enumerate(annotation['vep_annotation'] or []):
-        transcripts[vep_a.get('gene', vep_a.get('gene_id'))].append({
-            'transcriptId': vep_a.get('feature') or vep_a.get('transcript_id'),
-            'isChosenTranscript': i == annotation.get('worst_vep_annotation_index'),
-            'aminoAcids': vep_a.get('amino_acids'),
-            'canonical': vep_a.get('canonical'),
-            'cdnaPosition': vep_a.get('cdna_position') or vep_a.get('cdna_start'),
-            'cdsPosition': vep_a.get('cds_position'),
-            'codons': vep_a.get('codons'),
-            'consequence': vep_a.get('consequence') or vep_a.get('major_consequence'),
-            'hgvsc': vep_a.get('hgvsc'),
-            'hgvsp': vep_a.get('hgvsp'),
-        })
->>>>>>> 993e6da5
 
     return {
         'chrom': chrom,
