--- conflicted
+++ resolved
@@ -121,11 +121,22 @@
     request_json = json.loads(request.body)
     save_as_gene_note = request_json.get('saveAsGeneNote')
 
-<<<<<<< HEAD
     family_guid = request_json.pop('familyGuid')
     family = Family.objects.get(guid=family_guid)
     check_permissions(family.project, request.user, CAN_VIEW)
-=======
+
+    saved_variants = []
+
+    # save unsaved variants in compound hets
+    if 'familyGuids' not in request_json.keys():
+        saved_variants = _create_multiple_saved_variants(request_json, family)
+
+    # update saved_variants
+    all_variant_guids = variant_guids.split(',')
+    for variant_guid in all_variant_guids:
+        saved_variant = SavedVariant.objects.get(guid=variant_guid)
+        check_permissions(saved_variant.family.project, request.user, CAN_VIEW)
+
     if save_as_gene_note:
         main_transcript_id = saved_variant.selected_main_transcript_id or saved_variant.saved_variant_json['mainTranscriptId']
         gene_id = next(
@@ -136,31 +147,6 @@
             gene_id=gene_id,
             created_by=request.user,
         )
->>>>>>> 0aeeef46
-
-    saved_variants = []
-
-    # save unsaved variants in compound hets
-    if 'familyGuids' not in request_json.keys():
-        saved_variants = _create_multiple_saved_variants(request_json, family)
-
-    # update saved_variants
-    all_variant_guids = variant_guids.split(',')
-    for variant_guid in all_variant_guids:
-        saved_variant = SavedVariant.objects.get(guid=variant_guid)
-        check_permissions(saved_variant.family.project, request.user, CAN_VIEW)
-
-        if save_as_gene_note:
-            main_transcript_id = saved_variant.selected_main_transcript_id or saved_variant.saved_variant_json['mainTranscriptId']
-            gene_id = next(
-                (gene_id for gene_id, transcripts in saved_variant.saved_variant_json['transcripts'].items()
-                 if any(t['transcriptId'] == main_transcript_id for t in transcripts)), None) if main_transcript_id else None
-            create_seqr_model(
-                GeneNote,
-                note=request_json.get('note'),
-                gene_id=gene_id,
-                created_by=request.user,
-            )
 
         gene_note = {gene_id: {
             'notes': get_json_for_gene_notes_by_gene_id([gene_id], request.user).get(gene_id, [])}} if save_as_gene_note else {}
@@ -178,15 +164,8 @@
     })
 
 
-<<<<<<< HEAD
 def _create_variant_note(saved_variants, note_json, user):
-    create_seqr_model(
-        VariantNote,
-=======
-def _create_variant_note(saved_variant, note_json, user):
     VariantNote.objects.create(
-        saved_variant=saved_variant,
->>>>>>> 0aeeef46
         note=note_json.get('note'),
         saved_variants=saved_variants,
         submit_to_clinvar=note_json.get('submitToClinvar') or False,
@@ -224,11 +203,10 @@
 
 @login_required(login_url=API_LOGIN_REQUIRED_URL)
 @csrf_exempt
-<<<<<<< HEAD
 def delete_variant_note_handler(request, variant_guids, note_guid):
     variant_guids = variant_guids.split(',')
     note = _get_note_from_variant_guids(request.user, variant_guids, note_guid)
-    delete_seqr_model(note)
+    note.delete()
 
     update = {}
     for variant_guid in variant_guids:
@@ -237,15 +215,6 @@
             'notes': [get_json_for_variant_note(updated_note) for updated_note in saved_variant.variantnote_set.all()]
         }
     return create_json_response({'savedVariantsByGuid': update})
-=======
-def delete_variant_note_handler(request, variant_guid, note_guid):
-    saved_variant = SavedVariant.objects.get(guid=variant_guid)
-    check_permissions(saved_variant.family.project, request.user, CAN_VIEW)
-    VariantNote.objects.get(guid=note_guid, saved_variant=saved_variant).delete()
-    return create_json_response({'savedVariantsByGuid': {variant_guid: {
-        'notes': [get_json_for_variant_note(tag) for tag in saved_variant.variantnote_set.all()]
-    }}})
->>>>>>> 0aeeef46
 
 
 @login_required(login_url=API_LOGIN_REQUIRED_URL)
@@ -279,34 +248,24 @@
 
     existing_tag_guids = [tag['tagGuid'] for tag in updated_tags if tag.get('tagGuid')]
 
-<<<<<<< HEAD
-    for tag in saved_variants[0].varianttag_set.exclude(guid__in=existing_tag_guids):
-        if len(all_variant_guids) > 1:
+    if len(all_variant_guids) > 1:
+        for tag in saved_variants[0].varianttag_set.exclude(guid__in=existing_tag_guids):
             if len(tag.saved_variants.all()) > 1:
-                delete_seqr_model(tag)
-        else:
-            delete_seqr_model(tag)
+                tag.delete()
+    else:
+        saved_variants[0].varianttag_set.exclude(guid__in=existing_tag_guids).delete()
     _create_new_tags(saved_variants, request_json, request.user)
-=======
-    saved_variant.varianttag_set.exclude(guid__in=existing_tag_guids).delete()
-
-    _create_new_tags(saved_variant, request_json, request.user)
->>>>>>> 0aeeef46
 
     # Update functional data
 
     existing_functional_guids = [tag['tagGuid'] for tag in updated_functional_data if tag.get('tagGuid')]
 
-<<<<<<< HEAD
-    for tag in saved_variants[0].variantfunctionaldata_set.exclude(guid__in=existing_functional_guids):
-        if len(all_variant_guids) > 1:
+    if len(all_variant_guids) > 1:
+        for tag in saved_variants[0].variantfunctionaldata_set.exclude(guid__in=existing_functional_guids):
             if len(tag.saved_variants.all()) > 1:
-                delete_seqr_model(tag)
-        else:
-            delete_seqr_model(tag)
-=======
-    saved_variant.variantfunctionaldata_set.exclude(guid__in=existing_functional_guids).delete()
->>>>>>> 0aeeef46
+                tag.delete()
+    else:
+        saved_variants[0].variantfunctionaldata_set.exclude(guid__in=existing_functional_guids).delete()
 
     for tag in updated_functional_data:
         if tag.get('tagGuid'):
@@ -317,14 +276,8 @@
             ).prefetch_related('saved_variants').first()
             update_model_from_json(tag_model, tag, allow_unknown_keys=True)
         else:
-<<<<<<< HEAD
-            create_seqr_model(
-                VariantFunctionalData,
+            VariantFunctionalData.objects.create(
                 saved_variants=saved_variants,
-=======
-            VariantFunctionalData.objects.create(
-                saved_variant=saved_variant,
->>>>>>> 0aeeef46
                 functional_data_tag=tag.get('name'),
                 metadata=tag.get('metadata'),
                 search_hash=request_json.get('searchHash'),
@@ -347,13 +300,7 @@
             Q(name=tag['name']),
             Q(project=saved_variants[0].family.project) | Q(project__isnull=True)
         )
-<<<<<<< HEAD
-        create_seqr_model(
-            VariantTag,
-=======
         VariantTag.objects.create(
-            saved_variant=saved_variant,
->>>>>>> 0aeeef46
             variant_tag_type=variant_tag_type,
             saved_variants=saved_variants,
             search_hash=tags_json.get('searchHash'),
