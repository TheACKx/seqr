--- conflicted
+++ resolved
@@ -199,7 +199,7 @@
         self.assertSetEqual(set(response_json.keys()), response_keys)
         project = response_json['projectsByGuid'][PROJECT_GUID]
         self.assertSetEqual(set(project.keys()), {'variantTagTypes', 'variantFunctionalTagTypes'})
-        
+
         # include family context info
         response = self.client.get('{}?loadFamilyContext=true'.format(url))
         self.assertEqual(response.status_code, 200)
@@ -429,11 +429,8 @@
         self.assertSetEqual(set(response_json), response_keys)
         self.assertEqual(len(response_json['savedSearchesByGuid']), 3)
         self.assertTrue(PROJECT_GUID in response_json['projectsByGuid'])
-<<<<<<< HEAD
+        self.assertTrue(response_json['projectsByGuid'][PROJECT_GUID]['searchContextLoaded'])
         self.assertSetEqual(set(response_json['projectsByGuid'][PROJECT_GUID]['datasetTypes']), {'VARIANTS', 'SV'})
-=======
-        self.assertTrue(response_json['projectsByGuid'][PROJECT_GUID]['searchContextLoaded'])
->>>>>>> af9bfb3d
         self.assertTrue('F000001_1' in response_json['familiesByGuid'])
         self.assertTrue('AG0000183_test_group' in response_json['analysisGroupsByGuid'])
 
