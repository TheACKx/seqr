import json
import mock
from copy import deepcopy

from django.urls.base import reverse
from elasticsearch.exceptions import ConnectionTimeout

from seqr.models import VariantSearchResults, LocusList, Project, VariantSearch
from seqr.utils.elasticsearch.utils import InvalidIndexException, InvalidSearchException
from seqr.views.apis.variant_search_api import query_variants_handler, query_single_variant_handler, \
    export_variants_handler, search_context_handler, get_saved_search_handler, create_saved_search_handler, \
    update_saved_search_handler, delete_saved_search_handler, get_variant_gene_breakdown
from seqr.views.utils.test_utils import AuthenticationTestCase, VARIANTS, AnvilAuthenticationTestCase,\
    MixAuthenticationTestCase, WORKSPACE_FIELDS

LOCUS_LIST_GUID = 'LL00049_pid_genes_autosomal_do'
PROJECT_GUID = 'R0001_1kg'
SEARCH_HASH = 'd380ed0fd28c3127d07a64ea2ba907d7'
SEARCH = {'filters': {}, 'inheritance': None}
PROJECT_FAMILIES = [{'projectGuid': PROJECT_GUID, 'familyGuids': ['F000001_1', 'F000002_2']}]

VARIANTS_WITH_DISCOVERY_TAGS = deepcopy(VARIANTS)
VARIANTS_WITH_DISCOVERY_TAGS[2]['discoveryTags'] = [{
    'savedVariant': {
        'variantGuid': 'SV0000006_1248367227_r0003_tes',
        'familyGuid': 'F000011_11',
        'projectGuid': 'R0003_test',
    },
    'tagGuid': 'VT1726961_2103343353_r0003_tes',
    'name': 'Tier 1 - Novel gene and phenotype',
    'category': 'CMG Discovery Tags',
    'color': '#03441E',
    'searchHash': None,
    'lastModifiedDate': '2018-05-29T16:32:51.449Z',
    'createdBy': None,
}]


def _get_es_variants(results_model, **kwargs):
    results_model.save()
    return deepcopy(VARIANTS), len(VARIANTS)


def _get_empty_es_variants(results_model, **kwargs):
    results_model.save()
    return [], 0


COMP_HET_VARAINTS = [[VARIANTS[2], VARIANTS[1]]]
def _get_compound_het_es_variants(results_model, **kwargs):
    results_model.save()
    return deepcopy(COMP_HET_VARAINTS), 1


class VariantSearchAPITest(object):

    @mock.patch('seqr.utils.middleware.logger.error')
    @mock.patch('seqr.views.apis.variant_search_api.get_es_variant_gene_counts')
    @mock.patch('seqr.views.apis.variant_search_api.get_es_variants')
    def test_query_variants(self, mock_get_variants, mock_get_gene_counts, mock_error_logger):
        url = reverse(query_variants_handler, args=['abc'])
        self.check_collaborator_login(url, request_data={'projectFamilies': PROJECT_FAMILIES})
        url = reverse(query_variants_handler, args=[SEARCH_HASH])

        # add a locus list
        LocusList.objects.get(guid=LOCUS_LIST_GUID).projects.add(Project.objects.get(guid=PROJECT_GUID))

        # Test invalid inputs
        response = self.client.get(url)
        self.assertEqual(response.status_code, 400)
        self.assertEqual(response.reason_phrase, 'Invalid search hash: {}'.format(SEARCH_HASH))
        mock_error_logger.assert_not_called()

        response = self.client.post(url, content_type='application/json', data=json.dumps({'search': SEARCH}))
        self.assertEqual(response.status_code, 400)
        self.assertEqual(response.reason_phrase, 'Invalid search: no projects/ families specified')
        mock_error_logger.assert_not_called()

        mock_get_variants.side_effect = InvalidIndexException('Invalid index')
        response = self.client.post(url, content_type='application/json', data=json.dumps({
            'projectFamilies': PROJECT_FAMILIES, 'search': SEARCH
        }))
        self.assertEqual(response.status_code, 400)
        self.assertEqual(response.json()['error'], 'Invalid index')
        mock_error_logger.assert_called_with('Invalid index', extra=mock.ANY)

        mock_get_variants.side_effect = InvalidSearchException('Invalid search')
        mock_error_logger.reset_mock()
        response = self.client.post(url, content_type='application/json', data=json.dumps({
            'projectFamilies': PROJECT_FAMILIES, 'search': SEARCH
        }))
        self.assertEqual(response.status_code, 400)
        self.assertEqual(response.json()['error'], 'Invalid search')
        mock_error_logger.assert_not_called()

        mock_get_variants.side_effect = ConnectionTimeout('', '', ValueError('Timeout'))
        response = self.client.post(url, content_type='application/json', data=json.dumps({
            'projectFamilies': PROJECT_FAMILIES, 'search': SEARCH
        }))
        self.assertEqual(response.status_code, 504)
        self.assertEqual(response.json()['error'], 'ConnectionTimeout caused by - ValueError(Timeout)')
        mock_error_logger.assert_not_called()

        mock_get_variants.side_effect = _get_es_variants

        # Test new search
        response = self.client.post(url, content_type='application/json', data=json.dumps({
            'projectFamilies': PROJECT_FAMILIES, 'search': SEARCH
        }))
        self.assertEqual(response.status_code, 200)
        response_json = response.json()
        self.assertSetEqual(set(response_json.keys()), {
            'searchedVariants', 'savedVariantsByGuid', 'genesById', 'search', 'variantTagsByGuid', 'variantNotesByGuid',
            'variantFunctionalDataByGuid', 'locusListsByGuid'})
        self.assertListEqual(response_json['searchedVariants'], VARIANTS)
        self.assertDictEqual(response_json['search'], {
            'search': SEARCH,
            'projectFamilies': [{'projectGuid': PROJECT_GUID, 'familyGuids': mock.ANY}],
            'totalResults': 3,
        })
        self.assertSetEqual(
            set(response_json['search']['projectFamilies'][0]['familyGuids']), {'F000001_1', 'F000002_2'})
        self.assertSetEqual(
            set(response_json['savedVariantsByGuid'].keys()),
            {'SV0000001_2103343353_r0390_100', 'SV0000002_1248367227_r0390_100'}
        )
        self.assertSetEqual(
            set(response_json['genesById'].keys()),
            {'ENSG00000227232', 'ENSG00000268903', 'ENSG00000233653'}
        )
        self.assertListEqual(
            response_json['genesById']['ENSG00000227232']['locusListGuids'], [LOCUS_LIST_GUID]
        )
        self.assertSetEqual(set(response_json['locusListsByGuid'].keys()), {LOCUS_LIST_GUID})
        intervals = response_json['locusListsByGuid'][LOCUS_LIST_GUID]['intervals']
        self.assertEqual(len(intervals), 2)
        self.assertSetEqual(
            set(intervals[0].keys()), {'locusListGuid', 'locusListIntervalGuid', 'genomeVersion', 'chrom', 'start', 'end'}
        )

        results_model = VariantSearchResults.objects.get(search_hash=SEARCH_HASH)
        mock_get_variants.assert_called_with(results_model, sort='xpos', page=1, num_results=100)
        mock_error_logger.assert_not_called()

        # Test pagination
        response = self.client.get('{}?page=3'.format(url))
        self.assertEqual(response.status_code, 200)
        mock_get_variants.assert_called_with(results_model, sort='xpos', page=3, num_results=100)
        mock_error_logger.assert_not_called()

        # Test sort
        response = self.client.get('{}?sort=pathogenicity'.format(url))
        self.assertEqual(response.status_code, 200)
        mock_get_variants.assert_called_with(results_model, sort='pathogenicity', page=1, num_results=100)
        mock_error_logger.assert_not_called()

        # Test export
        export_url = reverse(export_variants_handler, args=[SEARCH_HASH])
        response = self.client.get(export_url)
        self.assertEqual(response.status_code, 200)
        expected_content = [
            ['chrom', 'pos', 'ref', 'alt', 'gene', 'worst_consequence', '1kg_freq', 'exac_freq', 'gnomad_genomes_freq',
             'gnomad_exomes_freq', 'topmed_freq', 'cadd', 'revel', 'eigen', 'polyphen', 'sift', 'muttaster', 'fathmm',
             'rsid', 'hgvsc', 'hgvsp', 'clinvar_clinical_significance', 'clinvar_gold_stars', 'filter', 'family_id_1',
             'tags_1', 'notes_1', 'family_id_2', 'tags_2', 'notes_2', 'sample_1:num_alt_alleles:gq:ab',
             'sample_2:num_alt_alleles:gq:ab'],
            ['21', '3343400', 'GAGA', 'G', 'WASH7P', 'missense_variant', '', '', '', '', '', '', '', '', '', '', '', '',
             '', 'ENST00000623083.3:c.1075G>A', 'ENSP00000485442.1:p.Gly359Ser', '', '', '', '1',
             'Tier 1 - Novel gene and phenotype (None)|Review (None)', '', '2', '', '', 'NA19675:1:46.0:0.702127659574', 'NA19679:0:99.0:0.0'],
            ['3', '835', 'AAAG', 'A', '', '', '', '', '', '', '', '', '', '', '', '', '', '', '', '', '', '', '', '',
             '1', '', '', '', '', '', 'NA19679:0:99.0:0.0', ''],
            ['12', '48367227', 'TC', 'T', '', '', '', '', '', '', '', '', '', '', '', '', '', '', '', '', '', '', '',
             '', '2', 'Known gene for phenotype (None)|Excluded (None)', 'test n\xf8te (None)', '', '', '', '', '']]
        self.assertEqual(response.content, ('\n'.join(['\t'.join(line) for line in expected_content])+'\n').encode('utf-8'))

        mock_get_variants.assert_called_with(results_model, page=1, load_all=True)
        mock_error_logger.assert_not_called()

        # Test gene breakdown
        gene_counts = {
            'ENSG00000227232': {'total': 2, 'families': {'F000001_1': 2, 'F000002_2': 1}},
            'ENSG00000268903': {'total': 1, 'families': {'F000002_2': 1}}
        }
        mock_get_gene_counts.return_value = gene_counts

        gene_breakdown_url = reverse(get_variant_gene_breakdown, args=[SEARCH_HASH])
        response = self.client.get(gene_breakdown_url)
        self.assertEqual(response.status_code, 200)
        response_json = response.json()
        self.assertSetEqual(set(response_json.keys()), {'searchGeneBreakdown', 'genesById'})
        self.assertDictEqual(response_json['searchGeneBreakdown'], {SEARCH_HASH: gene_counts})
        self.assertSetEqual(set(response_json['genesById'].keys()), {'ENSG00000227232', 'ENSG00000268903'})

        # Test compound hets
        mock_get_variants.side_effect = _get_compound_het_es_variants
        response = self.client.post(url, content_type='application/json', data=json.dumps({
            'projectFamilies': PROJECT_FAMILIES, 'search': SEARCH
        }))
        self.assertEqual(response.status_code, 200)
        response_json = response.json()
        self.assertSetEqual(set(response_json.keys()), {
            'searchedVariants', 'savedVariantsByGuid', 'genesById', 'search', 'variantTagsByGuid', 'variantNotesByGuid',
            'variantFunctionalDataByGuid', 'locusListsByGuid'})
        self.assertListEqual(response_json['searchedVariants'], COMP_HET_VARAINTS)
        self.assertSetEqual(
            set(response_json['savedVariantsByGuid'].keys()),
            {'SV0000002_1248367227_r0390_100'}
        )
        self.assertSetEqual(
            set(response_json['genesById'].keys()),
            {'ENSG00000233653'}
        )
        mock_error_logger.assert_not_called()

        # Test cross-project discovery for staff users
        self.login_staff_user()
        mock_get_variants.side_effect = _get_es_variants
        response = self.client.get('{}?sort=pathogenicity'.format(url))
        self.assertEqual(response.status_code, 200)
        response_json = response.json()
        self.assertSetEqual(set(response_json.keys()), {
            'searchedVariants', 'savedVariantsByGuid', 'genesById', 'search', 'variantTagsByGuid', 'variantNotesByGuid',
            'variantFunctionalDataByGuid', 'familiesByGuid', 'locusListsByGuid'})

        self.assertListEqual(response_json['searchedVariants'], VARIANTS_WITH_DISCOVERY_TAGS)
        self.assertSetEqual(set(response_json['familiesByGuid'].keys()), {'F000011_11'})
        mock_get_variants.assert_called_with(results_model, sort='pathogenicity_hgmd', page=1, num_results=100)
        mock_error_logger.assert_not_called()

        # Test no results
        mock_get_variants.side_effect = _get_empty_es_variants
        response = self.client.post(url, content_type='application/json', data=json.dumps({
            'projectFamilies': PROJECT_FAMILIES, 'search': SEARCH
        }))
        self.assertEqual(response.status_code, 200)
        response_json = response.json()
        self.assertDictEqual(response_json, {
            'searchedVariants': [],
            'search': {
                'search': SEARCH,
                'projectFamilies': PROJECT_FAMILIES,
                'totalResults': 0,
            }
        })
        mock_error_logger.assert_not_called()

    @mock.patch('seqr.views.apis.variant_search_api.get_es_variants')
    def test_query_all_projects_variants(self, mock_get_variants):
        url = reverse(query_variants_handler, args=[SEARCH_HASH])
        self.check_require_login(url)

        mock_get_variants.side_effect = _get_es_variants

        response = self.client.post(url, content_type='application/json', data=json.dumps({
            'allProjectFamilies': True, 'search': SEARCH
        }))
        self.assertEqual(response.status_code, 200)
        response_json = response.json()
        self.assertDictEqual(response_json['search'], {
            'search': SEARCH,
            'projectFamilies': [],
            'totalResults': 3,
        })

        VariantSearchResults.objects.get(search_hash=SEARCH_HASH).delete()
        self.login_collaborator()
        response = self.client.post(url, content_type='application/json', data=json.dumps({
            'allProjectFamilies': True, 'search': SEARCH
        }))
        self.assertEqual(response.status_code, 200)
        response_json = response.json()
        self.assertDictEqual(response_json['search'], {
            'search': SEARCH,
            'projectFamilies': [{'projectGuid': PROJECT_GUID, 'familyGuids': mock.ANY}],
            'totalResults': 3,
        })
        self.assertSetEqual(
            set(response_json['search']['projectFamilies'][0]['familyGuids']),
            {'F000001_1', 'F000002_2', 'F000003_3', 'F000004_4', 'F000005_5', 'F000006_6', 'F000007_7', 'F000008_8',
             'F000009_9', 'F000010_10', 'F000013_13'}
        )

    @mock.patch('seqr.views.apis.variant_search_api.get_es_variants')
    def test_query_all_project_families_variants(self, mock_get_variants):
        url = reverse(query_variants_handler, args=['abc'])
        self.check_collaborator_login(url, request_data={'projectGuids': ['R0003_test']})
        url = reverse(query_variants_handler, args=[SEARCH_HASH])

        mock_get_variants.side_effect = _get_es_variants

        response = self.client.post(url, content_type='application/json', data=json.dumps({
            'projectGuids': ['R0003_test'], 'search': SEARCH
        }))
        self.assertEqual(response.status_code, 200)
        response_json = response.json()
        self.assertDictEqual(response_json['search'], {
            'search': SEARCH,
            'projectFamilies': [{'projectGuid': 'R0003_test', 'familyGuids': ['F000011_11', 'F000012_12']}],
            'totalResults': 3,
        })

    def test_search_context(self):
        search_context_url = reverse(search_context_handler)
        self.check_collaborator_login(search_context_url, request_data={'familyGuid': 'F000001_1'})

        response = self.client.post(search_context_url, content_type='application/json', data=json.dumps({'foo': 'bar'}))
        self.assertEqual(response.status_code, 400)
        self.assertEqual(response.reason_phrase, 'Invalid context params: {"foo": "bar"}')

        response = self.client.post(search_context_url, content_type='application/json', data=json.dumps({'projectGuid': PROJECT_GUID}))
        self.assertEqual(response.status_code, 200)
        response_json = response.json()
        self.assertSetEqual(
            set(response_json),
            {'savedSearchesByGuid', 'projectsByGuid', 'familiesByGuid', 'individualsByGuid', 'samplesByGuid',
             'igvSamplesByGuid', 'locusListsByGuid', 'analysisGroupsByGuid', }
        )
        self.assertEqual(len(response_json['savedSearchesByGuid']), 3)
        self.assertTrue(PROJECT_GUID in response_json['projectsByGuid'])
        self.assertTrue('F000001_1' in response_json['familiesByGuid'])
        self.assertTrue('AG0000183_test_group' in response_json['analysisGroupsByGuid'])

        response = self.client.post(search_context_url, content_type='application/json', data=json.dumps({'familyGuid': 'F000001_1'}))
        self.assertEqual(response.status_code, 200)
        response_json = response.json()
        self.assertSetEqual(
            set(response_json),
            {'savedSearchesByGuid', 'projectsByGuid', 'familiesByGuid', 'individualsByGuid', 'samplesByGuid',
             'igvSamplesByGuid', 'locusListsByGuid', 'analysisGroupsByGuid', }
        )
        self.assertEqual(len(response_json['savedSearchesByGuid']), 3)
        self.assertTrue(PROJECT_GUID in response_json['projectsByGuid'])
        self.assertTrue('F000001_1' in response_json['familiesByGuid'])
        self.assertTrue('AG0000183_test_group' in response_json['analysisGroupsByGuid'])

        response = self.client.post(search_context_url, content_type='application/json', data=json.dumps({'analysisGroupGuid': 'AG0000183_test_group'}))
        self.assertEqual(response.status_code, 200)
        response_json = response.json()
        self.assertSetEqual(
            set(response_json),
            {'savedSearchesByGuid', 'projectsByGuid', 'familiesByGuid', 'individualsByGuid', 'samplesByGuid',
             'igvSamplesByGuid', 'locusListsByGuid', 'analysisGroupsByGuid', }
        )
        self.assertEqual(len(response_json['savedSearchesByGuid']), 3)
        self.assertTrue(PROJECT_GUID in response_json['projectsByGuid'])
        self.assertTrue('F000001_1' in response_json['familiesByGuid'])
        self.assertTrue('AG0000183_test_group' in response_json['analysisGroupsByGuid'])

        response = self.client.post(search_context_url, content_type='application/json', data=json.dumps({'projectCategoryGuid': 'PC000003_test_category_name'}))
        self.assertEqual(response.status_code, 200)
        response_json = response.json()
        self.assertSetEqual(
            set(response_json),
            {'savedSearchesByGuid', 'projectsByGuid', 'familiesByGuid', 'individualsByGuid', 'samplesByGuid',
             'igvSamplesByGuid', 'locusListsByGuid', 'analysisGroupsByGuid', 'projectCategoriesByGuid'}
        )
        self.assertEqual(len(response_json['savedSearchesByGuid']), 3)
        self.assertSetEqual(set(response_json['projectsByGuid'].keys()), {PROJECT_GUID, 'R0003_test'})
        self.assertTrue('F000001_1' in response_json['familiesByGuid'])
        self.assertTrue('AG0000183_test_group' in response_json['analysisGroupsByGuid'])
        self.assertListEqual(list(response_json['projectCategoriesByGuid'].keys()), ['PC000003_test_category_name'])

        # Test search hash context
        response = self.client.post(search_context_url, content_type='application/json', data=json.dumps(
            {'searchHash': SEARCH_HASH}))
        self.assertEqual(response.status_code, 400)
        self.assertEqual(response.reason_phrase, 'Invalid search hash: {}'.format(SEARCH_HASH))

        response = self.client.post(search_context_url, content_type='application/json', data=json.dumps(
            {'searchHash': SEARCH_HASH, 'searchParams': {'search': SEARCH}}))
        self.assertEqual(response.status_code, 400)
        self.assertEqual(response.reason_phrase, 'Invalid search: no projects/ families specified')

        response = self.client.post(search_context_url, content_type='application/json', data=json.dumps(
            {'searchHash': SEARCH_HASH, 'searchParams': {'projectFamilies': PROJECT_FAMILIES, 'search': SEARCH}}))
        self.assertEqual(response.status_code, 200)
        response_json = response.json()
        self.assertSetEqual(
            set(response_json),
            {'savedSearchesByGuid', 'projectsByGuid', 'familiesByGuid', 'individualsByGuid', 'samplesByGuid',
             'igvSamplesByGuid', 'locusListsByGuid', 'analysisGroupsByGuid', }
        )
        self.assertEqual(len(response_json['savedSearchesByGuid']), 3)
        self.assertTrue(PROJECT_GUID in response_json['projectsByGuid'])
        self.assertTrue('F000001_1' in response_json['familiesByGuid'])

        response = self.client.post(search_context_url, content_type='application/json', data=json.dumps(
            {'searchHash': SEARCH_HASH}))
        self.assertEqual(response.status_code, 200)
        response_json = response.json()
        self.assertSetEqual(
            set(response_json),
            {'savedSearchesByGuid', 'projectsByGuid', 'familiesByGuid', 'individualsByGuid', 'samplesByGuid',
             'igvSamplesByGuid', 'locusListsByGuid', 'analysisGroupsByGuid', }
        )
        self.assertEqual(len(response_json['savedSearchesByGuid']), 3)
        self.assertTrue(PROJECT_GUID in response_json['projectsByGuid'])
        self.assertTrue('F000001_1' in response_json['familiesByGuid'])

    @mock.patch('seqr.views.apis.variant_search_api.get_single_es_variant')
    def test_query_single_variant(self, mock_get_variant):
        mock_get_variant.return_value = VARIANTS[0]

        url = '{}?familyGuid=F000001_1'.format(reverse(query_single_variant_handler, args=['21-3343353-GAGA-G']))
        self.check_collaborator_login(url)

        response = self.client.get(url)
        self.assertEqual(response.status_code, 200)
        response_json = response.json()
        self.assertSetEqual(
            set(response_json.keys()),
            {'searchedVariants', 'savedVariantsByGuid', 'genesById', 'projectsByGuid', 'familiesByGuid',
             'individualsByGuid', 'samplesByGuid', 'locusListsByGuid', 'analysisGroupsByGuid', 'variantTagsByGuid',
             'variantNotesByGuid', 'variantFunctionalDataByGuid', 'igvSamplesByGuid', }
        )

        self.assertListEqual(response_json['searchedVariants'], VARIANTS[:1])
        self.assertSetEqual(set(response_json['savedVariantsByGuid'].keys()), {'SV0000001_2103343353_r0390_100'})
        self.assertSetEqual(set(response_json['genesById'].keys()), {'ENSG00000227232', 'ENSG00000268903'})
        self.assertTrue('F000001_1' in response_json['familiesByGuid'])

        mock_get_variant.side_effect = InvalidSearchException('Variant not found')
        response = self.client.get(url)
        self.assertEqual(response.status_code, 400)
        self.assertEqual(response.json()['error'], 'Variant not found')

    def test_saved_search(self):
        get_saved_search_url = reverse(get_saved_search_handler)
        self.check_require_login(get_saved_search_url)

        response = self.client.get(get_saved_search_url)
        self.assertEqual(response.status_code, 200)
        self.assertEqual(len(response.json()['savedSearchesByGuid']), 3)

        create_saved_search_url = reverse(create_saved_search_handler)

        response = self.client.post(create_saved_search_url, content_type='application/json', data='{}')
        self.assertEqual(response.status_code, 400)
        self.assertEqual(response.reason_phrase, '"Name" is required')

        body = {'name': 'Test Search'}

        invalid_body = {'inheritance': {'filter': {'genotype': {'indiv_1': 'ref_alt'}}}}
        invalid_body.update(body)
        response = self.client.post(create_saved_search_url, content_type='application/json', data=json.dumps(invalid_body))
        self.assertEqual(response.status_code, 400)
        self.assertEqual(response.reason_phrase, 'Saved searches cannot include custom genotype filters')

        body.update(SEARCH)
        response = self.client.post(create_saved_search_url, content_type='application/json', data=json.dumps(body))
        self.assertEqual(response.status_code, 200)
        saved_searches = response.json()['savedSearchesByGuid']
        self.assertEqual(len(saved_searches), 1)
        search_guid = next(iter(saved_searches))
        self.assertDictEqual(saved_searches[search_guid], {
            'savedSearchGuid': search_guid, 'name': 'Test Search', 'search': SEARCH, 'createdById': 13,
        })

        # Test no errors if duplicate searches get created
        dup_search_guid = VariantSearch.objects.create(search=SEARCH, created_by=self.no_access_user).guid
        response = self.client.post(create_saved_search_url, content_type='application/json', data=json.dumps(body))
        self.assertEqual(response.status_code, 200)
        self.assertListEqual(list(response.json()['savedSearchesByGuid'].keys()), [search_guid])
        self.assertIsNone(VariantSearch.objects.filter(guid=dup_search_guid).first())

        response = self.client.get(get_saved_search_url)
        self.assertEqual(response.status_code, 200)
        self.assertEqual(len(response.json()['savedSearchesByGuid']), 4)

        update_saved_search_url = reverse(update_saved_search_handler, args=[search_guid])
        body['name'] = None
        response = self.client.post(update_saved_search_url, content_type='application/json', data=json.dumps(body))
        self.assertEqual(response.status_code, 400)
        self.assertEqual(response.reason_phrase, '"Name" is required')

        body['name'] = 'Updated Test Search'
        response = self.client.post(update_saved_search_url, content_type='application/json', data=json.dumps(body))
        self.assertEqual(response.status_code, 200)
        self.assertDictEqual(response.json()['savedSearchesByGuid'][search_guid], {
            'savedSearchGuid': search_guid, 'name': 'Updated Test Search', 'search': SEARCH, 'createdById': 13,
        })

        delete_saved_search_url = reverse(delete_saved_search_handler, args=[search_guid])
        response = self.client.get(delete_saved_search_url)
        self.assertEqual(response.status_code, 200)
        self.assertDictEqual(response.json(), {'savedSearchesByGuid': {search_guid: None}})

        response = self.client.get(get_saved_search_url)
        self.assertEqual(response.status_code, 200)
        self.assertEqual(len(response.json()['savedSearchesByGuid']), 3)

        global_saved_search_guid = next(iter(response.json()['savedSearchesByGuid']))

        update_saved_search_url = reverse(update_saved_search_handler, args=[global_saved_search_guid])
        response = self.client.post(update_saved_search_url, content_type='application/json', data=json.dumps(body))
        self.assertEqual(response.status_code, 403)

        delete_saved_search_url = reverse(delete_saved_search_handler, args=[global_saved_search_guid])
        response = self.client.get(delete_saved_search_url)
        self.assertEqual(response.status_code, 403)


# Tests for AnVIL access disabled
class LocalVariantSearchAPITest(AuthenticationTestCase, VariantSearchAPITest):
    fixtures = ['users', '1kg_project', 'reference_data', 'variant_searches']


def assert_no_list_ws_has_al(self, acl_call_count, workspace_name=None):
    self.mock_list_workspaces.assert_not_called()
    if not workspace_name:
        workspace_name = 'anvil-1kg project n\u00e5me with uni\u00e7\u00f8de'
    self.mock_get_ws_access_level.assert_called_with(mock.ANY, 'my-seqr-billing', workspace_name)
    self.assertEqual(self.mock_get_ws_access_level.call_count, acl_call_count)
    self.mock_get_ws_acl.assert_not_called()


# Test for permissions from AnVIL only
class AnvilVariantSearchAPITest(AnvilAuthenticationTestCase, VariantSearchAPITest):
    fixtures = ['users', 'social_auth', '1kg_project', 'reference_data', 'variant_searches']

    def test_query_variants(self, *args):
        super(AnvilVariantSearchAPITest, self).test_query_variants(*args)
        assert_no_list_ws_has_al(self, 10)

    def test_query_all_projects_variants(self, *args):
        super(AnvilVariantSearchAPITest, self).test_query_all_projects_variants(*args)
        calls = [
            mock.call(self.no_access_user, fields=WORKSPACE_FIELDS),
            mock.call(self.collaborator_user, fields = WORKSPACE_FIELDS),
        ]
        self.mock_list_workspaces.assert_has_calls(calls)
        self.mock_get_ws_access_level.assert_called_with(self.collaborator_user,
            'my-seqr-billing', 'anvil-1kg project n\u00e5me with uni\u00e7\u00f8de')
        self.assertEqual(self.mock_get_ws_access_level.call_count, 1)
        self.mock_get_ws_acl.assert_not_called()

    def test_query_all_project_families_variants(self, *args):
        super(AnvilVariantSearchAPITest, self).test_query_all_project_families_variants(*args)
        assert_no_list_ws_has_al(self, 2, workspace_name='anvil-project 1000 Genomes Demo')

    def test_search_context(self):
        super(AnvilVariantSearchAPITest, self).test_search_context()
<<<<<<< HEAD
        assert_no_list_ws_has_al(self, 21)

    def test_query_single_variant(self, *args):
        super(AnvilVariantSearchAPITest, self).test_query_single_variant(*args)
        assert_no_list_ws_has_al(self, 4)
=======
        assert_no_list_ws_has_al(self, 27)

    def test_query_single_variant(self, *args):
        super(AnvilVariantSearchAPITest, self).test_query_single_variant(*args)
        assert_no_list_ws_has_al(self, 5)
>>>>>>> 9234904c

    def test_saved_search(self):
        super(AnvilVariantSearchAPITest, self).test_saved_search()
        self.mock_list_workspaces.assert_not_called()
        self.mock_get_ws_acl.assert_not_called()


# Test for permissions from AnVIL and local
class MixSavedVariantSearchAPITest(MixAuthenticationTestCase, VariantSearchAPITest):
    fixtures = ['users', 'social_auth', '1kg_project', 'reference_data', 'variant_searches']

    def test_query_variants(self, *args):
        super(MixSavedVariantSearchAPITest, self).test_query_variants(*args)
        assert_no_list_ws_has_al(self, 1)

    def test_query_all_projects_variants(self, *args):
        super(MixSavedVariantSearchAPITest, self).test_query_all_projects_variants(*args)
        calls = [
            mock.call(self.no_access_user, fields=WORKSPACE_FIELDS),
            mock.call(self.collaborator_user, fields = WORKSPACE_FIELDS),
        ]
        self.mock_list_workspaces.assert_has_calls(calls)
        self.mock_get_ws_acl.assert_not_called()

    def test_query_all_project_families_variants(self, *args):
        super(MixSavedVariantSearchAPITest, self).test_query_all_project_families_variants(*args)
        assert_no_list_ws_has_al(self, 1, workspace_name='anvil-project 1000 Genomes Demo')

    def test_search_context(self):
        super(MixSavedVariantSearchAPITest, self).test_search_context()
<<<<<<< HEAD
        assert_no_list_ws_has_al(self, 14)

    def test_query_single_variant(self, *args):
        super(MixSavedVariantSearchAPITest, self).test_query_single_variant(*args)
        assert_no_list_ws_has_al(self, 3)
=======
        assert_no_list_ws_has_al(self, 20)

    def test_query_single_variant(self, *args):
        super(MixSavedVariantSearchAPITest, self).test_query_single_variant(*args)
        assert_no_list_ws_has_al(self, 4)
>>>>>>> 9234904c

    def test_saved_search(self):
        super(MixSavedVariantSearchAPITest, self).test_saved_search()
        self.mock_list_workspaces.assert_not_called()
        self.mock_get_ws_acl.assert_not_called()<|MERGE_RESOLUTION|>--- conflicted
+++ resolved
@@ -540,19 +540,11 @@
 
     def test_search_context(self):
         super(AnvilVariantSearchAPITest, self).test_search_context()
-<<<<<<< HEAD
-        assert_no_list_ws_has_al(self, 21)
-
-    def test_query_single_variant(self, *args):
-        super(AnvilVariantSearchAPITest, self).test_query_single_variant(*args)
-        assert_no_list_ws_has_al(self, 4)
-=======
         assert_no_list_ws_has_al(self, 27)
 
     def test_query_single_variant(self, *args):
         super(AnvilVariantSearchAPITest, self).test_query_single_variant(*args)
         assert_no_list_ws_has_al(self, 5)
->>>>>>> 9234904c
 
     def test_saved_search(self):
         super(AnvilVariantSearchAPITest, self).test_saved_search()
@@ -583,19 +575,11 @@
 
     def test_search_context(self):
         super(MixSavedVariantSearchAPITest, self).test_search_context()
-<<<<<<< HEAD
-        assert_no_list_ws_has_al(self, 14)
-
-    def test_query_single_variant(self, *args):
-        super(MixSavedVariantSearchAPITest, self).test_query_single_variant(*args)
-        assert_no_list_ws_has_al(self, 3)
-=======
         assert_no_list_ws_has_al(self, 20)
 
     def test_query_single_variant(self, *args):
         super(MixSavedVariantSearchAPITest, self).test_query_single_variant(*args)
         assert_no_list_ws_has_al(self, 4)
->>>>>>> 9234904c
 
     def test_saved_search(self):
         super(MixSavedVariantSearchAPITest, self).test_saved_search()
