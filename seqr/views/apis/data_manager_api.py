--- conflicted
+++ resolved
@@ -440,17 +440,8 @@
                          f'Attempted loading {len(records)} records of {tool.upper()} data to project {project_name}')
         all_records += records
 
-<<<<<<< HEAD
-    if to_delete:
-        deleted, _ = PhenotypePrioritization.bulk_delete(user, to_delete, parent='individual')
-        _log_append_info(user, info, f'Deleted {deleted} existing {tool.upper()} records')
-
-    return all_records, info, tool
-
-=======
     if error:
         return create_json_response({'error': error}, status=400)
->>>>>>> 25644cc0
 
     if to_delete:
         deleted, _ = PhenotypePrioritization.bulk_delete(request.user, to_delete)
