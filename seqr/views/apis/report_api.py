--- conflicted
+++ resolved
@@ -606,15 +606,10 @@
 def _load_data_model_validators():
     response = requests.get(GREGOR_DATA_MODEL_URL)
     response.raise_for_status()
-<<<<<<< HEAD
     # remove commented out lines from json
     response_json = json.loads(re.sub('\\n\s*//.*\\n', '', response.text))
     table_models = response_json['tables']
-    validators = {
-=======
-    table_models = response.json()['tables']
     table_configs = {
->>>>>>> 1006359c
         t['table']: {c['column']: c for c in t['columns']}
         for t in table_models
     }
