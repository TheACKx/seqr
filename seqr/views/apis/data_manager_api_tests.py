--- conflicted
+++ resolved
@@ -868,13 +868,8 @@
         response = self.client.post(url, content_type='application/json', data=json.dumps(request_body))
         self.assertEqual(response.status_code, 200)
         info = [
-<<<<<<< HEAD
             'Loaded Lirical data from gs://seqr_data/lirical_data.tsv.gz',
-            'Project 1kg project nåme with uniçøde: loaded 1 record(s)',
-=======
-            'Loaded Lirical data from lirical_data.tsv.gz',
             'Project 1kg project nåme with uniçøde: deleted 1 record(s), loaded 1 record(s)',
->>>>>>> 17a6c59a
             'Project Test Reprocessed Project: loaded 1 record(s)'
         ]
         self.assertEqual(response.json()['info'], info)
