from datetime import datetime
from django.urls.base import reverse
import json
import mock
from requests import HTTPError
import responses

from seqr.views.apis.data_manager_api import elasticsearch_status, upload_qc_pipeline_output, delete_index, \
    update_rna_seq, load_rna_seq_sample_data, load_phenotype_prioritization_data
from seqr.views.utils.orm_to_json_utils import get_json_for_rna_seq_outliers, _get_json_for_models
from seqr.views.utils.test_utils import AuthenticationTestCase, urllib3_responses
from seqr.models import Individual, RnaSeqOutlier, RnaSeqTpm, Sample, Project, PhenotypePrioritization


PROJECT_GUID = 'R0001_1kg'

ES_CAT_ALLOCATION=[{
    'node': 'node-1',
    'shards': '113',
    'disk.used': '67.2gb',
    'disk.avail': '188.6gb',
    'disk.percent': '26'
},
    {'node': 'UNASSIGNED',
     'shards': '2',
     'disk.used': None,
     'disk.avail': None,
     'disk.percent': None
     }]

ES_CAT_NODES=[{
    'name': 'node-1',
    'heap.percent': '57',
},
    {'name': 'no-disk-node',
     'heap.percent': '83',
     }]

EXPECTED_DISK_ALLOCATION = [{
    'node': 'node-1',
    'shards': '113',
    'diskUsed': '67.2gb',
    'diskAvail': '188.6gb',
    'diskPercent': '26',
    'heapPercent': '57',
},
    {'node': 'UNASSIGNED',
     'shards': '2',
     'diskUsed': None,
     'diskAvail': None,
     'diskPercent': None
     }]

EXPECTED_NODE_STATS = [{'name': 'no-disk-node', 'heapPercent': '83'}]

ES_CAT_INDICES = [{
    "index": "test_index",
    "docs.count": "122674997",
    "store.size": "14.9gb",
    "creation.date.string": "2019-11-04T19:33:47.522Z"
},
    {
        "index": "test_index_alias_1",
        "docs.count": "672312",
        "store.size": "233.4mb",
        "creation.date.string": "2019-10-03T19:53:53.846Z"
    },
    {
        "index": "test_index_alias_2",
        "docs.count": "672312",
        "store.size": "233.4mb",
        "creation.date.string": "2019-10-03T19:53:53.846Z"
    },
    {
        "index": "test_index_no_project",
        "docs.count": "672312",
        "store.size": "233.4mb",
        "creation.date.string": "2019-10-03T19:53:53.846Z"
    },
    {
        "index": "test_index_sv",
        "docs.count": "672312",
        "store.size": "233.4mb",
        "creation.date.string": "2019-10-03T19:53:53.846Z"
    },
    {
        "index": "test_index_sv_wgs",
        "docs.count": "672312",
        "store.size": "233.4mb",
        "creation.date.string": "2019-10-03T19:53:53.846Z"
    },
]

ES_CAT_ALIAS = [
    {
        "alias": "test_index_second",
        "index": "test_index_alias_1"
    },
    {
        "alias": "test_index_second",
        "index": "test_index_alias_2"
    }]

ES_INDEX_MAPPING = {
    "test_index": {
        "mappings": {
            "_meta": {
                "gencodeVersion": "25",
                "genomeVersion": "38",
                "sampleType": "WES",
                "sourceFilePath": "test_index_file_path",
            },
            "_all": {
                "enabled": False
            }
        }
    },
    "test_index_alias_1": {
        "mappings": {
            "_meta": {
                "gencodeVersion": "25",
                "hail_version": "0.2.24",
                "genomeVersion": "37",
                "sampleType": "WGS",
                "sourceFilePath": "test_index_alias_1_path",
            },
            "_all": {
                "enabled": False
            },
        }
    },
    "test_index_alias_2": {
        "mappings": {
            "_meta": {
                "gencodeVersion": "19",
                "genomeVersion": "37",
                "sampleType": "WES",
                "datasetType": "VARIANTS",
                "sourceFilePath": "test_index_alias_2_path"
            },
            "_all": {
                "enabled": False
            },
        }
    },
    "test_index_no_project": {
        "mappings": {
            "_meta": {
                "gencodeVersion": "19",
                "genomeVersion": "37",
                "sampleType": "WGS",
                "datasetType": "VARIANTS",
                "sourceFilePath": "test_index_no_project_path"
            },
            "_all": {
                "enabled": False
            },
        }
    },
    "test_index_sv": {
        "mappings": {
            "_meta": {
                "gencodeVersion": "29",
                "genomeVersion": "38",
                "sampleType": "WES",
                "datasetType": "SV",
                "sourceFilePath": "test_sv_index_path"
            },
        }
    },
    "test_index_sv_wgs": {
        "mappings": {
            "_meta": {
                "gencodeVersion": "29",
                "genomeVersion": "38",
                "sampleType": "WGS",
                "datasetType": "SV",
                "sourceFilePath": "test_sv_wgs_index_path"
            },
        }
    },
}

TEST_INDEX_EXPECTED_DICT = {
    "index": "test_index",
    "sampleType": "WES",
    "genomeVersion": "38",
    "sourceFilePath": "test_index_file_path",
    "docsCount": "122674997",
    "storeSize": "14.9gb",
    "creationDateString": "2019-11-04T19:33:47.522Z",
    "gencodeVersion": "25",
    "projects": [{'projectName': '1kg project n\xe5me with uni\xe7\xf8de', 'projectGuid': 'R0001_1kg'}]
}

TEST_SV_INDEX_EXPECTED_DICT = {
    "index": "test_index_sv",
    "sampleType": "WES",
    "genomeVersion": "38",
    "sourceFilePath": "test_sv_index_path",
    "docsCount": "672312",
    "storeSize": "233.4mb",
    "creationDateString": "2019-10-03T19:53:53.846Z",
    "gencodeVersion": "29",
    "datasetType": "SV",
    "projects": [{'projectName': '1kg project n\xe5me with uni\xe7\xf8de', 'projectGuid': 'R0001_1kg'}]
}

TEST_INDEX_NO_PROJECT_EXPECTED_DICT = {
    "index": "test_index_no_project",
    "sampleType": "WGS",
    "genomeVersion": "37",
    "sourceFilePath": "test_index_no_project_path",
    "docsCount": "672312",
    "storeSize": "233.4mb",
    "creationDateString": "2019-10-03T19:53:53.846Z",
    "datasetType": "VARIANTS",
    "gencodeVersion": "19",
    "projects": []
}

EXPECTED_ERRORS = [
    'test_index_old does not exist and is used by project(s) 1kg project n\xe5me with uni\xe7\xf8de (1 samples)',
    'test_index_mito_wgs does not exist and is used by project(s) 1kg project n\xe5me with uni\xe7\xf8de (1 samples)'
]

SAMPLE_QC_DATA = [
    b'PCT_CONTAMINATION	AL_PCT_CHIMERAS	HS_PCT_TARGET_BASES_20X	seqr_id	data_type	filter_flags	qc_platform	qc_pop	pop_PC1	pop_PC2	pop_PC3	pop_PC4	pop_PC5	pop_PC6	qc_metrics_filters	sample_qc.call_rate	sample_qc.n_called	sample_qc.n_not_called	sample_qc.n_filtered	sample_qc.n_hom_ref	sample_qc.n_het	sample_qc.n_hom_var	sample_qc.n_non_ref	sample_qc.n_singleton	sample_qc.n_snp	sample_qc.n_insertion	sample_qc.n_deletion	sample_qc.n_transition	sample_qc.n_transversion	sample_qc.n_star	sample_qc.r_ti_tv	sample_qc.r_het_hom_var	sample_qc.r_insertion_deletion	sample_qc.f_inbreeding.f_stat	sample_qc.f_inbreeding.n_called	sample_qc.f_inbreeding.expected_homs	sample_qc.f_inbreeding.observed_homs\n',
    b'1.6E-01	5.567E-01	9.2619E+01	MANZ_1169_DNA	WES	[]	WES-010230 Standard Germline Exome	nfe	6.0654E-02	6.0452E-02	-6.2635E-03	-4.3252E-03	-2.1807E-02	-1.948E-02	["n_snp"]	7.1223E-01	14660344	5923237	0	14485322	114532	60490	175022	585	195114	18516	21882	133675	61439	0	2.1757E+00	1.8934E+00	8.4617E-01	5.3509E-01	14660344	1.4414E+07	14545812\n',
    b'NA	NA	NA	NA	WES	[]	Unknown	nfe	4.6581E-02	5.7881E-02	-5.6011E-03	3.5992E-03	-2.9438E-02	-9.6098E-03	["r_insertion_deletion"]	6.2631E-01	12891805	7691776	0	12743977	97831	49997	147828	237	165267	15474	17084	114154	51113	0	2.2334E+00	1.9567E+00	9.0576E-01	5.4467E-01	12891805	1.2677E+07	12793974\n',
    b'NA	NA	NA	NA19675_1	WES	[]	Unknown	amr	2.2367E-02	-1.9772E-02	6.3769E-02	2.5774E-03	-1.6655E-02	2.0457E-03	["r_ti_tv","n_deletion","n_snp","r_insertion_deletion","n_insertion"]	1.9959E-01	4108373	16475208	0	3998257	67927	42189	110116	18572	127706	13701	10898	82568	45138	0	1.8292E+00	1.6101E+00	1.2572E+00	5.3586E-02	4108373	4.0366E+06	4040446\n',
    b'5.6E-01	3.273E-01	8.1446E+01	NA19678	WES	["coverage"]	Standard Exome Sequencing v4	sas	2.4039E-02	-6.9517E-02	-4.1485E-02	1.421E-01	7.5583E-02	-2.0986E-02	["n_insertion"]	4.6084E-01	9485820	11097761	0	9379951	59871	45998	105869	736	136529	6857	8481	95247	41282	0	2.3072E+00	1.3016E+00	8.0851E-01	5.2126E-01	9485820	9.3608E+06	9425949\n',
    b'5.4E-01	5.0841E+00	8.7288E+01	HG00732	WES	["chimera"]	Standard Germline Exome v5	nfe	5.2785E-02	5.547E-02	-5.82E-03	2.7961E-02	-4.2259E-02	3.0271E-02	["n_insertion","r_insertion_deletion"]	6.8762E-01	14153622	6429959	0	13964844	123884	64894	188778	1719	202194	29507	21971	138470	63724	0	2.173E+00	1.909E+00	1.343E+00	4.924E-01	14153622	1.391E+07	14029738\n',
    b'2.79E+00	1.8996E+01	7.352E+01	HG00733	WES	["contamination","not_real_flag"]	Standard Germline Exome v5	oth	-1.5417E-01	2.8868E-02	-1.3819E-02	4.1915E-02	-4.0001E-02	7.6392E-02	["n_insertion","r_insertion_deletion", "not_real_filter"]	6.1147E-01	12586314	7997267	0	12383958	140784	61572	202356	8751	204812	38051	21065	140282	64530	0	2.1739E+00	2.2865E+00	1.8064E+00	3.6592E-01	12586314	1.2364E+07	12445530\n',
]

SAMPLE_QC_DATA_NO_DATA_TYPE = [
    b'seqr_id	data_type	filter_flags	qc_platform	qc_pop	qc_metrics_filters\n',
    b'03133B_2	n/a	[]	Standard Germline Exome v5	nfe	[]\n',
]

SAMPLE_QC_DATA_MORE_DATA_TYPE = [
    b'seqr_id	data_type	filter_flags	qc_platform	qc_pop	qc_metrics_filters\n',
    b'03133B_2	WES	[]	Standard Germline Exome v5	nfe	[]\n',
    b'03133B_3	WGS	[]	Standard Germline Exome v5	nfe	[]\n',
]


SAMPLE_QC_DATA_UNEXPECTED_DATA_TYPE = [
    b'seqr_id	data_type	filter_flags	qc_platform	qc_pop	qc_metrics_filters\n',
    b'03133B_2	UNKNOWN	[]	Standard Germline Exome v5	nfe	[]\n',
]

SAMPLE_SV_WES_QC_DATA = [
    b'sample	lt100_raw_calls	lt10_highQS_rare_calls\n',
    b'RP-123_MANZ_1169_DNA_v1_Exome_GCP	FALSE	TRUE\n',
    b'RP-123_NA_v1_Exome_GCP	TRUE	FALSE\n',
    b'RP-123_NA19675_1_v1_Exome_GCP	TRUE	TRUE\n',
    b'RP-123_NA19678_v1_Exome_GCP	TRUE	FALSE\n',
    b'RP-123_HG00732_v1_Exome_GCP	FALSE	TRUE\n',
    b'RP-123_HG00733_v1_Exome_GCP	FALSE	FALSE\n',
]

SAMPLE_SV_WGS_QC_DATA = [
    b'sample	expected_num_calls\n',
    b'NA21234	FALSE\n',
    b'NA19678	FALSE\n',
]

RNA_SAMPLE_GUID = 'S000150_na19675_d2'
RNA_FILE_ID = 'gs://rna_data/new_muscle_samples.tsv.gz'
SAMPLE_GENE_OUTLIER_DATA = {
    'ENSG00000240361': {'gene_id': 'ENSG00000240361', 'p_value': '0.01', 'p_adjust': '0.13', 'z_score': '-3.1'},
    'ENSG00000233750': {'gene_id': 'ENSG00000233750', 'p_value': '0.064', 'p_adjust': '0.0000057', 'z_score': '7.8'},
}
SAMPLE_GENE_TPM_DATA = {
    'ENSG00000240361': {'gene_id': 'ENSG00000240361', 'tpm': '7.8'},
    'ENSG00000233750': {'gene_id': 'ENSG00000233750', 'tpm': '0.064'},
}
RNA_OUTLIER_SAMPLE_DATA = [f'{RNA_SAMPLE_GUID}\t\t{json.dumps(SAMPLE_GENE_OUTLIER_DATA)}\n']
RNA_TPM_SAMPLE_DATA = [f'{RNA_SAMPLE_GUID}\t\t{json.dumps(SAMPLE_GENE_TPM_DATA)}\n']
RNA_FILENAME_TEMPLATE = 'rna_sample_data__{}__2020-04-15T00:00:00.json.gz'

PHENOTYPE_PRIORITIZATION_HEADER = [['tool', 'project', 'sampleId', 'rank', 'geneId', 'diseaseId', 'diseaseName',
                                   'scoreName1', 'score1', 'scoreName2', 'score2', 'scoreName3', 'score3']]
PHENOTYPE_PRIORITIZATION_MISS_HEADER = [['tool', 'sampleId', 'rank', 'geneId', 'diseaseName', 'scoreName1', 'score1',
                                        'scoreName2', 'score2', 'scoreName3', 'score3']]
LIRICAL_NO_PROJECT_DATA = [['lirical']]
LIRICAL_PROJECT_NOT_EXIST_DATA = [
    ['lirical', 'CMG_Beggs_WGS', 'NA19678', '1', 'ENSG00000105357', 'OMIM:618460', 'Khan-Khan-Katsanis syndrome',
     'post_test_probability', '0', 'compositeLR', '0.066'],
]
LIRICAL_NO_EXIST_INDV_DATA = [
    ['lirical', '1kg project nåme with uniçøde', 'NA19678x', '1', 'ENSG00000105357', 'OMIM:618460',
     'Khan-Khan-Katsanis syndrome', 'post_test_probability', '0', 'compositeLR', '0.066'],
    ['lirical', '1kg project nåme with uniçøde', 'NA19679x', '1', 'ENSG00000105357', 'OMIM:618460',
     'Khan-Khan-Katsanis syndrome', 'post_test_probability', '0', 'compositeLR', '0.066'],
]
LIRICAL_DATA = [
    ['lirical', '1kg project nåme with uniçøde', 'NA19678', '1', 'ENSG00000105357', 'OMIM:618460',
     'Khan-Khan-Katsanis syndrome', 'post_test_probability', '0', 'compositeLR', '0.066'],
    ['lirical', 'Test Reprocessed Project', 'NA20885', '2', 'ENSG00000105357', 'OMIM:219800',
     '"Cystinosis, nephropathic"', 'post_test_probability', '0', 'compositeLR', '0.003', '', ''],
]
EXOMISER_DATA = [
    ['exomiser', 'CMG_Beggs_WGS', 'BEG_1230-1_01', '1', 'ENSG00000105357', 'ORPHA:2131',
     'Alternating hemiplegia of childhood', 'exomiser_score', '0.977923765', 'phenotype_score', '0.603998205',
     'variant_score', '1'],
    ['exomiser', 'CMG_Beggs_WGS', 'BEG_1230-1_01', '3', 'ENSG00000105357', 'ORPHA:71517',
     'Rapid-onset dystonia-parkinsonism', 'exomiser_score', '0.977923765', 'phenotype_score', '0.551578222',
     'variant_score', '1']
]
UPDATE_LIRICAL_DATA = [
    ['lirical', '1kg project nåme with uniçøde', 'NA19678', '3', 'ENSG00000105357', 'OMIM:618460',
     'Khan-Khan-Katsanis syndrome', 'post_test_probability', '0', 'compositeLR', '0.066'],
    ['lirical', '1kg project nåme with uniçøde', 'NA19678', '4', 'ENSG00000105357', 'OMIM:219800',
     '"Cystinosis, nephropathic"', 'post_test_probability', '0', 'compositeLR', '0.003', '', ''],
]

EXPECTED_LIRICAL_DATA = [
    {'diseaseId': 'OMIM:618460', 'geneId': 'ENSG00000105357', 'diseaseName': 'Khan-Khan-Katsanis syndrome',
     'scores': {'compositeLR': 0.066, 'postTestProbability': 0.0},
     'tool': 'lirical', 'rank': 1, 'individualGuid': 'I000002_na19678'},
    {'diseaseId': 'OMIM:219800', 'geneId': 'ENSG00000105357', 'diseaseName': 'Cystinosis, nephropathic',
     'scores': {'compositeLR': 0.003, 'postTestProbability': 0.0},
     'tool': 'lirical', 'rank': 2, 'individualGuid': 'I000015_na20885'}
]
EXPECTED_UPDATED_LIRICAL_DATA = [
    {'diseaseId': 'OMIM:219800', 'geneId': 'ENSG00000105357', 'diseaseName': 'Cystinosis, nephropathic',
     'scores': {'compositeLR': 0.003, 'postTestProbability': 0.0},
     'tool': 'lirical', 'rank': 2, 'individualGuid': 'I000015_na20885'},
    {'diseaseId': 'OMIM:618460', 'geneId': 'ENSG00000105357', 'diseaseName': 'Khan-Khan-Katsanis syndrome',
     'scores': {'compositeLR': 0.066, 'postTestProbability': 0.0},
     'tool': 'lirical', 'rank': 3, 'individualGuid': 'I000002_na19678'},
    {'diseaseId': 'OMIM:219800', 'geneId': 'ENSG00000105357', 'diseaseName': 'Cystinosis, nephropathic',
     'scores': {'compositeLR': 0.003, 'postTestProbability': 0.0},
     'tool': 'lirical', 'rank': 4, 'individualGuid': 'I000002_na19678'},
]


class DataManagerAPITest(AuthenticationTestCase):
    fixtures = ['users', '1kg_project', 'reference_data']

    @urllib3_responses.activate
    def test_elasticsearch_status(self):
        url = reverse(elasticsearch_status)
        self.check_data_manager_login(url)

        urllib3_responses.add_json(
            '/_cat/allocation?format=json&h=node,shards,disk.avail,disk.used,disk.percent', ES_CAT_ALLOCATION)
        urllib3_responses.add_json(
            '/_cat/nodes?format=json&h=name,heap.percent', ES_CAT_NODES)
        urllib3_responses.add_json(
           '/_cat/indices?format=json&h=index,docs.count,store.size,creation.date.string', ES_CAT_INDICES)
        urllib3_responses.add_json('/_cat/aliases?format=json&h=alias,index', ES_CAT_ALIAS)
        urllib3_responses.add_json('/_all/_mapping', ES_INDEX_MAPPING)

        response = self.client.get(url)
        self.assertEqual(response.status_code, 200)
        response_json = response.json()
        self.assertSetEqual(set(response_json.keys()), {'indices', 'errors', 'diskStats', 'nodeStats'})

        self.assertEqual(len(response_json['indices']), 6)
        self.assertDictEqual(response_json['indices'][0], TEST_INDEX_EXPECTED_DICT)
        self.assertDictEqual(response_json['indices'][3], TEST_INDEX_NO_PROJECT_EXPECTED_DICT)
        self.assertDictEqual(response_json['indices'][4], TEST_SV_INDEX_EXPECTED_DICT)

        self.assertListEqual(response_json['errors'], EXPECTED_ERRORS)

        self.assertListEqual(response_json['diskStats'], EXPECTED_DISK_ALLOCATION)
        self.assertListEqual(response_json['nodeStats'], EXPECTED_NODE_STATS)

    @urllib3_responses.activate
    def test_delete_index(self):
        url = reverse(delete_index)
        self.check_data_manager_login(url)

        response = self.client.post(url, content_type='application/json', data=json.dumps({'index': 'test_index'}))
        self.assertEqual(response.status_code, 400)
        self.assertDictEqual(
            response.json(), ({'error': 'Index "test_index" is still used by: 1kg project n\xe5me with uni\xe7\xf8de'}))
        self.assertEqual(len(urllib3_responses.calls), 0)

        urllib3_responses.add_json(
            '/_cat/indices?format=json&h=index,docs.count,store.size,creation.date.string', ES_CAT_INDICES)
        urllib3_responses.add_json('/_cat/aliases?format=json&h=alias,index', ES_CAT_ALIAS)
        urllib3_responses.add_json('/_all/_mapping', ES_INDEX_MAPPING)
        urllib3_responses.add(urllib3_responses.DELETE, '/unused_index')

        response = self.client.post(url, content_type='application/json', data=json.dumps({'index': 'unused_index'}))
        self.assertEqual(response.status_code, 200)
        response_json = response.json()
        self.assertSetEqual(set(response_json.keys()), {'indices'})
        self.assertEqual(len(response_json['indices']), 6)
        self.assertDictEqual(response_json['indices'][0], TEST_INDEX_EXPECTED_DICT)
        self.assertDictEqual(response_json['indices'][3], TEST_INDEX_NO_PROJECT_EXPECTED_DICT)
        self.assertDictEqual(response_json['indices'][4], TEST_SV_INDEX_EXPECTED_DICT)

        self.assertEqual(urllib3_responses.calls[0].request.method, 'DELETE')

    @mock.patch('seqr.utils.file_utils.logger')
    @mock.patch('seqr.utils.file_utils.subprocess.Popen')
    def test_upload_qc_pipeline_output(self, mock_subprocess, mock_file_logger):
        url = reverse(upload_qc_pipeline_output,)
        self.check_data_manager_login(url)

        request_data =json.dumps({
            'file': ' gs://seqr-datasets/v02/GRCh38/RDG_WES_Broad_Internal/v15/sample_qc/final_output/seqr_sample_qc.tsv'
        })

        # Test missing file
        mock_does_file_exist = mock.MagicMock()
        mock_subprocess.side_effect = [mock_does_file_exist]
        mock_does_file_exist.wait.return_value = 1
        mock_does_file_exist.stdout = [b'BucketNotFoundException: 404 gs://seqr-datsets bucket does not exist.']
        response = self.client.post(url, content_type='application/json', data=request_data)
        self.assertEqual(response.status_code, 400)
        self.assertListEqual(
            response.json()['errors'],
            ['File not found: gs://seqr-datasets/v02/GRCh38/RDG_WES_Broad_Internal/v15/sample_qc/final_output/seqr_sample_qc.tsv'])
        mock_file_logger.info.assert_has_calls([
            mock.call(
                '==> gsutil ls gs://seqr-datasets/v02/GRCh38/RDG_WES_Broad_Internal/v15/sample_qc/final_output/seqr_sample_qc.tsv',
                self.data_manager_user,
            ),
            mock.call('BucketNotFoundException: 404 gs://seqr-datsets bucket does not exist.', self.data_manager_user),
        ])

        # Test missing columns
        mock_does_file_exist.wait.return_value = 0
        mock_file_iter = mock.MagicMock()
        mock_file_iter.stdout = [b'', b'']
        mock_subprocess.side_effect = [mock_does_file_exist, mock_file_iter]
        response = self.client.post(url, content_type='application/json', data=request_data)
        self.assertEqual(response.status_code, 400)
        self.assertEqual(
            response.reason_phrase,
            'The following required columns are missing: seqr_id, data_type, filter_flags, qc_metrics_filters, qc_pop')

        # Test no data type error
        mock_subprocess.side_effect = [mock_does_file_exist, mock_file_iter]
        mock_file_iter.stdout = SAMPLE_QC_DATA_NO_DATA_TYPE
        response = self.client.post(url, content_type='application/json', data=request_data)
        self.assertEqual(response.status_code, 400)
        self.assertEqual(response.reason_phrase, 'No data type detected')

        # Test multiple data types error
        mock_subprocess.side_effect = [mock_does_file_exist, mock_file_iter]
        mock_file_iter.stdout = SAMPLE_QC_DATA_MORE_DATA_TYPE
        response = self.client.post(url, content_type='application/json', data=request_data)
        self.assertEqual(response.status_code, 400)
        self.assertEqual(response.reason_phrase, 'Multiple data types detected: wes ,wgs')

        # Test unexpected data type error
        mock_subprocess.side_effect = [mock_does_file_exist, mock_file_iter]
        mock_file_iter.stdout = SAMPLE_QC_DATA_UNEXPECTED_DATA_TYPE
        response = self.client.post(url, content_type='application/json', data=request_data)
        self.assertEqual(response.status_code, 400)
        self.assertEqual(response.reason_phrase, 'Unexpected data type detected: "unknown" (should be "exome" or "genome")')

        # Test normal functions
        mock_subprocess.side_effect = [mock_does_file_exist, mock_file_iter]
        mock_file_iter.stdout = SAMPLE_QC_DATA
        response = self.client.post(url, content_type='application/json', data=request_data)
        self.assertEqual(response.status_code, 200)
        response_json = response.json()
        self.assertSetEqual(set(response_json.keys()), {'info', 'errors', 'warnings'})
        self.assertListEqual(response_json['info'], [
            'Parsed 6 exome samples',
            'Found and updated matching seqr individuals for 4 samples'
        ])
        self.assertListEqual(response_json['warnings'], [
            'The following 1 samples were added to multiple individuals: NA19678 (2)',
            'The following 2 samples were skipped: MANZ_1169_DNA, NA',
            'The following filter flags have no known corresponding value and were not saved: not_real_flag',
            'The following population platform filters have no known corresponding value and were not saved: not_real_filter'
        ])

        indiv = Individual.objects.get(id = 1)
        self.assertIsNone(indiv.filter_flags)
        self.assertDictEqual(indiv.pop_platform_filters, {'n_deletion': '10898', 'n_snp': '127706', 'r_insertion_deletion': '1.2572E+00', 'r_ti_tv': '1.8292E+00', 'n_insertion': '13701'})
        self.assertEqual(indiv.population, 'AMR')

        indiv = Individual.objects.get(id = 2)
        self.assertDictEqual(indiv.filter_flags, {'coverage_exome': '8.1446E+01'})
        self.assertDictEqual(indiv.pop_platform_filters, {'n_insertion': '6857'})
        self.assertEqual(indiv.population, 'SAS')

        indiv = Individual.objects.get(id=12)
        self.assertDictEqual(indiv.filter_flags, {'coverage_exome': '8.1446E+01'})
        self.assertDictEqual(indiv.pop_platform_filters, {'n_insertion': '6857'})
        self.assertEqual(indiv.population, 'SAS')

        indiv = Individual.objects.get(id = 5)
        self.assertDictEqual(indiv.filter_flags, {'chimera': '5.0841E+00'})
        self.assertDictEqual(indiv.pop_platform_filters, {'n_insertion': '29507', 'r_insertion_deletion': '1.343E+00'})
        self.assertEqual(indiv.population, 'NFE')

        indiv = Individual.objects.get(id = 6)
        self.assertDictEqual(indiv.filter_flags, {'contamination': '2.79E+00'})
        self.assertDictEqual(indiv.pop_platform_filters, {'n_insertion': '38051', 'r_insertion_deletion': '1.8064E+00'})
        self.assertEqual(indiv.population, 'OTH')

    @mock.patch('seqr.utils.file_utils.subprocess.Popen')
    def test_upload_sv_qc(self, mock_subprocess):
        url = reverse(upload_qc_pipeline_output, )
        self.check_data_manager_login(url)

        request_data = json.dumps({
            'file': 'gs://seqr-datasets/v02/GRCh38/RDG_WES_Broad_Internal/v15/sample_qc/sv/sv_sample_metadata.tsv'
        })

        mock_does_file_exist = mock.MagicMock()
        mock_does_file_exist.wait.return_value = 0
        mock_file_iter = mock.MagicMock()
        mock_file_iter.stdout = SAMPLE_SV_WES_QC_DATA
        mock_subprocess.side_effect = [mock_does_file_exist, mock_file_iter]
        response = self.client.post(url, content_type='application/json', data=request_data)
        self.assertEqual(response.status_code, 200)
        response_json = response.json()
        self.assertSetEqual(set(response_json.keys()), {'info', 'errors', 'warnings'})
        self.assertListEqual(response_json['info'], [
            'Parsed 6 SV samples',
            'Found and updated matching seqr individuals for 4 samples'
        ])
        self.assertListEqual(response_json['warnings'], ['The following 2 samples were skipped: MANZ_1169_DNA, NA'])

        self.assertIsNone(Individual.objects.get(individual_id='NA19675_1').sv_flags)
        self.assertListEqual(Individual.objects.get(individual_id='NA19678').sv_flags, ['high_QS_rare_calls:_>10'])
        self.assertListEqual(Individual.objects.get(individual_id='HG00732').sv_flags, ['raw_calls:_>100'])
        self.assertListEqual(
            Individual.objects.get(individual_id='HG00733').sv_flags,
            ['high_QS_rare_calls:_>10', 'raw_calls:_>100'])

        # Test genome data
        mock_file_iter.stdout = SAMPLE_SV_WGS_QC_DATA
        mock_subprocess.side_effect = [mock_does_file_exist, mock_file_iter]
        response = self.client.post(url, content_type='application/json', data=request_data)
        self.assertEqual(response.status_code, 200)
        response_json = response.json()
        self.assertSetEqual(set(response_json.keys()), {'info', 'errors', 'warnings'})
        self.assertListEqual(response_json['info'], [
            'Parsed 2 SV samples',
            'Found and updated matching seqr individuals for 1 samples'
        ])
        self.assertListEqual(response_json['warnings'], ['The following 1 samples were skipped: NA19678'])
        self.assertListEqual(Individual.objects.get(individual_id='NA21234').sv_flags, ['outlier_num._calls'])
        # Should not overwrite existing QC flags
        self.assertListEqual(Individual.objects.get(individual_id='NA19678').sv_flags, ['high_QS_rare_calls:_>10'])

    @mock.patch('seqr.views.apis.data_manager_api.KIBANA_ELASTICSEARCH_PASSWORD', 'abc123')
    @responses.activate
    def test_kibana_proxy(self):
        url = '/api/kibana/random/path'
        self.check_data_manager_login(url)

        response_args = {
            'stream': True,
            'body': 'Test response',
            'content_type': 'text/custom',
            'headers': {'x-test-header': 'test', 'keep-alive': 'true'},
        }
        proxy_url = 'http://localhost:5601{}'.format(url)
        responses.add(responses.GET, proxy_url, status=200, **response_args)
        responses.add(responses.POST, proxy_url, status=201, **response_args)
        responses.add(responses.GET, '{}/bad_response'.format(proxy_url), body=HTTPError())

        response = self.client.get(url, HTTP_TEST_HEADER='some/value')
        self.assertEqual(response.status_code, 200)
        self.assertEqual(response.content, b'Test response')
        self.assertEqual(response.get('content-type'), 'text/custom')
        self.assertEqual(response.get('x-test-header'), 'test')
        self.assertIsNone(response.get('keep-alive'))

        data = json.dumps([{'content': 'Test Body'}])
        response = self.client.post(url, content_type='application/json', data=data)
        self.assertEqual(response.status_code, 201)

        self.assertEqual(len(responses.calls), 2)

        get_request = responses.calls[0].request
        self.assertEqual(get_request.headers['Host'], 'localhost:5601')
        self.assertEqual(get_request.headers['Authorization'], 'Basic a2liYW5hOmFiYzEyMw==')
        self.assertEqual(get_request.headers['Test-Header'], 'some/value')

        post_request = responses.calls[1].request
        self.assertEqual(post_request.headers['Host'], 'localhost:5601')
        self.assertEqual(get_request.headers['Authorization'], 'Basic a2liYW5hOmFiYzEyMw==')
        self.assertEqual(post_request.headers['Content-Type'], 'application/json')
        self.assertEqual(post_request.headers['Content-Length'], '26')
        self.assertEqual(post_request.body, data.encode('utf-8'))

        # Test with error response
        response = self.client.get('{}/bad_response'.format(url))
        self.assertEqual(response.status_code, 500)

        # Test with connection error
        response = self.client.get('{}/bad_path'.format(url))
        self.assertContains(response, 'Error: Unable to connect to Kibana', status_code=400)

    RNA_DATA_TYPE_PARAMS = {
        'outlier': {
            'model_cls': RnaSeqOutlier,
            'header': ['sampleID', 'geneID', 'detail', 'pValue', 'padjust', 'zScore'],
            'optional_headers': ['detail'],
            'loaded_data_row': ['NA19675_D2', 'ENSG00000240361', 'detail1', 0.01, 0.001, -3.1],
            'new_data': [
                ['NA19675_D2', 'ENSG00000240361', 'detail1', 0.01, 0.13, -3.1],
                ['NA19675_D2', 'ENSG00000240361', 'detail2', 0.01, 0.13, -3.1],
                ['NA19675_D2', 'ENSG00000233750', 'detail1', 0.064, '0.0000057', 7.8],
                ['NA19675_D3', 'ENSG00000233750', 'detail1', 0.064, '0.0000057', 7.8],
            ],
            'num_parsed_samples': 2,
            'initial_model_count': 3,
            'parsed_file_data': RNA_OUTLIER_SAMPLE_DATA,
            'get_models_json': get_json_for_rna_seq_outliers,
            'expected_models_json': [
                {'geneId': 'ENSG00000240361', 'pAdjust': 0.13, 'pValue': 0.01, 'zScore': -3.1, 'isSignificant': False},
                {'geneId': 'ENSG00000233750', 'pAdjust': 0.0000057, 'pValue': 0.064, 'zScore': 7.8,
                 'isSignificant': True},
            ],
        },
        'tpm': {
            'model_cls': RnaSeqTpm,
            'header': ['sample_id', 'gene_id', 'individual_id', 'tissue', 'TPM'],
            'optional_headers': ['individual_id'],
            'loaded_data_row': ['NA19675_D2', 'NA19675_D3', 'ENSG00000135953', 'muscle', 1.34],
            'new_data': [
                ['NA19675_D2', 'ENSG00000240361', 'NA19675_D2', 'muscle', 7.8],
                ['NA19675_D2', 'ENSG00000233750', 'NA19675_D2', 'muscle', 0.064],
                ['NA19675_D2', 'ENSG00000135953', 'NA19675_D2', 'muscle', '0.0'],
                ['NA20889', 'ENSG00000233750', 'NA20889', 'fibroblasts', 0.064],
                ['NA19675_D3', 'ENSG00000233750', 'NA19675_D3', 'fibroblasts', 0.064],
                ['GTEX_001', 'ENSG00000233750', 'NA19675_D3', 'whole_blood', 1.95],
            ],
            'num_parsed_samples': 3,
            'initial_model_count': 2,
            'deleted_count': 1,
            'extra_warnings': [
                'Skipped data loading for the following 1 samples due to mismatched tissue type: NA20889 (fibroblasts to muscle)'],
            'parsed_file_data': RNA_TPM_SAMPLE_DATA,
            'get_models_json': lambda models: list(models.values_list('gene_id', 'tpm')),
            'expected_models_json': [('ENSG00000240361', 7.8), ('ENSG00000233750',0.064)],
        },
    }

    @mock.patch('seqr.views.apis.data_manager_api.datetime')
    @mock.patch('seqr.views.apis.data_manager_api.os')
    @mock.patch('seqr.views.apis.data_manager_api.load_uploaded_file')
    @mock.patch('seqr.utils.file_utils.subprocess.Popen')
    @mock.patch('seqr.views.apis.data_manager_api.gzip.open')
    @mock.patch('seqr.views.utils.dataset_utils.logger')
    @mock.patch('seqr.models.logger')
    def test_update_rna_seq(self, mock_model_logger, mock_logger, mock_open, mock_subprocess, mock_load_uploaded_file,
                            mock_os, mock_datetime):
        url = reverse(update_rna_seq)
        self.check_data_manager_login(url)

        for data_type, params in self.RNA_DATA_TYPE_PARAMS.items():
            with self.subTest(data_type):
                model_cls = params['model_cls']
                header = params['header']
                loaded_data_row = params['loaded_data_row']

                # Test errors
                body = {'dataType': data_type, 'file': 'gs://rna_data/muscle_samples.tsv.gz'}
                mock_datetime.now.return_value = datetime(2020, 4, 15)
                mock_os.path.join.side_effect = lambda *args: '/'.join(args[1:])
                mock_load_uploaded_file.return_value = [['a']]
                mock_does_file_exist = mock.MagicMock()
                mock_does_file_exist.wait.return_value = 1
                mock_subprocess.side_effect = [mock_does_file_exist]
                response = self.client.post(url, content_type='application/json', data=json.dumps(body))
                self.assertEqual(response.status_code, 400)
                self.assertDictEqual(response.json(), {'error': 'File not found: gs://rna_data/muscle_samples.tsv.gz'})

                mock_does_file_exist.wait.return_value = 0
                mock_file_iter = mock.MagicMock()
                def _set_file_iter_stdout(rows):
                    mock_file_iter.stdout = [('\t'.join([str(col) for col in row]) + '\n').encode() for row in rows]
                    mock_subprocess.side_effect = [mock_does_file_exist, mock_file_iter]

                _set_file_iter_stdout([['']])
                response = self.client.post(url, content_type='application/json', data=json.dumps(body))
                self.assertEqual(response.status_code, 400)
                self.assertDictEqual(response.json(), {
                    'error': f'Invalid file: missing column(s) {", ".join(sorted([col for col in header if col not in params["optional_headers"]]))}',
                })

                mismatch_row = loaded_data_row[:-1] + [loaded_data_row[-1] - 2]
                _set_file_iter_stdout([header, loaded_data_row, mismatch_row])
                response = self.client.post(url, content_type='application/json', data=json.dumps(body))
                self.assertEqual(response.status_code, 400)
                self.assertDictEqual(response.json(), {'error': mock.ANY})
                self.assertTrue(response.json()['error'].startswith(
                    f'Error in NA19675_D2 data for {mismatch_row[1]}: mismatched entries '))

                missing_sample_row = ['NA19675_D3'] + loaded_data_row[1:]
                _set_file_iter_stdout([header, loaded_data_row, missing_sample_row])
                response = self.client.post(url, content_type='application/json', data=json.dumps(body))
                self.assertEqual(response.status_code, 400)
                self.assertDictEqual(response.json(), {'error': 'Unable to find matches for the following samples: NA19675_D3'})

                mapping_body = {'mappingFile': {'uploadedFileId': 'map.tsv'}}
                mapping_body.update(body)
                mock_subprocess.side_effect = [mock_does_file_exist, mock_file_iter]
                response = self.client.post(url, content_type='application/json', data=json.dumps(mapping_body))
                self.assertEqual(response.status_code, 400)
                self.assertDictEqual(response.json(), {'error': 'Must contain 2 columns: a'})

                # Test already loaded data
                _set_file_iter_stdout([header, loaded_data_row])
                response = self.client.post(url, content_type='application/json', data=json.dumps(body))
                self.assertEqual(response.status_code, 200)
                info = [
                    'Parsed 1 RNA-seq samples',
                    'Attempted data loading for 0 RNA-seq samples in the following 0 projects: ',
                ]
                warnings = ['Skipped loading for 1 samples already loaded from this file']
                self.assertDictEqual(response.json(), {'info': info, 'warnings': warnings, 'sampleGuids': [], 'fileName': mock.ANY})
                mock_logger.info.assert_has_calls([mock.call(info_log, self.data_manager_user) for info_log in info])
                mock_logger.warning.assert_has_calls([mock.call(warn_log, self.data_manager_user) for warn_log in warnings])
                self.assertEqual(model_cls.objects.count(), params['initial_model_count'])

                # Test loading new data
                mock_open.reset_mock()
                mock_logger.reset_mock()
                _set_file_iter_stdout([header] + params['new_data'])
                mock_load_uploaded_file.return_value = [['NA19675_D2', 'NA19675_1']]
                mock_writes = []
                def mock_write(content):
                    mock_writes.append(content)
                mock_open.return_value.__enter__.return_value.write.side_effect = mock_write
                body.update({'ignoreExtraSamples': True, 'mappingFile': {'uploadedFileId': 'map.tsv'}, 'file': RNA_FILE_ID})
                response = self.client.post(url, content_type='application/json', data=json.dumps(body))
                self.assertEqual(response.status_code, 200)
                info = [
                    f'Parsed {params["num_parsed_samples"]} RNA-seq samples',
                    'Attempted data loading for 1 RNA-seq samples in the following 1 projects: 1kg project nåme with uniçøde',
                ]
                warnings = ['Skipped loading for the following 1 unmatched samples: NA19675_D3']
                if params.get('extra_warnings'):
                    warnings = params['extra_warnings'] + warnings
                file_name = RNA_FILENAME_TEMPLATE.format(data_type)
                response_json = response.json()
                self.assertDictEqual(response_json, {'info': info, 'warnings': warnings, 'sampleGuids': [mock.ANY], 'fileName': file_name})
                deleted_count = params.get('deleted_count', params['initial_model_count'])
                mock_logger.info.assert_has_calls([mock.call(info_log, self.data_manager_user) for info_log in info])
                mock_model_logger.info.assert_called_with(
                    f'delete {model_cls.__name__}s', self.data_manager_user,
                    db_update={'dbEntity': model_cls.__name__, 'numEntities': deleted_count,
                               'parentEntityIds': {RNA_SAMPLE_GUID}, 'updateType': 'bulk_delete'}
                )
                mock_logger.warning.assert_has_calls([mock.call(warn_log, self.data_manager_user) for warn_log in warnings])

                # test database models are correct
                self.assertEqual(model_cls.objects.count(), params['initial_model_count'] - deleted_count)
                rna_samples = Sample.objects.filter(individual_id=1, sample_type='RNA')
                self.assertEqual(len(rna_samples), 1)
                sample = rna_samples.first()
                self.assertEqual(sample.guid, RNA_SAMPLE_GUID)
                self.assertTrue(sample.is_active)
                self.assertIsNone(sample.elasticsearch_index)
                self.assertEqual(sample.data_source, 'muscle_samples.tsv.gz')
                self.assertEqual(sample.sample_type, 'RNA')

                self.assertEqual(response_json['sampleGuids'][0], sample.guid)

                # test correct file interactions
                mock_subprocess.assert_called_with(f'gsutil cat {RNA_FILE_ID} | gunzip -c -q - ', stdout=-1, stderr=-2, shell=True)
                mock_open.assert_called_with(file_name, 'wt')
                self.assertListEqual(mock_writes, params['parsed_file_data'])

    @mock.patch('seqr.views.apis.data_manager_api.os')
    @mock.patch('seqr.views.apis.data_manager_api.gzip.open')
    @mock.patch('seqr.views.apis.data_manager_api.logger')
    @mock.patch('seqr.models.logger')
    def test_load_rna_seq_sample_data(self, mock_model_logger, mock_logger, mock_open, mock_os):
        mock_os.path.join.side_effect = lambda *args: '/'.join(args[1:])

        url = reverse(load_rna_seq_sample_data, args=[RNA_SAMPLE_GUID])
        self.check_data_manager_login(url)

        for data_type, params in self.RNA_DATA_TYPE_PARAMS.items():
            with self.subTest(data_type):
                model_cls = params['model_cls']
                model_cls.objects.all().delete()
                mock_open.return_value.__enter__.return_value.__iter__.return_value = params['parsed_file_data']
                file_name = RNA_FILENAME_TEMPLATE.format(data_type)

                response = self.client.post(url, content_type='application/json', data=json.dumps({
                    'fileName': file_name, 'dataType': data_type,
                }))
                self.assertEqual(response.status_code, 200)
                self.assertDictEqual(response.json(), {'success': True})

                models = model_cls.objects.all()
                self.assertEqual(models.count(), 2)
                self.assertSetEqual({model.sample.guid for model in models}, {RNA_SAMPLE_GUID})

                mock_open.assert_called_with(file_name, 'rt')

                mock_logger.info.assert_called_with('Loading outlier data for NA19675_D2', self.data_manager_user)
                mock_model_logger.info.assert_called_with(
                    f'create {model_cls.__name__}s', self.data_manager_user, db_update={
                        'dbEntity': model_cls.__name__, 'numEntities': 2, 'parentEntityIds': {RNA_SAMPLE_GUID},
                        'updateType': 'bulk_create',
                    }
                )

                self.assertListEqual(params['get_models_json'](models), params['expected_models_json'])

    @classmethod
    def _join_data(cls, data):
        return iter(['\t'.join(line) for line in data])

    @mock.patch('seqr.views.utils.dataset_utils.file_iter')
    @mock.patch('seqr.models.logger')
    def test_load_phenotype_prioritization_data(self, mock_logger, mock_file_iter):
        url = reverse(load_phenotype_prioritization_data)
        self.check_data_manager_login(url)

        mock_file_iter.return_value = self._join_data(PHENOTYPE_PRIORITIZATION_MISS_HEADER)
        response = self.client.post(url, content_type='application/json', data=json.dumps({'file': 'lirical_data.tsv.gz'}))
        self.assertEqual(response.status_code, 400)
        self.assertEqual(response.json()['error'], 'Invalid file: missing column(s) project, diseaseId')
        mock_file_iter.assert_called_with('lirical_data.tsv.gz')

        mock_file_iter.return_value = self._join_data(PHENOTYPE_PRIORITIZATION_HEADER + LIRICAL_NO_PROJECT_DATA)
        response = self.client.post(url, content_type='application/json', data=json.dumps({'file': 'lirical_data.tsv.gz'}))
        self.assertEqual(response.status_code, 400)
        self.assertEqual(response.json()['error'], 'Both sample ID and project fields are required.')

        mock_file_iter.return_value = self._join_data(PHENOTYPE_PRIORITIZATION_HEADER + LIRICAL_DATA + EXOMISER_DATA)
        response = self.client.post(url, content_type='application/json', data=json.dumps({'file': 'lirical_data.tsv.gz'}))
        self.assertEqual(response.status_code, 400)
        self.assertEqual(response.json()['error'], 'Multiple tools found lirical and exomiser. Only one in a file is supported.')

        mock_file_iter.return_value = self._join_data(PHENOTYPE_PRIORITIZATION_HEADER + LIRICAL_PROJECT_NOT_EXIST_DATA)
        response = self.client.post(url, content_type='application/json', data=json.dumps({'file': 'lirical_data.tsv.gz'}))
        self.assertEqual(response.status_code, 400)
        self.assertEqual(response.json()['error'], 'Project CMG_Beggs_WGS not found. ')

        project = Project.objects.create(created_by=self.data_manager_user,
                                         name='1kg project nåme with uniçøde', workspace_namespace='my-seqr-billing')
        mock_file_iter.return_value = self._join_data(
            PHENOTYPE_PRIORITIZATION_HEADER + LIRICAL_DATA + LIRICAL_PROJECT_NOT_EXIST_DATA)
        response = self.client.post(url, content_type='application/json', data=json.dumps({'file': 'lirical_data.tsv.gz'}))
        self.assertEqual(response.status_code, 400)
        self.assertEqual(response.json()['error'], 'Project CMG_Beggs_WGS not found. Projects with conflict name(s) 1kg project nåme with uniçøde.')
        project.delete()

        mock_file_iter.return_value = self._join_data(PHENOTYPE_PRIORITIZATION_HEADER + LIRICAL_NO_EXIST_INDV_DATA)
        response = self.client.post(url, content_type='application/json', data=json.dumps({'file': 'lirical_data.tsv.gz'}))
        self.assertEqual(response.status_code, 400)
        self.assertEqual(response.json()['error'], "Can't find individuals NA19678x, NA19679x")

        # Test a successful operation
<<<<<<< HEAD
        exist_data = PhenotypePrioritization.objects.filter()
        PhenotypePrioritization.bulk_delete(self.data_manager_user, exist_data)  # clear existing data
        mock_logger.reset_mock()
        mock_model_logger.reset_mock()
=======
>>>>>>> 5c4e0481
        mock_file_iter.return_value = self._join_data(PHENOTYPE_PRIORITIZATION_HEADER + LIRICAL_DATA)
        response = self.client.post(url, content_type='application/json', data=json.dumps({'file': 'lirical_data.tsv.gz'}))
        self.assertEqual(response.status_code, 200)
        info = [
            'Loaded Lirical data from lirical_data.tsv.gz',
            'Project 1kg project nåme with uniçøde: loaded 1 record(s)',
            'Project Test Reprocessed Project: loaded 1 record(s)'
        ]
        self.assertEqual(response.json()['info'], info)
        db_update = {'dbEntity': 'PhenotypePrioritization', 'numEntities': 2,
                     'parentEntityIds': {'I000002_na19678', 'I000015_na20885'}, 'updateType': 'bulk_create'}
        mock_logger.info.assert_called_with('create PhenotypePrioritizations', self.data_manager_user, db_update=db_update)
        saved_data = _get_json_for_models(PhenotypePrioritization.objects.filter(tool='lirical'),
                                          nested_fields=[{'fields': ('individual', 'guid'), 'key': 'individualGuid'}])
        self.assertListEqual(saved_data, EXPECTED_LIRICAL_DATA)

        # Test uploading new data
        mock_logger.reset_mock()
        mock_file_iter.return_value = self._join_data(PHENOTYPE_PRIORITIZATION_HEADER + UPDATE_LIRICAL_DATA)
        response = self.client.post(url, content_type='application/json', data=json.dumps({'file': 'lirical_data.tsv.gz'}))
        self.assertEqual(response.status_code, 200)
        info = [
            'Loaded Lirical data from lirical_data.tsv.gz',
            'Project 1kg project nåme with uniçøde: deleted 1 record(s), loaded 2 record(s)'
        ]
        self.assertEqual(response.json()['info'], info)
        mock_logger.info.assert_has_calls([
            mock.call('delete PhenotypePrioritizations', self.data_manager_user, db_update={
                'dbEntity': 'PhenotypePrioritization', 'numEntities': 1,
                'parentEntityIds': {'I000002_na19678'}, 'updateType': 'bulk_delete',
            }),
            mock.call('create PhenotypePrioritizations', self.data_manager_user,
                      db_update={'dbEntity': 'PhenotypePrioritization', 'numEntities': 2,
                     'parentEntityIds': {'I000002_na19678'}, 'updateType': 'bulk_create'}),
        ])
        saved_data = _get_json_for_models(PhenotypePrioritization.objects.filter(tool='lirical'),
                                          nested_fields=[{'fields': ('individual', 'guid'), 'key': 'individualGuid'}])
        self.assertListEqual(saved_data, EXPECTED_UPDATED_LIRICAL_DATA)<|MERGE_RESOLUTION|>--- conflicted
+++ resolved
@@ -856,13 +856,6 @@
         self.assertEqual(response.json()['error'], "Can't find individuals NA19678x, NA19679x")
 
         # Test a successful operation
-<<<<<<< HEAD
-        exist_data = PhenotypePrioritization.objects.filter()
-        PhenotypePrioritization.bulk_delete(self.data_manager_user, exist_data)  # clear existing data
-        mock_logger.reset_mock()
-        mock_model_logger.reset_mock()
-=======
->>>>>>> 5c4e0481
         mock_file_iter.return_value = self._join_data(PHENOTYPE_PRIORITIZATION_HEADER + LIRICAL_DATA)
         response = self.client.post(url, content_type='application/json', data=json.dumps({'file': 'lirical_data.tsv.gz'}))
         self.assertEqual(response.status_code, 200)
