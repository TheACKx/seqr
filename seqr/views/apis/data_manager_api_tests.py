--- conflicted
+++ resolved
@@ -948,7 +948,6 @@
                 _test_basic_data_loading(data, 1, 1, 2, body)
 
                 # Test loading data when where are duplicated individual ids in different projects.
-<<<<<<< HEAD
                 if 'duplicated_indiv_id_data' in params:
                     data = params['duplicated_indiv_id_data']
                     mock_writes = []
@@ -956,14 +955,6 @@
                                              project_names='1kg project nåme with uniçøde, Test Reprocessed Project',
                                              num_created_samples=2)
                     self.assertSetEqual({re.sub(r'^S[0-9]*', 'S', s) for s in mock_writes}, params['write_data'])
-=======
-                data = params['duplicated_indiv_id_data']
-                mock_writes = []
-                _test_basic_data_loading(data, 2, 2, 20, body,
-                                         project_names='1kg project nåme with uniçøde, Test Reprocessed Project',
-                                         num_created_samples=2)
-                self.assertSetEqual({re.sub(r'^S[0-9]*', 'S', s) for s in mock_writes}, params['write_data'])
->>>>>>> 7f29d161
 
 
     @mock.patch('seqr.views.apis.data_manager_api.os')
