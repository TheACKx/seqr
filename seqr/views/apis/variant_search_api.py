import json
import jmespath
from collections import defaultdict
from copy import deepcopy
from django.utils import timezone
from django.contrib.postgres.aggregates import ArrayAgg
from django.core.exceptions import MultipleObjectsReturned, PermissionDenied
from django.db.utils import IntegrityError
from django.db.models import Q, F, Value
from math import ceil

from reference_data.models import GENOME_VERSION_GRCh37
<<<<<<< HEAD
from seqr.models import Project, Family, Individual, SavedVariant, VariantSearch, VariantSearchResults, ProjectCategory, \
    Sample
from seqr.utils.elasticsearch.utils import get_es_variants, get_single_es_variant, get_es_variant_gene_counts
from seqr.utils.elasticsearch.constants import XPOS_SORT_KEY, PATHOGENICTY_SORT_KEY, PATHOGENICTY_HGMD_SORT_KEY
from seqr.utils.search_backend.hail_search import HailSearch
=======
from seqr.models import Project, Family, Individual, SavedVariant, VariantSearch, VariantSearchResults, ProjectCategory
from seqr.utils.search.utils import query_variants, get_single_variant, get_variant_query_gene_counts, get_search_samples
from seqr.utils.search.constants import XPOS_SORT_KEY, PATHOGENICTY_SORT_KEY, PATHOGENICTY_HGMD_SORT_KEY
>>>>>>> 5ad05f2f
from seqr.utils.xpos_utils import get_xpos
from seqr.views.utils.export_utils import export_table
from seqr.utils.gene_utils import get_genes_for_variant_display
from seqr.views.utils.json_utils import create_json_response
from seqr.views.utils.json_to_orm_utils import update_model_from_json, get_or_create_model_from_json, \
    create_model_from_json
from seqr.views.utils.orm_to_json_utils import get_json_for_saved_variants_with_tags, get_json_for_saved_search,\
    get_json_for_saved_searches, FAMILY_DISPLAY_NAME_EXPR
from seqr.views.utils.permissions_utils import check_project_permissions, get_project_guids_user_can_view, \
    user_is_analyst, login_and_policies_required, check_user_created_object_permissions, check_projects_view_permission
from seqr.views.utils.project_context_utils import get_projects_child_entities
from seqr.views.utils.variant_utils import get_variant_key, get_variants_response


GENOTYPE_AC_LOOKUP = {
    'ref_ref': [0, 0],
    'has_ref': [0, 1],
    'ref_alt': [1, 1],
    'has_alt': [1, 2],
    'alt_alt': [2, 2],
}
AFFECTED = Individual.AFFECTED_STATUS_AFFECTED
UNAFFECTED = Individual.AFFECTED_STATUS_UNAFFECTED


@login_and_policies_required
def query_variants_handler(request, search_hash):
    """Search variants.
    """
    page = int(request.GET.get('page') or 1)
    per_page = int(request.GET.get('per_page') or 100)
    sort = request.GET.get('sort') or XPOS_SORT_KEY
    if sort == PATHOGENICTY_SORT_KEY and user_is_analyst(request.user):
        sort = PATHOGENICTY_HGMD_SORT_KEY

    search_context = json.loads(request.body or '{}')
    try:
        results_model = _get_or_create_results_model(search_hash, search_context, request.user)
    except Exception as e:
        return create_json_response({'error': str(e)}, status=400, reason=str(e))

    _check_results_permission(results_model, request.user)
    skip_genotype_filter = bool(_all_project_family_search_genome(search_context))

<<<<<<< HEAD
    variants, total_results = get_es_variants(results_model, es_search_cls=HailSearch, sort=sort, page=page, num_results=per_page,
                                              skip_genotype_filter=skip_genotype_filter, user=request.user)
=======
    variants, total_results = query_variants(results_model, sort=sort, page=page, num_results=per_page,
                                             skip_genotype_filter=skip_genotype_filter, user=request.user)
>>>>>>> 5ad05f2f

    response = _process_variants(variants or [], results_model.families.all(), request)
    response['search'] = _get_search_context(results_model)
    response['search']['totalResults'] = total_results

    return create_json_response(response)


def _all_project_family_search_genome(search_context):
    return (search_context or {}).get('allGenomeProjectFamilies')


def _get_or_create_results_model(search_hash, search_context, user):
    results_model = VariantSearchResults.objects.filter(search_hash=search_hash).first()
    if not results_model:
        if not search_context:
            raise Exception('Invalid search hash: {}'.format(search_hash))

        all_project_genome_version = _all_project_family_search_genome(search_context)
        if all_project_genome_version:
            omit_projects = [p.guid for p in Project.objects.filter(is_demo=True).only('guid')]
            project_guids = [
                project_guid for project_guid in get_project_guids_user_can_view(user, limit_data_manager=True)
                if project_guid not in omit_projects
            ]
            families = Family.objects.filter(
                project__guid__in=project_guids, project__genome_version=all_project_genome_version)
        elif search_context.get('projectGuids'):
            families = Family.objects.filter(project__guid__in=search_context['projectGuids'])
        elif search_context.get('projectFamilies'):
            all_families = set()
            for project_family in search_context['projectFamilies']:
                all_families.update(project_family['familyGuids'])
            families = Family.objects.filter(guid__in=all_families)
        else:
            raise Exception('Invalid search: no projects/ families specified')

        if search_context.get('unsolvedFamiliesOnly'):
            families = families.exclude(analysis_status__in=Family.SOLVED_ANALYSIS_STATUSES)

        search_dict = search_context.get('search', {})
        search_model = VariantSearch.objects.filter(search=search_dict).filter(
            Q(created_by=user) | Q(name__isnull=False)).first()
        if not search_model:
            search_model = create_model_from_json(VariantSearch, {'search': search_dict}, user)

        # If a search_context request and results request are dispatched at the same time, its possible the other
        # request already created the model
        results_model = VariantSearchResults.objects.filter(search_hash=search_hash).first()
        if not results_model:
            results_model = create_model_from_json(
                VariantSearchResults, {'search_hash': search_hash, 'variant_search': search_model}, user)

        results_model.families.set(families)
    return results_model


@login_and_policies_required
def query_single_variant_handler(request, variant_id):
    """Search variants.
    """
    families = Family.objects.filter(guid=request.GET.get('familyGuid'))
    check_project_permissions(families.first().project, request.user)

    variant = get_single_variant(families, variant_id, user=request.user)

    response = _process_variants([variant], families, request, add_all_context=True, add_locus_list_detail=True)

    return create_json_response(response)


def _process_variants(variants, families, request, add_all_context=False, add_locus_list_detail=False):
    if not variants:
        return {'searchedVariants': variants}

    flat_variants = _flatten_variants(variants)
    saved_variants, variants_by_id = _get_saved_variant_models(flat_variants, families)

    response_json = get_variants_response(
        request, saved_variants, response_variants=flat_variants, add_all_context=add_all_context,
        add_locus_list_detail=add_locus_list_detail)
    response_json['searchedVariants'] = variants

    for saved_variant in response_json['savedVariantsByGuid'].values():
        family_guids = saved_variant['familyGuids']
        searched_variant = variants_by_id.get(get_variant_key(**saved_variant))
        if not searched_variant:
            # This can occur when an hg38 family has a saved variant that did not successfully lift from hg37
            continue
        saved_variant.update(searched_variant)
        #  For saved variants only use family it was saved for, not all families in search
        saved_variant['familyGuids'] = family_guids
        response_json['savedVariantsByGuid'][saved_variant['variantGuid']] = saved_variant

    return response_json


PREDICTION_MAP = {
    'D': 'damaging',
    'T': 'tolerated',
}


POLYPHEN_MAP = {
    'D': 'probably_damaging',
    'P': 'possibly_damaging',
    'B': 'benign',
}


MUTTASTR_MAP = {
    'A': 'disease_causing',
    'D': 'disease_causing',
    'N': 'polymorphism',
    'P': 'polymorphism',
}


def _get_prediction_val(prediction):
    return PREDICTION_MAP.get(prediction[0]) if prediction else None


def _get_variant_main_transcript_field_val(parsed_variant):
    return next(
        (t for t in parsed_variant['transcripts'] if t['transcriptId'] == parsed_variant['mainTranscriptId']), {}
    ).get('value')


VARIANT_EXPORT_DATA = [
    {'header': 'chrom'},
    {'header': 'pos'},
    {'header': 'ref'},
    {'header': 'alt'},
    {'header': 'gene', 'value_path': '{transcripts: transcripts.*[].{value: geneSymbol, transcriptId: transcriptId}, mainTranscriptId: mainTranscriptId}', 'process': _get_variant_main_transcript_field_val},
    {'header': 'worst_consequence', 'value_path': '{transcripts: transcripts.*[].{value: majorConsequence, transcriptId: transcriptId}, mainTranscriptId: mainTranscriptId}', 'process': _get_variant_main_transcript_field_val},
    {'header': 'callset_freq', 'value_path': 'populations.callset.af'},
    {'header': 'exac_freq', 'value_path': 'populations.exac.af'},
    {'header': 'gnomad_genomes_freq', 'value_path': 'populations.gnomad_genomes.af'},
    {'header': 'gnomad_exomes_freq', 'value_path': 'populations.gnomad_exomes.af'},
    {'header': 'topmed_freq', 'value_path': 'populations.topmed.af'},
    {'header': 'cadd', 'value_path': 'predictions.cadd'},
    {'header': 'revel', 'value_path': 'predictions.revel'},
    {'header': 'eigen', 'value_path': 'predictions.eigen'},
    {'header': 'splice_ai', 'value_path': 'predictions.splice_ai'},
    {'header': 'polyphen', 'value_path': 'predictions.polyphen', 'process': _get_prediction_val},
    {'header': 'sift', 'value_path': 'predictions.sift', 'process': _get_prediction_val},
    {'header': 'muttaster', 'value_path': 'predictions.mut_taster', 'process': _get_prediction_val},
    {'header': 'fathmm', 'value_path': 'predictions.fathmm', 'process': _get_prediction_val},
    {'header': 'rsid', 'value_path': 'rsid'},
    {'header': 'hgvsc', 'value_path': '{transcripts: transcripts.*[].{value: hgvsc, transcriptId: transcriptId}, mainTranscriptId: mainTranscriptId}', 'process': _get_variant_main_transcript_field_val},
    {'header': 'hgvsp', 'value_path': '{transcripts: transcripts.*[].{value: hgvsp, transcriptId: transcriptId}, mainTranscriptId: mainTranscriptId}', 'process': _get_variant_main_transcript_field_val},
    {'header': 'clinvar_clinical_significance', 'value_path': 'clinvar.clinicalSignificance'},
    {'header': 'clinvar_gold_stars', 'value_path': 'clinvar.goldStars'},
    {'header': 'filter', 'value_path': 'genotypeFilters'},
]

VARIANT_FAMILY_EXPORT_DATA = [
    {'header': 'family_id'},
    {'header': 'tags', 'process': lambda tags: '|'.join([
        '{} ({})'.format(tag['name'], tag['createdBy']) for tag in
        sorted(tags or [], key=lambda tag: tag['lastModifiedDate'] or timezone.now(), reverse=True)
    ])},
    {'header': 'notes', 'process': lambda notes: '|'.join([
        '{} ({})'.format(note['note'].replace('\n', ' '), note['createdBy']) for note in
        sorted(notes or [], key=lambda note: note['lastModifiedDate'] or timezone.now(), reverse=True)
    ])},
]

VARIANT_SAMPLE_DATA = [
    {'header': 'sample', 'value_path': 'sampleId'},
    {'header': 'num_alt_alleles', 'value_path': 'numAlt'},
    {'header': 'gq'},
    {'header': 'ab'},
]

MAX_FAMILIES_PER_ROW = 1000


@login_and_policies_required
def get_variant_gene_breakdown(request, search_hash):
    results_model = VariantSearchResults.objects.get(search_hash=search_hash)
    _check_results_permission(results_model, request.user)

    gene_counts = get_variant_query_gene_counts(results_model, user=request.user)
    return create_json_response({
        'searchGeneBreakdown': {search_hash: gene_counts},
        'genesById': get_genes_for_variant_display(list(gene_counts.keys())),
    })


@login_and_policies_required
def export_variants_handler(request, search_hash):
    results_model = VariantSearchResults.objects.get(search_hash=search_hash)

    _check_results_permission(
        results_model, request.user, project_perm_check=lambda project: (not project.is_demo) or project.all_user_demo)

    families = results_model.families.all()
    family_ids_by_guid = {family.guid: family.family_id for family in families}

    variants, _ = query_variants(results_model, page=1, load_all=True, user=request.user)
    variants = _flatten_variants(variants)

    saved_variants, variants_by_id = _get_saved_variant_models(variants, families)
    json_saved_variants = get_json_for_saved_variants_with_tags(saved_variants, add_details=True)

    saved_variants_by_variant_family = {}
    for saved_variant in json_saved_variants['savedVariantsByGuid'].values():
        variant_key = get_variant_key(**saved_variant)
        searched_variant = variants_by_id.get(variant_key)
        if searched_variant:
            # Handles lifted over variant matching
            variant_key = get_variant_key(**searched_variant)
        saved_variants_by_variant_family[variant_key] = {
            family_guid: saved_variant['variantGuid'] for family_guid in saved_variant['familyGuids']
        }

    if any(len(variant['familyGuids']) > MAX_FAMILIES_PER_ROW for variant in variants):
        split_variants = []
        for variant in variants:
            if len(variant['familyGuids']) <= MAX_FAMILIES_PER_ROW:
                split_variants.append(variant)
                continue

            num_split = ceil(len(variant['familyGuids']) / MAX_FAMILIES_PER_ROW)
            gens_per_row = ceil(len(variant['genotypes']) / num_split)
            gen_keys = list(variant['genotypes'].keys())
            for i in range(num_split):
                split_var = deepcopy(variant)
                split_var['familyGuids'] = variant['familyGuids'][i*MAX_FAMILIES_PER_ROW:(i+1)*MAX_FAMILIES_PER_ROW]
                split_gen = set(gen_keys[i*gens_per_row:(i+1)*gens_per_row])
                split_var['genotypes'] = {k: v for k, v in variant['genotypes'].items() if k in split_gen}
                split_variants.append(split_var)

        variants = split_variants

    max_families_per_variant = max([len(variant['familyGuids']) for variant in variants])
    max_samples_per_variant = max([len(variant['genotypes']) for variant in variants])

    rows = []
    for variant in variants:
        row = [_get_field_value(variant, config) for config in VARIANT_EXPORT_DATA]

        family_saved_variants = saved_variants_by_variant_family.get(get_variant_key(**variant), {})
        for family_guid in variant['familyGuids']:
            variant_guid = family_saved_variants.get(family_guid, '')
            family_tags = {
                'family_id': family_ids_by_guid.get(family_guid),
                'tags': [tag for tag in json_saved_variants['variantTagsByGuid'].values() if variant_guid in tag['variantGuids']],
                'notes': [note for note in json_saved_variants['variantNotesByGuid'].values() if variant_guid in note['variantGuids']],
            }
            row += [_get_field_value(family_tags, config) for config in VARIANT_FAMILY_EXPORT_DATA]
        row += ['' for i in range(len(VARIANT_FAMILY_EXPORT_DATA) * (max_families_per_variant - len(variant['familyGuids'])))]

        genotypes = list(variant['genotypes'].values())
        for genotype in genotypes:
            row += [_get_field_value(genotype, config) for config in VARIANT_SAMPLE_DATA]
        row += ['' for i in range(len(VARIANT_SAMPLE_DATA) * (max_samples_per_variant - len(genotypes)))]
        rows.append(row)

    header = [config['header'] for config in VARIANT_EXPORT_DATA]
    for i in range(max_families_per_variant):
        header += ['{}_{}'.format(config['header'], i+1) for config in VARIANT_FAMILY_EXPORT_DATA]
    for i in range(max_samples_per_variant):
        header += ['{}_{}'.format(config['header'], i+1) for config in VARIANT_SAMPLE_DATA]

    file_format = request.GET.get('file_format', 'tsv')

    return export_table('search_results_{}'.format(search_hash), header, rows, file_format, titlecase_header=False)


def _get_field_value(value, config):
    field_value = jmespath.search(config.get('value_path', config['header']), value)
    if config.get('process'):
        field_value = config['process'](field_value)
    return field_value


@login_and_policies_required
def search_context_handler(request):
    """Search variants.
    """
    response = _get_saved_searches(request.user)
    context = json.loads(request.body)

    projects = None
    if context.get('projectGuid'):
        projects = Project.objects.filter(guid=context.get('projectGuid'))
    elif context.get('familyGuid'):
        projects = Project.objects.filter(family__guid=context.get('familyGuid'))
    elif context.get('analysisGroupGuid'):
        projects = Project.objects.filter(analysisgroup__guid=context.get('analysisGroupGuid'))
    elif context.get('projectCategoryGuid'):
        projects = Project.objects.filter(projectcategory__guid=context.get('projectCategoryGuid'))
    elif context.get('searchHash'):
        search_context = context.get('searchParams')
        try:
            results_model = _get_or_create_results_model(context['searchHash'], search_context, request.user)
        except Exception as e:
            return create_json_response({'error': str(e)}, status=400, reason=str(e))
        projects = Project.objects.filter(family__in=results_model.families.all()).distinct()

    if not projects:
        error = 'Invalid context params: {}'.format(json.dumps(context))
        return create_json_response({'error': error}, status=400, reason=error)

    check_projects_view_permission(projects, request.user)

    project_guid = projects[0].guid if len(projects) == 1 else None
    response.update(get_projects_child_entities(projects, project_guid, request.user))

    response['familiesByGuid'] = {f['familyGuid']: f for f in Family.objects.filter(project__in=projects).values(
        projectGuid=Value(project_guid) if project_guid else F('project__guid'),
        familyGuid=F('guid'),
        displayName=FAMILY_DISPLAY_NAME_EXPR,
        analysisStatus=F('analysis_status'),
    )}

    project_dataset_types = get_search_samples(projects).values('individual__family__project__guid').annotate(
        dataset_types=ArrayAgg('dataset_type', distinct=True))
    for agg in project_dataset_types:
        response['projectsByGuid'][agg['individual__family__project__guid']]['datasetTypes'] = agg['dataset_types']

    project_category_guid = context.get('projectCategoryGuid')
    if project_category_guid:
        response['projectCategoriesByGuid'] = {
            project_category_guid: ProjectCategory.objects.get(guid=project_category_guid).json()
        }

    return create_json_response(response)


@login_and_policies_required
def get_saved_search_handler(request):
    return create_json_response(_get_saved_searches(request.user))


@login_and_policies_required
def create_saved_search_handler(request):
    request_json = json.loads(request.body)
    name = request_json.pop('name', None)
    if not name:
        error = '"Name" is required'
        return create_json_response({'error': error}, status=400, reason=error)

    if (request_json.get('inheritance') or {}).get('filter', {}).get('genotype'):
        error = 'Saved searches cannot include custom genotype filters'
        return create_json_response({'error': error}, status=400, reason=error)

    try:
        saved_search, _ = get_or_create_model_from_json(
            VariantSearch, {'search': request_json, 'created_by': request.user}, {'name': name}, request.user)
    except MultipleObjectsReturned:
        # Can't create a unique constraint on JSON field, so its possible that a duplicate gets made by accident
        dup_searches = VariantSearch.objects.filter(
            search=request_json,
            created_by=request.user,
        ).order_by('created_date')
        saved_search = dup_searches.first()
        VariantSearch.bulk_delete(request.user, queryset=dup_searches.exclude(guid=saved_search.guid))
        update_model_from_json(saved_search, {'name': name}, request.user)
    except IntegrityError:
        error = 'Saved search with name "{}" already exists'.format(name)
        return create_json_response({'error': error}, status=400, reason=error)

    return create_json_response({
        'savedSearchesByGuid': {
            saved_search.guid: get_json_for_saved_search(saved_search, request.user)
        }
    })


@login_and_policies_required
def update_saved_search_handler(request, saved_search_guid):
    search = VariantSearch.objects.get(guid=saved_search_guid)
    check_user_created_object_permissions(search, request.user)

    request_json = json.loads(request.body)
    name = request_json.pop('name', None)
    if not name:
        return create_json_response({}, status=400, reason='"Name" is required')

    update_model_from_json(search, {'name': name}, request.user)

    return create_json_response({
        'savedSearchesByGuid': {
            saved_search_guid: get_json_for_saved_search(search, request.user)
        }
    })


@login_and_policies_required
def delete_saved_search_handler(request, saved_search_guid):
    search = VariantSearch.objects.get(guid=saved_search_guid)
    search.delete_model(request.user)
    return create_json_response({'savedSearchesByGuid': {saved_search_guid: None}})


def _check_results_permission(results_model, user, project_perm_check=None):
    projects = Project.objects.filter(family__variantsearchresults=results_model)
    check_projects_view_permission(projects, user)
    if project_perm_check:
        for project in projects:
            if not project_perm_check(project):
                raise PermissionDenied()


def _get_search_context(results_model):
    project_families = defaultdict(list)
    for family_guid, project_guid in results_model.families.values_list('guid', 'project__guid').order_by('guid'):
        project_families[project_guid].append(family_guid)

    return {
        'search': results_model.variant_search.search,
        'projectFamilies': [
            {'projectGuid': project_guid, 'familyGuids': family_guids}
            for project_guid, family_guids in project_families.items()
        ],
    }


def _get_saved_searches(user):
    saved_search_models = VariantSearch.objects.filter(
        Q(name__isnull=False),
        Q(created_by=user) | Q(created_by__isnull=True)
    )
    saved_searches = get_json_for_saved_searches(saved_search_models, user)
    return {'savedSearchesByGuid': {search['savedSearchGuid']: search for search in saved_searches}}


def _get_saved_variant_models(variants, families):
    hg37_family_guids = families.filter(project__genome_version=GENOME_VERSION_GRCh37).values_list('guid', flat=True)

    variant_q = Q()
    variants_by_id = {}
    variant_ids_by_family = defaultdict(set)
    for variant in variants:
        variants_by_id[get_variant_key(**variant)] = variant
        for family_guid in variant['familyGuids']:
            variant_ids_by_family[family_guid].add(variant['variantId'])
        if variant.get('liftedOverGenomeVersion') == GENOME_VERSION_GRCh37 and hg37_family_guids:
            variant_hg37_families = [family_guid for family_guid in variant['familyGuids'] if family_guid in hg37_family_guids]
            if variant_hg37_families:
                lifted_xpos = get_xpos(variant['liftedOverChrom'], variant['liftedOverPos'])
                variant_q |= Q(xpos=lifted_xpos, ref=variant['ref'], alt=variant['alt'], family__guid__in=variant_hg37_families)
                variants_by_id[get_variant_key(
                    xpos=lifted_xpos, ref=variant['ref'], alt=variant['alt'], genomeVersion=variant['liftedOverGenomeVersion']
                )] = variant

    for family_guid, variant_ids in variant_ids_by_family.items():
        variant_q |= Q(variant_id__in=variant_ids, family__guid=family_guid)

    return SavedVariant.objects.filter(variant_q), variants_by_id

def _flatten_variants(variants):
    flattened_variants = []
    for variant in variants:
        if isinstance(variant, list):
            for compound_het in variant:
                flattened_variants.append(compound_het)
        else:
            flattened_variants.append(variant)
    return flattened_variants<|MERGE_RESOLUTION|>--- conflicted
+++ resolved
@@ -10,17 +10,9 @@
 from math import ceil
 
 from reference_data.models import GENOME_VERSION_GRCh37
-<<<<<<< HEAD
-from seqr.models import Project, Family, Individual, SavedVariant, VariantSearch, VariantSearchResults, ProjectCategory, \
-    Sample
-from seqr.utils.elasticsearch.utils import get_es_variants, get_single_es_variant, get_es_variant_gene_counts
-from seqr.utils.elasticsearch.constants import XPOS_SORT_KEY, PATHOGENICTY_SORT_KEY, PATHOGENICTY_HGMD_SORT_KEY
-from seqr.utils.search_backend.hail_search import HailSearch
-=======
 from seqr.models import Project, Family, Individual, SavedVariant, VariantSearch, VariantSearchResults, ProjectCategory
 from seqr.utils.search.utils import query_variants, get_single_variant, get_variant_query_gene_counts, get_search_samples
 from seqr.utils.search.constants import XPOS_SORT_KEY, PATHOGENICTY_SORT_KEY, PATHOGENICTY_HGMD_SORT_KEY
->>>>>>> 5ad05f2f
 from seqr.utils.xpos_utils import get_xpos
 from seqr.views.utils.export_utils import export_table
 from seqr.utils.gene_utils import get_genes_for_variant_display
@@ -65,13 +57,8 @@
     _check_results_permission(results_model, request.user)
     skip_genotype_filter = bool(_all_project_family_search_genome(search_context))
 
-<<<<<<< HEAD
-    variants, total_results = get_es_variants(results_model, es_search_cls=HailSearch, sort=sort, page=page, num_results=per_page,
-                                              skip_genotype_filter=skip_genotype_filter, user=request.user)
-=======
     variants, total_results = query_variants(results_model, sort=sort, page=page, num_results=per_page,
                                              skip_genotype_filter=skip_genotype_filter, user=request.user)
->>>>>>> 5ad05f2f
 
     response = _process_variants(variants or [], results_model.families.all(), request)
     response['search'] = _get_search_context(results_model)
