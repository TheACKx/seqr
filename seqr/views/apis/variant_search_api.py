--- conflicted
+++ resolved
@@ -469,33 +469,6 @@
     return {'savedSearchesByGuid': {search['savedSearchGuid']: search for search in saved_searches}}
 
 
-<<<<<<< HEAD
-def _flatten_variants(variants):
-    flattened_variants = []
-    for variant_set in variants:
-        if len(variant_set) != 23:
-            for compound_het in variant_set:
-                flattened_variants.append(compound_het)
-        else:
-            flattened_variants.append(variant_set)
-    return flattened_variants
-
-
-def _get_saved_variants(variants):
-    if not variants:
-        return {}
-
-    flattened_variants = _flatten_variants(variants)
-
-    variant_q = Q()
-    for variant in flattened_variants:
-        variant_q |= Q(xpos_start=variant['xpos'], ref=variant['ref'], alt=variant['alt'], family__guid__in=variant['familyGuids'])
-        saved_variants = SavedVariant.objects.filter(variant_q)
-
-    variants_by_id = {'{}-{}-{}'.format(var['xpos'], var['ref'], var['alt']): var for var in flattened_variants}
-
-    saved_variants_json = get_json_for_saved_variants(saved_variants, add_tags=True)
-=======
 def _get_saved_variants(variants, families):
     if not variants:
         return {}
@@ -519,7 +492,6 @@
     saved_variants = SavedVariant.objects.filter(variant_q)
 
     saved_variants_json = get_json_for_saved_variants(saved_variants, add_tags=True, add_details=True)
->>>>>>> 737ce4d8
     saved_variants_by_guid = {}
     variants_to_saved_variants = {}
     for saved_variant in saved_variants_json:
