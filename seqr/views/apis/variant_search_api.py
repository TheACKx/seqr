--- conflicted
+++ resolved
@@ -357,34 +357,10 @@
         response['projectsByGuid'][agg['individual__family__project__guid']]['datasetTypes'] = agg['dataset_types']
 
     if not project_guid:
-<<<<<<< HEAD
-        _add_parent_ids(response, projects)
-=======
         project_id_to_guid = {project.id: project.guid for project in projects}
-        family_id_to_guid = {family.id: family.guid for family in family_models}
-        individual_id_to_guid = {individual.id: individual.guid for individual in individual_models}
-        family_guid_to_project_guid = {}
-        individual_guid_to_project_guid = {}
         for family in response['familiesByGuid'].values():
             project_guid = project_id_to_guid[family.pop('projectId')]
             family['projectGuid'] = project_guid
-            family_guid_to_project_guid[family['familyGuid']] = project_guid
-        for individual in response['individualsByGuid'].values():
-            family_guid = family_id_to_guid[individual.pop('familyId')]
-            project_guid = family_guid_to_project_guid[family_guid]
-            individual['familyGuid'] = family_guid
-            individual['projectGuid'] = project_guid
-            individual_guid_to_project_guid[individual['individualGuid']] = project_guid
-        for sample in response['samplesByGuid'].values():
-            individual_guid = individual_id_to_guid[sample.pop('individualId')]
-            sample['individualGuid'] = individual_guid
-            sample['familyGuid'] = response['individualsByGuid'][individual_guid]['familyGuid']
-            sample['projectGuid'] = individual_guid_to_project_guid[individual_guid]
-        for sample in response['igvSamplesByGuid'].values():
-            individual_guid = individual_id_to_guid[sample.pop('individualId')]
-            sample['individualGuid'] = individual_guid
-            sample['projectGuid'] = individual_guid_to_project_guid[individual_guid]
->>>>>>> 791c4746
 
     project_category_guid = context.get('projectCategoryGuid')
     if project_category_guid:
@@ -395,16 +371,6 @@
     return create_json_response(response)
 
 
-<<<<<<< HEAD
-def _add_parent_ids(response, projects):
-    project_id_to_guid = {project.id: project.guid for project in projects}
-    for family in response['familiesByGuid'].values():
-        project_guid = project_id_to_guid[family.pop('projectId')]
-        family['projectGuid'] = project_guid
-
-
-=======
->>>>>>> 791c4746
 @login_and_policies_required
 def get_saved_search_handler(request):
     return create_json_response(_get_saved_searches(request.user))
