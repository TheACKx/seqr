--- conflicted
+++ resolved
@@ -3,13 +3,11 @@
 from collections import defaultdict
 from django.contrib.auth.models import User
 
-<<<<<<< HEAD
-from seqr.models import SavedVariant, VariantSearchResults
+from seqr.models import SavedVariant, VariantSearchResults, Individual
 from seqr.utils.es_utils import get_es_variants_for_variant_tuples, InvalidIndexException
-
-=======
-from seqr.models import SavedVariant, Sample
->>>>>>> f147a61d
+from seqr.utils.xpos_utils import get_chrom_pos
+
+
 from xbrowse_server.api.utils import add_extra_info_to_variants_project
 from xbrowse_server.mall import get_reference
 from xbrowse_server.base.models import Project as BaseProject
@@ -104,12 +102,15 @@
     saved_variant.save()
 
 
-# TODO once variant search is rewritten saved_variant_json shouldn't need any postprocessing
-
-def variant_details(variant_json, project, user=None, individual_guids_by_id=None, sample_guids_by_id=None):
+# TODO process data before saving and then get rid of this
+def variant_details(variant_json, project, user, individual_guids_by_id=None):
+    if 'populations' in variant_json:
+        return variant_json
+
     annotation = variant_json.get('annotation') or {}
-    main_transcript = variant_main_transcript(variant_json)
     is_es_variant = annotation.get('db') == 'elasticsearch'
+
+    chrom, pos = get_chrom_pos(variant_json['xpos'])
 
     extras = variant_json.get('extras') or {}
     genome_version = extras.get('genome_version') or '37'
@@ -123,7 +124,6 @@
         individual_id: {
             'ab': genotype.get('ab'),
             'ad': genotype.get('extras', {}).get('ad'),
-            'alleles': genotype.get('alleles', []),
             'cnvs': {
                 'array': genotype.get('extras', {}).get('cnvs', {}).get('array'),
                 'caller': genotype.get('extras', {}).get('cnvs', {}).get('caller'),
@@ -136,101 +136,47 @@
                 'type': genotype.get('extras', {}).get('cnvs', {}).get('type'),
             },
             'dp': genotype.get('extras', {}).get('dp'),
-            'filter': genotype.get('filter'),
+            # 'filter': genotype.get('filter'),
             'gq': genotype.get('gq'),
             'numAlt': genotype.get('num_alt'),
             'pl': genotype.get('extras', {}).get('pl'),
+            'sampleId': individual_id,
         } for individual_id, genotype in variant_json.get('genotypes', {}).items()
     }
-    if individual_guids_by_id:
-        genotypes = {individual_guids_by_id.get(individual_id): genotype for individual_id, genotype in genotypes.items()}
-    else:
-        if not sample_guids_by_id:
-            samples = Sample.objects.filter(
-                individual__family__project=project,
-                individual__individual_id__in=genotypes.keys(),
-                loaded_date__isnull=False,
-                dataset_type=Sample.DATASET_TYPE_VARIANT_CALLS
-            ).order_by('loaded_date').prefetch_related('individual')
-            sample_guids_by_id = {s.individual.individual_id: s.guid for s in samples}
-        genotypes = {sample_guids_by_id.get(individual_id): genotype for individual_id, genotype in genotypes.items()
-                     if sample_guids_by_id.get(individual_id)}
+
+    if not individual_guids_by_id:
+        individual_guids_by_id = {i.individual_id: i.guid for i in Individual.objects.filter(family__project=project)}
+
+    genotypes = {individual_guids_by_id.get(individual_id): genotype for individual_id, genotype in
+                 genotypes.items()
+                 if individual_guids_by_id.get(individual_id)}
 
     transcripts = defaultdict(list)
-    for i, vep_a in enumerate(annotation.get('vep_annotation') or []):
-        transcripts[vep_a.get('gene', vep_a.get('gene_id'))].append({
-            'transcriptId': vep_a.get('feature') or vep_a.get('transcript_id'),
-            'isChosenTranscript': i == annotation.get('worst_vep_annotation_index'),
-            'aminoAcids': vep_a.get('amino_acids'),
-            'canonical': vep_a.get('canonical'),
-            'cdnaPosition': vep_a.get('cdna_position') or vep_a.get('cdna_start'),
-            'cdsPosition': vep_a.get('cds_position'),
-            'codons': vep_a.get('codons'),
-            'consequence': vep_a.get('consequence') or vep_a.get('major_consequence'),
-            'hgvsc': vep_a.get('hgvsc'),
-            'hgvsp': vep_a.get('hgvsp'),
-        })
+    for i, vep_a in enumerate(annotation['vep_annotation'] or []):
+        # ,
+        transcripts[vep_a.get('gene', vep_a.get('gene_id'))].append(
+            _transcript_detail(vep_a, i == annotation.get('worst_vep_annotation_index')))
 
     return {
-        'annotation': {
-            'cadd_phred': annotation.get('cadd_phred'),
-            'dann_score': annotation.get('dann_score'),
-            'eigen_phred': annotation.get('eigen_phred'),
+        'chrom': chrom,
+        'pos': pos,
+        'predictions': {
+            'cadd': annotation.get('cadd_phred'),
+            'dann': annotation.get('dann_score'),
+            'eigen': annotation.get('eigen_phred'),
             'fathmm': annotation.get('fathmm'),
-            'freqs': {
-                'AF': annotation.get('freqs', {}).get('AF'),
-                'topmedAF': annotation.get('freqs', {}).get('topmed_AF'),
-                'g1k': annotation.get('freqs', {}).get('1kg_wgs_popmax_AF', annotation.get('freqs', {}).get(
-                    '1kg_wgs_AF', 0)) if is_es_variant else annotation.get('freqs', {}).get(
-                    '1kg_wgs_phase3_popmax', annotation.get('freqs', {}).get('1kg_wgs_phase3', 0)),
-                'exac': annotation.get('freqs', {}).get(
-                    'exac_v3_popmax_AF', annotation.get('freqs', {}).get(
-                        'exac_v3_AF', 0)) if is_es_variant else annotation.get('freqs', {}).get(
-                    'exac_v3_popmax', annotation.get('freqs', {}).get('exac_v3', 0)),
-                'gnomad_exomes': annotation.get('freqs', {}).get(
-                    'gnomad_exomes_popmax_AF', annotation.get('freqs', {}).get(
-                        'gnomad_exomes_AF', 0)) if is_es_variant else annotation.get(
-                    'freqs', {}).get('gnomad-exomes2_popmax', annotation.get('freqs', {}).get('gnomad-exomes2', None)),
-                'gnomad_genomes': annotation.get('freqs', {}).get('gnomad_genomes_popmax_AF', annotation.get(
-                    'freqs', {}).get('gnomad_genomes_AF', 0)) if is_es_variant else annotation.get('freqs', {}).get(
-                    'gnomad-gnomad-genomes2_popmax', annotation.get('freqs', {}).get('gnomad-genomes2', None)),
-            },
             'gerp_rs': annotation.get('GERP_RS'),
-            'phastcons100vert': annotation.get('phastCons100way_vertebrate'),
-
-            'mpc_score': annotation.get('mpc_score'),
+            'phastcons_100_vert': annotation.get('phastCons100way_vertebrate'),
+            'mpc': annotation.get('mpc_score'),
             'metasvm': annotation.get('metasvm'),
             'mut_taster': annotation.get('muttaster'),
             'polyphen': annotation.get('polyphen'),
-            'popCounts': {
-                'AC': annotation.get('pop_counts', {}).get('AC'),
-                'AN': annotation.get('pop_counts', {}).get('AN'),
-                'g1kAC': annotation.get('pop_counts', {}).get('g1kAC'),
-                'g1kAN': annotation.get('pop_counts', {}).get('g1kAN'),
-                'topmedAC': annotation.get('pop_counts', {}).get('topmed_AC'),
-                'topmedAN': annotation.get('pop_counts', {}).get('topmed_AN'),
-                'gnomadExomesAC': annotation.get('pop_counts', {}).get('gnomad_exomes_AC'),
-                'gnomadExomesAN': annotation.get('pop_counts', {}).get('gnomad_exomes_AN'),
-                'gnomadGenomesAC': annotation.get('pop_counts', {}).get('gnomad_genomes_AC'),
-                'gnomadGenomesAN': annotation.get('pop_counts', {}).get('gnomad_genomes_AN'),
-                'exacAC': annotation.get('pop_counts', {}).get('exac_v3_AC'),
-                'exac_hom': annotation.get('pop_counts', {}).get('exac_v3_Hom'),
-                'exac_hemi': annotation.get('pop_counts', {}).get('exac_v3_Hemi'),
-                'exacAN': annotation.get('pop_counts', {}).get('exac_v3_AN'),
-                'gnomad_exomes_hom': annotation.get('pop_counts', {}).get('gnomad_exomes_Hom'),
-                'gnomad_exomes_hemi': annotation.get('pop_counts', {}).get('gnomad_exomes_Hemi'),
-                'gnomad_genomes_hom': annotation.get('pop_counts', {}).get('gnomad_genomes_Hom'),
-                'gnomad_genomes_hemi': annotation.get('pop_counts', {}).get('gnomad_genomes_Hemi'),
-            },
-            'primate_ai_score': annotation.get('primate_ai_score'),
-            'splice_ai_delta_score': annotation.get('splice_ai_delta_score'),
-            'revel_score': annotation.get('revel_score'),
-            'rsid': annotation.get('rsid'),
+            'primate_ai': annotation.get('primate_ai_score'),
+            'revel': annotation.get('revel_score'),
             'sift': annotation.get('sift'),
-            'vepConsequence': annotation.get('vep_consequence'),
-            'vepGroup': annotation.get('vep_group'),
-        },
-        'mainTranscript': main_transcript,
+            'splice_ai': annotation.get('splice_ai_delta_score'),
+        },
+        'mainTranscript': variant_main_transcript(variant_json),
         'clinvar': {
             'clinsig': extras.get('clinvar_clinsig'),
             'variantId': extras.get('clinvar_variant_id'),
@@ -247,7 +193,57 @@
         'liftedOverChrom': lifted_over_chrom,
         'liftedOverPos': lifted_over_pos,
         'locusLists': [],
-        'origAltAlleles': extras.get('orig_alt_alleles', []),
+        'originalAltAlleles': extras.get('orig_alt_alleles', []),
+        'populations': {
+            'callset': {
+                'af': annotation.get('freqs', {}).get('AF'),
+                'ac': annotation.get('pop_counts', {}).get('AC'),
+                'an': annotation.get('pop_counts', {}).get('AN'),
+            },
+            'topmed': {
+                'af': annotation.get('freqs', {}).get('topmed_AF'),
+                'ac': annotation.get('pop_counts', {}).get('topmed_AC'),
+                'an': annotation.get('pop_counts', {}).get('topmed_AN'),
+            },
+            'g1k': {
+                'af': annotation.get('freqs', {}).get('1kg_wgs_popmax_AF', annotation.get('freqs', {}).get(
+                    '1kg_wgs_AF', 0)) if is_es_variant else annotation.get('freqs', {}).get(
+                    '1kg_wgs_phase3_popmax', annotation.get('freqs', {}).get('1kg_wgs_phase3', 0)),
+                'ac': annotation.get('pop_counts', {}).get('g1kAC'),
+                'an': annotation.get('pop_counts', {}).get('g1kAN'),
+            },
+            'exac': {
+                'af': annotation.get('freqs', {}).get(
+                    'exac_v3_popmax_AF', annotation.get('freqs', {}).get(
+                        'exac_v3_AF', 0)) if is_es_variant else annotation.get('freqs', {}).get(
+                    'exac_v3_popmax', annotation.get('freqs', {}).get('exac_v3', 0)),
+                'ac': annotation.get('pop_counts', {}).get('exac_v3_AC'),
+                'an': annotation.get('pop_counts', {}).get('exac_v3_AN'),
+                'hom': annotation.get('pop_counts', {}).get('exac_v3_Hom'),
+                'hemi': annotation.get('pop_counts', {}).get('exac_v3_Hemi'),
+            },
+            'gnomad_exomes': {
+                'af': annotation.get('freqs', {}).get(
+                    'gnomad_exomes_popmax_AF', annotation.get('freqs', {}).get(
+                        'gnomad_exomes_AF', 0)) if is_es_variant else annotation.get(
+                    'freqs', {}).get('gnomad-exomes2_popmax',
+                                     annotation.get('freqs', {}).get('gnomad-exomes2', None)),
+                'ac': annotation.get('pop_counts', {}).get('gnomad_exomes_AC'),
+                'an': annotation.get('pop_counts', {}).get('gnomad_exomes_AN'),
+                'hom': annotation.get('pop_counts', {}).get('gnomad_exomes_Hom'),
+                'hemi': annotation.get('pop_counts', {}).get('gnomad_exomes_Hemi'),
+            },
+            'gnomad_genomes': {
+                'af': annotation.get('freqs', {}).get('gnomad_genomes_popmax_AF', annotation.get(
+                    'freqs', {}).get('gnomad_genomes_AF', 0)) if is_es_variant else annotation.get('freqs', {}).get(
+                    'gnomad-gnomad-genomes2_popmax', annotation.get('freqs', {}).get('gnomad-genomes2', None)),
+                'ac': annotation.get('pop_counts', {}).get('gnomad_genomes_AC'),
+                'an': annotation.get('pop_counts', {}).get('gnomad_genomes_AN'),
+                'hom': annotation.get('pop_counts', {}).get('gnomad_genomes_Hom'),
+                'hemi': annotation.get('pop_counts', {}).get('gnomad_genomes_Hemi'),
+            },
+        },
+        'rsid': annotation.get('rsid'),
         'transcripts': transcripts,
     }
 
@@ -257,17 +253,24 @@
     main_transcript = annotation.get('main_transcript') or (
         annotation['vep_annotation'][annotation['worst_vep_annotation_index']] if annotation.get(
             'worst_vep_annotation_index') is not None and annotation['vep_annotation'] else {})
+    return _transcript_detail(main_transcript, True)
+
+
+def _transcript_detail(transcript, isChosenTranscript):
     return {
-        'transcriptId': main_transcript.get('feature') or main_transcript.get('transcript_id'),
-        'geneId': main_transcript.get('gene') or main_transcript.get('gene_id'),
-        'symbol': main_transcript.get('gene_symbol') or main_transcript.get('symbol'),
-        'lof': main_transcript.get('lof'),
-        'lofFlags': main_transcript.get('lof_flags'),
-        'lofFilter': main_transcript.get('lof_filter'),
-        'hgvsc': main_transcript.get('hgvsc'),
-        'hgvsp': main_transcript.get('hgvsp'),
-        'aminoAcids': main_transcript.get('amino_acids'),
-        'proteinPosition': main_transcript.get('protein_position'),
-    }
-
-
+        'transcriptId': transcript.get('feature') or transcript.get('transcript_id'),
+        'transcriptRank': 0 if isChosenTranscript else 1,
+        'geneId': transcript.get('gene') or transcript.get('gene_id'),
+        'geneSymbol': transcript.get('gene_symbol') or transcript.get('symbol'),
+        'lof': transcript.get('lof'),
+        'lofFlags': transcript.get('lof_flags'),
+        'lofFilter': transcript.get('lof_filter'),
+        'aminoAcids': transcript.get('amino_acids'),
+        'biotype': transcript.get('biotype'),
+        'canonical': transcript.get('canonical'),
+        'cdnaPosition': transcript.get('cdna_position') or transcript.get('cdna_start'),
+        'codons': transcript.get('codons'),
+        'majorConsequence': transcript.get('consequence') or transcript.get('major_consequence'),
+        'hgvsc': transcript.get('hgvsc'),
+        'hgvsp': transcript.get('hgvsp'),
+    }
