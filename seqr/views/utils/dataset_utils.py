import elasticsearch_dsl
from collections import defaultdict
from django.contrib.postgres.aggregates import ArrayAgg
from django.db.models import prefetch_related_objects, Q
from django.utils import timezone
from tqdm import tqdm
import random

from seqr.models import Sample, Individual, Family, Project, RnaSeqOutlier, RnaSeqTpm
from seqr.utils.communication_utils import safe_post_to_slack
from seqr.utils.elasticsearch.utils import get_es_client, get_index_metadata
from seqr.utils.file_utils import file_iter
from seqr.utils.logging_utils import log_model_bulk_update, SeqrLogger
from seqr.views.utils.file_utils import parse_file
from seqr.views.utils.permissions_utils import get_internal_projects
from seqr.views.utils.json_utils import _to_snake_case, _to_camel_case
from settings import SEQR_SLACK_DATA_ALERTS_NOTIFICATION_CHANNEL, BASE_URL

logger = SeqrLogger(__name__)

SAMPLE_FIELDS_LIST = ['samples', 'samples_num_alt_1']
VCF_FILE_EXTENSIONS = ('.vcf', '.vcf.gz', '.vcf.bgz')
#  support .bgz instead of requiring .vcf.bgz due to issues with DSP delivery of large callsets
DATASET_FILE_EXTENSIONS = VCF_FILE_EXTENSIONS[:-1] + ('.bgz', '.bed', '.mt')


def validate_index_metadata_and_get_elasticsearch_index_samples(elasticsearch_index, **kwargs):
    es_client = get_es_client()

    all_index_metadata = get_index_metadata(elasticsearch_index, es_client, include_fields=True)
    if elasticsearch_index in all_index_metadata:
        index_metadata = all_index_metadata.get(elasticsearch_index)
        validate_index_metadata(index_metadata, elasticsearch_index, **kwargs)
        sample_field = _get_samples_field(index_metadata)
        sample_type = index_metadata['sampleType']
    else:
        # Aliases return the mapping for all indices in the alias
        metadatas = list(all_index_metadata.values())
        sample_field = _get_samples_field(metadatas[0])
        sample_type = metadatas[0]['sampleType']
        for metadata in metadatas[1:]:
            validate_index_metadata(metadata, elasticsearch_index, **kwargs)
            if sample_field != _get_samples_field(metadata):
                raise ValueError('Found mismatched sample fields for indices in alias')
            if sample_type != metadata['sampleType']:
                raise ValueError('Found mismatched sample types for indices in alias')

    s = elasticsearch_dsl.Search(using=es_client, index=elasticsearch_index)
    s = s.params(size=0)
    s.aggs.bucket('sample_ids', elasticsearch_dsl.A('terms', field=sample_field, size=10000))
    response = s.execute()
    return [agg['key'] for agg in response.aggregations.sample_ids.buckets], sample_type


def _get_samples_field(index_metadata):
    return next((field for field in SAMPLE_FIELDS_LIST if field in index_metadata['fields'].keys()))


def validate_index_metadata(index_metadata, elasticsearch_index, project=None, genome_version=None,
                            dataset_type=Sample.DATASET_TYPE_VARIANT_CALLS):
    metadata_fields = ['genomeVersion', 'sampleType', 'sourceFilePath']
    if any(field not in (index_metadata or {}) for field in metadata_fields):
        raise ValueError("Index metadata must contain fields: {}".format(', '.join(metadata_fields)))

    sample_type = index_metadata['sampleType']
    if sample_type not in {choice[0] for choice in Sample.SAMPLE_TYPE_CHOICES}:
        raise ValueError("Sample type not supported: {}".format(sample_type))

    if index_metadata['genomeVersion'] != (genome_version or project.genome_version):
        raise ValueError('Index "{0}" has genome version {1} but this project uses version {2}'.format(
            elasticsearch_index, index_metadata['genomeVersion'], project.genome_version
        ))

    dataset_path = index_metadata['sourceFilePath']
    if not dataset_path.endswith(DATASET_FILE_EXTENSIONS):
        raise ValueError("Variant call dataset path must end with {}".format(' or '.join(DATASET_FILE_EXTENSIONS)))

    if index_metadata.get('datasetType', Sample.DATASET_TYPE_VARIANT_CALLS) != dataset_type:
        raise ValueError('Index "{0}" has dataset type {1} but expects {2}'.format(
            elasticsearch_index, index_metadata.get('datasetType', Sample.DATASET_TYPE_VARIANT_CALLS), dataset_type
        ))


def load_mapping_file(mapping_file_path, user):
    file_content = parse_file(mapping_file_path, file_iter(mapping_file_path, user=user))
    return load_mapping_file_content(file_content)


def load_mapping_file_content(file_content):
    id_mapping = {}
    for line in file_content:
        if len(line) != 2:
            raise ValueError("Must contain 2 columns: " + ', '.join(line))
        id_mapping[line[0]] = line[1]
    return id_mapping


<<<<<<< HEAD
=======
def _get_individual_sample_lookup(individuals):
    return {i.individual_id: i for i in individuals}


def _get_mapped_individual_lookup_key(sample_id_to_individual_id_mapping):
    sample_id_to_individual_id_mapping = sample_id_to_individual_id_mapping or {}

    def _get_mapped_id(sample_id):
        return sample_id_to_individual_id_mapping.get(sample_id, sample_id)
    return _get_mapped_id


>>>>>>> 1982f9b9
def _find_or_create_missing_sample_records(
        samples,
        projects,
        user,
        sample_ids,
        raise_no_match_error=False,
        raise_unmatched_error_template=None,
        create_active=False,
<<<<<<< HEAD
        sample_id_to_project_name=None,
=======
        get_individual_sample_lookup=_get_individual_sample_lookup,
        get_individual_sample_key=None,
>>>>>>> 1982f9b9
        **kwargs
):
    def _get_remaining_indiv_lookup(individuals):
        if not sample_id_to_project_name:
            return {i.individual_id: i for i in individuals}
        remaining_individuals_dict = {}
        indiv_id_to_sample_id_mapping = {i_id: s_id for s_id, i_id in sample_id_to_individual_id_mapping.items()}
        for i in individuals.select_related('family__project'):
            sample_id = indiv_id_to_sample_id_mapping.get(i.individual_id, i.individual_id)
            if i.family.project.name == sample_id_to_project_name.get(sample_id):
                remaining_individuals_dict[i.individual_id] = i
        return remaining_individuals_dict

    samples = list(samples)
    remaining_sample_ids = set(sample_ids) - {sample.sample_id for sample in samples}
    matched_individual_ids = {sample.individual_id for sample in samples}
    if len(remaining_sample_ids) > 0:
<<<<<<< HEAD
        remaining_individuals_dict = _get_remaining_indiv_lookup(Individual.objects.filter(
            family__project__in=projects).exclude(id__in=matched_individual_ids))
=======
        remaining_individuals_dict = get_individual_sample_lookup(
            Individual.objects.filter(family__project__in=projects).exclude(id__in=matched_individual_ids)
        )
>>>>>>> 1982f9b9

        # find Individual records with exactly-matching individual_ids
        sample_id_to_individual_record = {}
        for sample_id in remaining_sample_ids:
            individual_key = get_individual_sample_key(sample_id) if get_individual_sample_key else sample_id
            if individual_key not in remaining_individuals_dict:
                continue
            sample_id_to_individual_record[sample_id] = remaining_individuals_dict[individual_key]
            del remaining_individuals_dict[individual_key]

        logger.debug(str(len(sample_id_to_individual_record)) + " matched individual ids", user)

        remaining_sample_ids -= set(sample_id_to_individual_record.keys())
        if raise_no_match_error and len(remaining_sample_ids) == len(sample_ids):
            raise ValueError(
                'None of the individuals or samples in the project matched the {} expected sample id(s)'.format(
                    len(sample_ids)
                ))
        if raise_unmatched_error_template and remaining_sample_ids:
            raise ValueError(raise_unmatched_error_template.format(sample_ids=(', '.join(sorted(remaining_sample_ids)))))

        # create new Sample records for Individual records that matches
        new_samples = [
            Sample(
                guid='S{}_{}'.format(random.randint(10**9, 10**10), sample_id)[:Sample.MAX_GUID_SIZE], # nosec
                sample_id=sample_id,
                individual=individual,
                created_date=timezone.now(),
                is_active=create_active,
                **kwargs,
            ) for sample_id, individual in sample_id_to_individual_record.items()]
        samples += list(Sample.bulk_create(user, new_samples))
        log_model_bulk_update(logger, new_samples, user, 'create')

    return samples, matched_individual_ids, remaining_sample_ids


def _validate_samples_families(samples, included_families, sample_type, dataset_type, expected_families=None):
    missing_individuals = Individual.objects.filter(
        family__in=included_families,
        sample__is_active=True,
        sample__dataset_type=dataset_type,
        sample__sample_type=sample_type,
    ).exclude(sample__in=samples).select_related('family')
    missing_family_individuals = defaultdict(list)
    for individual in missing_individuals:
        missing_family_individuals[individual.family].append(individual)

    if missing_family_individuals:
        raise ValueError(
            'The following families are included in the callset but are missing some family members: {}.'.format(
                ', '.join(sorted(
                    ['{} ({})'.format(family.family_id, ', '.join(sorted([i.individual_id for i in missing_indivs])))
                     for family, missing_indivs in missing_family_individuals.items()]
                ))))

    if expected_families:
        missing_families = expected_families - included_families
        if missing_families:
            raise ValueError(
                'The following families have saved variants but are missing from the callset: {}.'.format(
                    ', '.join([f.family_id for f in missing_families])
                ))


def _update_variant_samples(samples, user, elasticsearch_index, loaded_date, dataset_type, sample_type):
    updated_samples = [sample.id for sample in samples]

    activated_sample_guids = Sample.bulk_update(user, {
        'elasticsearch_index': elasticsearch_index,
        'is_active': True,
        'loaded_date': loaded_date,
    }, id__in=updated_samples, is_active=False)

    inactivate_sample_guids = []
    if elasticsearch_index:
        inactivate_samples = Sample.objects.filter(
            individual_id__in={sample.individual_id for sample in samples},
            is_active=True,
            dataset_type=dataset_type,
            sample_type=sample_type,
        ).exclude(id__in=updated_samples)

        inactivate_sample_guids = Sample.bulk_update(user, {'is_active': False}, queryset=inactivate_samples)

    return activated_sample_guids, inactivate_sample_guids


def match_and_update_search_samples(
        project, user, sample_ids, elasticsearch_index, sample_type, dataset_type,
        sample_id_to_individual_id_mapping, raise_unmatched_error_template, expected_families=None,
):
    samples = Sample.objects.select_related('individual').filter(
        individual__family__project=project,
        sample_type=sample_type,
        dataset_type=dataset_type,
        sample_id__in=sample_ids,
        elasticsearch_index=elasticsearch_index,
    )
    loaded_date = timezone.now()
    get_individual_sample_key = _get_mapped_individual_lookup_key(sample_id_to_individual_id_mapping)
    samples, matched_individual_ids, _ = _find_or_create_missing_sample_records(
        samples=samples,
        projects=[project],
        user=user,
        sample_ids=sample_ids,
        elasticsearch_index=elasticsearch_index,
        sample_type=sample_type,
        dataset_type=dataset_type,
        get_individual_sample_key=get_individual_sample_key,
        loaded_date=loaded_date,
        raise_no_match_error=not raise_unmatched_error_template,
        raise_unmatched_error_template=raise_unmatched_error_template,
    )

    prefetch_related_objects(samples, 'individual__family')
    included_families = {sample.individual.family for sample in samples}
    _validate_samples_families(samples, included_families, sample_type, dataset_type, expected_families=expected_families)

    activated_sample_guids, inactivated_sample_guids = _update_variant_samples(
        samples, user, elasticsearch_index, loaded_date, dataset_type, sample_type)

    family_guids_to_update = [
        family.guid for family in included_families if family.analysis_status == Family.ANALYSIS_STATUS_WAITING_FOR_DATA
    ]
    Family.bulk_update(
        user, {'analysis_status': Family.ANALYSIS_STATUS_ANALYSIS_IN_PROGRESS}, guid__in=family_guids_to_update)

    # refresh sample models to get updated values
    samples = Sample.objects.filter(id__in=[s.id for s in samples])

    return samples, matched_individual_ids, activated_sample_guids, inactivated_sample_guids, family_guids_to_update


def _match_and_update_rna_samples(
    projects, user, sample_ids, data_source, sample_id_to_individual_id_mapping, raise_unmatched_error_template,
    sample_id_to_project_name
):
    samples = Sample.objects.select_related('individual').filter(
        individual__family__project__in=projects,
        sample_type=Sample.SAMPLE_TYPE_RNA,
        dataset_type=Sample.DATASET_TYPE_VARIANT_CALLS,
        sample_id__in=sample_ids,
    )
<<<<<<< HEAD
    if sample_id_to_project_name and samples:
        samples = [sample for sample in samples.select_related('individual__family__project') if
                   sample_id_to_project_name[sample.sample_id] == sample.individual.family.project.name]
=======
    get_individual_sample_key = _get_mapped_individual_lookup_key(sample_id_to_individual_id_mapping)
>>>>>>> 1982f9b9
    samples, _, remaining_sample_ids = _find_or_create_missing_sample_records(
        samples=samples,
        projects=projects,
        user=user,
        sample_ids=sample_ids,
        data_source=data_source,
        sample_type=Sample.SAMPLE_TYPE_RNA,
        dataset_type=Sample.DATASET_TYPE_VARIANT_CALLS,
        get_individual_sample_key=get_individual_sample_key,
        loaded_date=timezone.now(),
        raise_no_match_error=False,
        raise_unmatched_error_template=raise_unmatched_error_template,
        create_active=True,
        sample_id_to_project_name=sample_id_to_project_name,
    )

    return samples, remaining_sample_ids

def _parse_tsv_row(row):
    return [s.strip().strip('"') for s in row.rstrip('\n').split('\t')]

RNA_OUTLIER_COLUMNS = {'geneID': 'gene_id', 'pValue': 'p_value', 'padjust': 'p_adjust', 'zScore': 'z_score'}

SAMPLE_ID_COL = 'sample_id'
GENE_ID_COL = 'gene_id'
TPM_COL = 'TPM'
TISSUE_COL = 'tissue'
INDIV_ID_COL = 'individual_id'
PROJECT_COL = 'project'
TPM_HEADER_COLS = [SAMPLE_ID_COL, PROJECT_COL, GENE_ID_COL, TISSUE_COL, TPM_COL]

TISSUE_TYPE_MAP = {
    'whole_blood': 'WB',
    'fibroblasts': 'F',
    'muscle': 'M',
    'lymphocytes': 'L',
}

REVERSE_TISSUE_TYPE = {v: k for k, v in TISSUE_TYPE_MAP.items()}

def _parse_outlier_row(row, **kwargs):
    yield row['sampleID'], {mapped_key: row[key] for key, mapped_key in RNA_OUTLIER_COLUMNS.items()}

def _parse_tpm_row(row, sample_id_to_tissue_type=None):
    sample_id = row[SAMPLE_ID_COL]
    if row[TPM_COL] != '0.0' and not sample_id.startswith('GTEX'):
        prev_tissue = sample_id_to_tissue_type.get(sample_id)
        tissue = row[TISSUE_COL]
        if not tissue:
            raise ValueError(f'Sample {sample_id} has no tissue type')
        if prev_tissue and prev_tissue != tissue:
            raise ValueError(f'Mismatched tissue types for sample {sample_id}: {prev_tissue}, {tissue}')
        sample_id_to_tissue_type[sample_id] = tissue

        parsed = {GENE_ID_COL: row[GENE_ID_COL], 'tpm': row[TPM_COL], PROJECT_COL: row[PROJECT_COL]}
        if INDIV_ID_COL in row:
            parsed[INDIV_ID_COL] = row[INDIV_ID_COL]

        yield sample_id, parsed

def _check_invalid_tissues(samples, sample_id_to_tissue_type, warnings):
    invalid_tissues = {}
    for sample in samples:
        tissue_type = TISSUE_TYPE_MAP[sample_id_to_tissue_type[sample.sample_id]]
        if not sample.tissue_type:
            sample.tissue_type = tissue_type
            sample.save()
        elif sample.tissue_type != tissue_type:
            invalid_tissues[sample] = tissue_type

    if invalid_tissues:
        mismatch = ', '.join([
            f'{sample.sample_id} ({REVERSE_TISSUE_TYPE[expected_tissue]} to {REVERSE_TISSUE_TYPE[sample.tissue_type]})'
            for sample, expected_tissue in invalid_tissues.items()])
        message = f'Skipped data loading for the following {len(invalid_tissues)} samples due to mismatched tissue type: {mismatch}'
        warnings.append(message)

    return [sample for sample in samples if sample not in invalid_tissues]

def load_rna_seq_outlier(file_path, user=None, mapping_file=None, ignore_extra_samples=False):
    expected_columns = ['sampleID'] + list(RNA_OUTLIER_COLUMNS.keys())
    return _load_rna_seq(
        RnaSeqOutlier, file_path, user, mapping_file, ignore_extra_samples, _parse_outlier_row, expected_columns,
    )

def load_rna_seq_tpm(file_path, user=None, mapping_file=None, ignore_extra_samples=False):
    sample_id_to_tissue_type = {}
    return _load_rna_seq(
        RnaSeqTpm, file_path, user, mapping_file, ignore_extra_samples, _parse_tpm_row, TPM_HEADER_COLS,
        sample_id_to_tissue_type=sample_id_to_tissue_type, validate_samples=_check_invalid_tissues,
    )

def _load_rna_seq(model_cls, file_path, user, mapping_file, ignore_extra_samples, parse_row, expected_columns,
                  sample_id_to_tissue_type=None, validate_samples=None):
    sample_id_to_individual_id_mapping = {}
    sample_id_to_project_name = {}
    if mapping_file:
        sample_id_to_individual_id_mapping = load_mapping_file_content(mapping_file)

    samples_by_id = defaultdict(dict)
    f = file_iter(file_path)
    header = _parse_tsv_row(next(f))
    missing_cols = set(expected_columns) - set(header)
    if missing_cols:
        raise ValueError(f'Invalid file: missing column(s) {", ".join(sorted(missing_cols))}')

    for line in tqdm(f, unit=' rows'):
        row = dict(zip(header, _parse_tsv_row(line)))
        for sample_id, row_dict in parse_row(row, sample_id_to_tissue_type=sample_id_to_tissue_type):
            gene_id = row_dict['gene_id']
            existing_data = samples_by_id[sample_id].get(gene_id)
            if existing_data and existing_data != row_dict:
                raise ValueError(
                    f'Error in {sample_id} data for {gene_id}: mismatched entries {existing_data} and {row_dict}')

            indiv_id = row_dict.pop(INDIV_ID_COL, None)
            if indiv_id and sample_id not in sample_id_to_individual_id_mapping:
                sample_id_to_individual_id_mapping[sample_id] = indiv_id

            if PROJECT_COL in expected_columns:
                sample_id_to_project_name[sample_id] = row_dict.pop(PROJECT_COL)
            samples_by_id[sample_id][gene_id] = row_dict

    message = f'Parsed {len(samples_by_id)} RNA-seq samples'
    info = [message]
    logger.info(message, user)

    data_source = file_path.split('/')[-1].split('_-_')[-1]
    samples, remaining_sample_ids = _match_and_update_rna_samples(
        projects=get_internal_projects() if PROJECT_COL not in expected_columns else Project.objects.filter(
            name__in={project for project in sample_id_to_project_name.values()}),
        user=user,
        sample_ids=samples_by_id.keys(),
        data_source=data_source,
        sample_id_to_individual_id_mapping=sample_id_to_individual_id_mapping,
        raise_unmatched_error_template=None if ignore_extra_samples else 'Unable to find matches for the following samples: {sample_ids}',
        sample_id_to_project_name=sample_id_to_project_name,
    )

    warnings = []
    if validate_samples:
        samples = validate_samples(samples, sample_id_to_tissue_type, warnings)

    # Delete old data
    individual_db_ids = {s.individual_id for s in samples}
    to_delete = model_cls.objects.filter(sample__individual_id__in=individual_db_ids).exclude(sample__data_source=data_source)
    prev_loaded_individual_ids = set(to_delete.values_list('sample__individual_id', flat=True))
    if to_delete:
        model_cls.bulk_delete(user, to_delete)

    loaded_sample_ids = set(model_cls.objects.filter(sample__in=samples).values_list('sample_id', flat=True).distinct())
    samples_to_load = {
        sample: samples_by_id[sample.sample_id] for sample in samples if sample.id not in loaded_sample_ids
    }

    sample_projects = Project.objects.filter(family__individual__sample__in=samples_to_load.keys()).values(
        'guid', 'name', new_sample_ids=ArrayAgg(
            'family__individual__sample__sample_id', distinct=True, ordering='family__individual__sample__sample_id',
            filter=~Q(family__individual__id__in=prev_loaded_individual_ids) if prev_loaded_individual_ids else None
        ))
    project_names = ', '.join(sorted([project['name'] for project in sample_projects]))
    message = f'Attempted data loading for {len(samples_to_load)} RNA-seq samples in the following {len(sample_projects)} projects: {project_names}'
    info.append(message)
    logger.info(message, user)

    _notify_rna_loading(model_cls, sample_projects)

    if remaining_sample_ids:
        skipped_samples = ', '.join(sorted(remaining_sample_ids))
        message = f'Skipped loading for the following {len(remaining_sample_ids)} unmatched samples: {skipped_samples}'
        warnings.append(message)
    if loaded_sample_ids:
        message = f'Skipped loading for {len(loaded_sample_ids)} samples already loaded from this file'
        warnings.append(message)

    for warning in warnings:
        logger.warning(warning, user)

    return samples_to_load, info, warnings


def _notify_rna_loading(model_cls, sample_projects):
    data_type = 'Outlier' if model_cls == RnaSeqOutlier else 'Expression'
    for project_agg in sample_projects:
        new_ids = project_agg["new_sample_ids"]
        project_link = f'<{BASE_URL}project/{project_agg["guid"]}/project_page|{project_agg["name"]}>'
        safe_post_to_slack(
            SEQR_SLACK_DATA_ALERTS_NOTIFICATION_CHANNEL,
            f'{len(new_ids)} new RNA {data_type} samples are loaded in {project_link}\n```{", ".join(new_ids)}```'
        )


PHENOTYPE_PRIORITIZATION_HEADER = ['tool', 'project', 'sampleId', 'rank', 'geneId', 'diseaseId', 'diseaseName']
PHENOTYPE_PRIORITIZATION_REQUIRED_HEADER = PHENOTYPE_PRIORITIZATION_HEADER + ['scoreName1', 'score1']
MAX_SCORES = 16


def _parse_phenotype_pri_row(row):
    record = {_to_snake_case(key): row.get(key) for key in PHENOTYPE_PRIORITIZATION_HEADER}

    scores = {}
    for i in range(1, MAX_SCORES):
        score_name = row.get(f'scoreName{i}')
        if not score_name:
            break
        # We have both camel case and snake case in the score field names, so convert them to snake case first (those
        # in snake case kept unchanged), then to camel case.
        score = row[f'score{i}']
        if score:
            scores[_to_camel_case(_to_snake_case(score_name))] = float(score)
    record['scores'] = scores

    yield record


def load_phenotype_prioritization_data_file(file_path):
    data_by_project_sample_id = defaultdict(lambda: defaultdict(list))
    f = file_iter(file_path)
    header = _parse_tsv_row(next(f))
    missing_cols = [col for col in PHENOTYPE_PRIORITIZATION_REQUIRED_HEADER if col not in header]
    if missing_cols:
        raise ValueError(f'Invalid file: missing column(s) {", ".join(missing_cols)}')

    tool = None
    for line in tqdm(f, unit=' rows'):
        row = dict(zip(header, _parse_tsv_row(line)))
        for row_dict in _parse_phenotype_pri_row(row):
            sample_id = row_dict.pop('sample_id', None)
            project = row_dict.pop('project', None)
            if not sample_id or not project:
                raise ValueError('Both sample ID and project fields are required.')
            data_by_project_sample_id[project][sample_id].append(row_dict)
            if not tool:
                tool = row_dict['tool']
            elif tool != row_dict['tool']:
                raise ValueError(f'Multiple tools found {tool} and {row_dict["tool"]}. Only one in a file is supported.')

    return tool, data_by_project_sample_id<|MERGE_RESOLUTION|>--- conflicted
+++ resolved
@@ -95,8 +95,6 @@
     return id_mapping
 
 
-<<<<<<< HEAD
-=======
 def _get_individual_sample_lookup(individuals):
     return {i.individual_id: i for i in individuals}
 
@@ -109,7 +107,6 @@
     return _get_mapped_id
 
 
->>>>>>> 1982f9b9
 def _find_or_create_missing_sample_records(
         samples,
         projects,
@@ -118,37 +115,17 @@
         raise_no_match_error=False,
         raise_unmatched_error_template=None,
         create_active=False,
-<<<<<<< HEAD
-        sample_id_to_project_name=None,
-=======
         get_individual_sample_lookup=_get_individual_sample_lookup,
         get_individual_sample_key=None,
->>>>>>> 1982f9b9
         **kwargs
 ):
-    def _get_remaining_indiv_lookup(individuals):
-        if not sample_id_to_project_name:
-            return {i.individual_id: i for i in individuals}
-        remaining_individuals_dict = {}
-        indiv_id_to_sample_id_mapping = {i_id: s_id for s_id, i_id in sample_id_to_individual_id_mapping.items()}
-        for i in individuals.select_related('family__project'):
-            sample_id = indiv_id_to_sample_id_mapping.get(i.individual_id, i.individual_id)
-            if i.family.project.name == sample_id_to_project_name.get(sample_id):
-                remaining_individuals_dict[i.individual_id] = i
-        return remaining_individuals_dict
-
     samples = list(samples)
     remaining_sample_ids = set(sample_ids) - {sample.sample_id for sample in samples}
     matched_individual_ids = {sample.individual_id for sample in samples}
     if len(remaining_sample_ids) > 0:
-<<<<<<< HEAD
-        remaining_individuals_dict = _get_remaining_indiv_lookup(Individual.objects.filter(
-            family__project__in=projects).exclude(id__in=matched_individual_ids))
-=======
         remaining_individuals_dict = get_individual_sample_lookup(
             Individual.objects.filter(family__project__in=projects).exclude(id__in=matched_individual_ids)
         )
->>>>>>> 1982f9b9
 
         # find Individual records with exactly-matching individual_ids
         sample_id_to_individual_record = {}
@@ -285,7 +262,7 @@
 
 def _match_and_update_rna_samples(
     projects, user, sample_ids, data_source, sample_id_to_individual_id_mapping, raise_unmatched_error_template,
-    sample_id_to_project_name
+    indiv_id_to_project_name
 ):
     samples = Sample.objects.select_related('individual').filter(
         individual__family__project__in=projects,
@@ -293,13 +270,14 @@
         dataset_type=Sample.DATASET_TYPE_VARIANT_CALLS,
         sample_id__in=sample_ids,
     )
-<<<<<<< HEAD
-    if sample_id_to_project_name and samples:
-        samples = [sample for sample in samples.select_related('individual__family__project') if
-                   sample_id_to_project_name[sample.sample_id] == sample.individual.family.project.name]
-=======
     get_individual_sample_key = _get_mapped_individual_lookup_key(sample_id_to_individual_id_mapping)
->>>>>>> 1982f9b9
+
+    def _get_indiv_sample_project_lookup(individuals):
+        return {i.individual_id: i for i in individuals.select_related('family__project') if
+                i.individual_id in indiv_id_to_project_name and
+                i.family.project.name == indiv_id_to_project_name[i.individual_id]}
+
+    kwargs = {} if indiv_id_to_project_name is None else {'get_individual_sample_lookup': _get_indiv_sample_project_lookup}
     samples, _, remaining_sample_ids = _find_or_create_missing_sample_records(
         samples=samples,
         projects=projects,
@@ -313,7 +291,7 @@
         raise_no_match_error=False,
         raise_unmatched_error_template=raise_unmatched_error_template,
         create_active=True,
-        sample_id_to_project_name=sample_id_to_project_name,
+        **kwargs
     )
 
     return samples, remaining_sample_ids
@@ -395,7 +373,7 @@
 def _load_rna_seq(model_cls, file_path, user, mapping_file, ignore_extra_samples, parse_row, expected_columns,
                   sample_id_to_tissue_type=None, validate_samples=None):
     sample_id_to_individual_id_mapping = {}
-    sample_id_to_project_name = {}
+    indiv_id_to_project_name = {} if PROJECT_COL in expected_columns else None
     if mapping_file:
         sample_id_to_individual_id_mapping = load_mapping_file_content(mapping_file)
 
@@ -419,8 +397,8 @@
             if indiv_id and sample_id not in sample_id_to_individual_id_mapping:
                 sample_id_to_individual_id_mapping[sample_id] = indiv_id
 
-            if PROJECT_COL in expected_columns:
-                sample_id_to_project_name[sample_id] = row_dict.pop(PROJECT_COL)
+            if indiv_id_to_project_name is not None:
+                indiv_id_to_project_name[indiv_id or sample_id] = row_dict.pop(PROJECT_COL)
             samples_by_id[sample_id][gene_id] = row_dict
 
     message = f'Parsed {len(samples_by_id)} RNA-seq samples'
@@ -429,14 +407,13 @@
 
     data_source = file_path.split('/')[-1].split('_-_')[-1]
     samples, remaining_sample_ids = _match_and_update_rna_samples(
-        projects=get_internal_projects() if PROJECT_COL not in expected_columns else Project.objects.filter(
-            name__in={project for project in sample_id_to_project_name.values()}),
+        projects=get_internal_projects(),
         user=user,
         sample_ids=samples_by_id.keys(),
         data_source=data_source,
         sample_id_to_individual_id_mapping=sample_id_to_individual_id_mapping,
         raise_unmatched_error_template=None if ignore_extra_samples else 'Unable to find matches for the following samples: {sample_ids}',
-        sample_id_to_project_name=sample_id_to_project_name,
+        indiv_id_to_project_name=indiv_id_to_project_name,
     )
 
     warnings = []
