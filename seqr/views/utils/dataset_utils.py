--- conflicted
+++ resolved
@@ -103,7 +103,7 @@
 def match_sample_ids_to_sample_records(
         projects,
         user,
-        sample_id_to_tissue_type,
+        sample_ids,
         elasticsearch_index,
         sample_type,
         data_source=None,
@@ -123,7 +123,7 @@
     Args:
         projects (object array): List of Django ORM project models
         user (object): Django ORM User model
-        sample_id_to_tissue_type (object): the keys are sample ids for which to find matching Sample records
+        sample_ids (list): a list of sample ids for which to find matching Sample records
         sample_type (string): one of the Sample.SAMPLE_TYPE_* constants
         dataset_type (string): one of the Sample.DATASET_TYPE_* constants
         elasticsearch_index (string): an optional string specifying the index where the dataset is loaded
@@ -141,9 +141,8 @@
             [2] array: ids of Individuals with exact-matching existing samples
     """
 
-    sample_id_to_tissue_type
     samples = _find_matching_sample_records(
-        projects, sample_id_to_tissue_type, sample_type, dataset_type, elasticsearch_index,
+        projects, sample_ids, sample_type, dataset_type, elasticsearch_index,
     )
     if sample_id_to_tissue_type:
         samples = _check_invalid_tissues(samples, sample_id_to_tissue_type)
@@ -277,21 +276,15 @@
 
 
 def match_and_update_samples(
-<<<<<<< HEAD
-        projects, user, sample_id_to_tissue_type, sample_type, elasticsearch_index=None, data_source=None,
-        dataset_type=Sample.DATASET_TYPE_VARIANT_CALLS, sample_id_to_individual_id_mapping=None, raise_no_match_error=False,
-        raise_unmatched_error_template=None, allow_partial_families=False,
-=======
         projects, user, sample_ids, sample_type, elasticsearch_index=None, data_source=None,
         dataset_type=Sample.DATASET_TYPE_VARIANT_CALLS, sample_id_to_individual_id_mapping=None, raise_no_match_error=False,
         raise_unmatched_error_template=None, allow_partial_families=False, sample_id_to_tissue_type=None,
->>>>>>> 6f6015c7
 ):
     loaded_date = timezone.now()
     samples, included_families, matched_individual_ids, remaining_sample_ids = match_sample_ids_to_sample_records(
         projects=projects,
         user=user,
-        sample_id_to_tissue_type=sample_id_to_tissue_type,
+        sample_ids=sample_ids,
         elasticsearch_index=elasticsearch_index,
         data_source=data_source,
         sample_type=sample_type,
@@ -369,7 +362,6 @@
 
 REVERSE_TISSUE_TYPE = {v: k for k, v in TISSUE_TYPE_MAP.items()}
 
-<<<<<<< HEAD
 
 def _parse_outlier_row(row):
     yield row['sampleID'], {mapped_key: row[key] for key, mapped_key in RNA_OUTLIER_COLUMNS.items()}
@@ -388,19 +380,6 @@
         if not row[TISSUE_COL]:
             raise ValueError(f'Sample {sample_id} has no tissue type')
         parsed = {GENE_ID_COL: row[GENE_ID_COL], 'tpm': row[TPM_COL], TISSUE_COL: row[TISSUE_COL]}
-=======
-def _parse_outlier_row(row):
-    yield row['sampleID'], {mapped_key: row[key] for key, mapped_key in RNA_OUTLIER_COLUMNS.items()}
-
-def _parse_tpm_row(row):
-    sample_id = row[SAMPLE_ID_COL]
-    if row[TPM_COL] != '0.0' and not sample_id.startswith('GTEX'):
-        tissue = row[TISSUE_COL]
-        if not tissue:
-            raise ValueError(f'Sample {sample_id} has no tissue type')
-
-        parsed = {GENE_ID_COL: row[GENE_ID_COL], 'tpm': row[TPM_COL], TISSUE_COL: tissue}
->>>>>>> 6f6015c7
         if INDIV_ID_COL in row:
             parsed[INDIV_ID_COL] = row[INDIV_ID_COL]
 
@@ -424,9 +403,7 @@
 def load_rna_seq_tpm(file_path, user=None, mapping_file=None, ignore_extra_samples=False):
     return _load_rna_seq(
         RnaSeqTpm, file_path, user, mapping_file, ignore_extra_samples, _parse_tpm_row, TPM_HEADER_COLS,
-<<<<<<< HEAD
-        validate_samples=_check_invalid_tissues,
-    )
+   )
 
 
 def _get_splice_id(row):
@@ -441,12 +418,7 @@
 
 
 def _load_rna_seq(model_cls, file_path, user, mapping_file, ignore_extra_samples, parse_row, expected_columns,
-                  sample_id_to_tissue_type=None, validate_samples=None, get_unique_key=None):
-=======
-    )
-
-def _load_rna_seq(model_cls, file_path, user, mapping_file, ignore_extra_samples, parse_row, expected_columns):
->>>>>>> 6f6015c7
+                  get_unique_key=None):
     sample_id_to_individual_id_mapping = {}
     if mapping_file:
         sample_id_to_individual_id_mapping = load_mapping_file_content(mapping_file)
@@ -462,13 +434,6 @@
     for line in tqdm(f, unit=' rows'):
         row = dict(zip(header, _parse_tsv_row(line)))
         for sample_id, row_dict in parse_row(row):
-<<<<<<< HEAD
-            if get_unique_key:
-                gene_or_unique_id = get_unique_key(row_dict)
-            else:
-                gene_or_unique_id = row_dict['gene_id']
-            existing_data = samples_by_id[sample_id].get(gene_or_unique_id)
-=======
             tissue_type = TISSUE_TYPE_MAP.get(row_dict.pop(TISSUE_COL, None), None)
             if sample_id in sample_id_to_tissue_type:
                 prev_tissue_type = sample_id_to_tissue_type[sample_id]
@@ -477,9 +442,12 @@
                                      f' {REVERSE_TISSUE_TYPE[prev_tissue_type]}, {REVERSE_TISSUE_TYPE[tissue_type]}')
             sample_id_to_tissue_type[sample_id] = tissue_type
 
-            gene_id = row_dict['gene_id']
-            existing_data = samples_by_id[sample_id].get(gene_id)
->>>>>>> 6f6015c7
+            if get_unique_key:
+                gene_or_unique_id = get_unique_key(row_dict)
+            else:
+                gene_or_unique_id = row_dict['gene_id']
+            existing_data = samples_by_id[sample_id].get(gene_or_unique_id)
+
             if existing_data and existing_data != row_dict:
                 raise ValueError(
                     f'Error in {sample_id} data for {gene_or_unique_id}: mismatched entries {existing_data} and {row_dict}')
@@ -489,12 +457,6 @@
                 sample_id_to_individual_id_mapping[sample_id] = indiv_id
 
             samples_by_id[sample_id][gene_or_unique_id] = row_dict
-
-            prev_tissue = sample_id_to_tissue_type.get(sample_id)
-            tissue = row_dict.pop(TISSUE_COL, None)
-            if prev_tissue and prev_tissue != tissue:
-                raise ValueError(f'Mismatched tissue types for sample {sample_id}: {prev_tissue}, {tissue}')
-            sample_id_to_tissue_type[sample_id] = tissue
 
     message = f'Parsed {len(samples_by_id)} RNA-seq samples'
     info = [message]
@@ -504,28 +466,21 @@
     samples, _, _, _, _, remaining_sample_ids = match_and_update_samples(
         projects=get_internal_projects(),
         user=user,
-<<<<<<< HEAD
-=======
         sample_ids=sample_id_to_tissue_type.keys(),
->>>>>>> 6f6015c7
-        sample_id_to_tissue_type=sample_id_to_tissue_type,
         data_source=data_source,
         sample_type=Sample.SAMPLE_TYPE_RNA,
         allow_partial_families=True,
         sample_id_to_individual_id_mapping=sample_id_to_individual_id_mapping,
-        raise_unmatched_error_template=None if ignore_extra_samples else 'Unable to find matches for the following samples: {sample_ids}'
+        raise_unmatched_error_template=None if ignore_extra_samples else 'Unable to find matches for the following samples: {sample_ids}',
+        sample_id_to_tissue_type=sample_id_to_tissue_type,
     )
 
     warnings = []
 
     # Delete old data
-<<<<<<< HEAD
-    to_delete = model_cls.objects.filter(sample__in=samples).exclude(sample__data_source=data_source)
-=======
     individual_db_ids = {s.individual_id for s in samples}
     filters = {'sample__individual_id__in': individual_db_ids} if model_cls == RnaSeqOutlier else {'sample__in': samples}
     to_delete = model_cls.objects.filter(**filters).exclude(sample__data_source=data_source)
->>>>>>> 6f6015c7
     prev_loaded_individual_ids = set(to_delete.values_list('sample__individual_id', flat=True))
     if to_delete:
         model_cls.bulk_delete(user, to_delete)
@@ -539,11 +494,7 @@
     sample_projects = Project.objects.filter(family__individual__sample__in=samples_to_load.keys()).values(
         'guid', 'name', new_sample_ids=ArrayAgg(
             'family__individual__sample__sample_id', distinct=True, ordering='family__individual__sample__sample_id',
-<<<<<<< HEAD
             **filters
-=======
-            **filters,
->>>>>>> 6f6015c7
         ))
     project_names = ', '.join(sorted([project['name'] for project in sample_projects]))
     message = f'Attempted data loading for {len(samples_to_load)} RNA-seq samples in the following {len(sample_projects)} projects: {project_names}'
@@ -556,8 +507,8 @@
         skipped_samples = ', '.join(sorted(remaining_sample_ids))
         message = f'Skipped loading for the following {len(remaining_sample_ids)} unmatched samples: {skipped_samples}'
         warnings.append(message)
-    if loaded_sample_ids:
-        message = f'Skipped loading for {len(loaded_sample_ids)} samples already loaded from this file'
+    if loaded_sample_db_ids:
+        message = f'Skipped loading for {len(loaded_sample_db_ids)} samples already loaded from this file'
         warnings.append(message)
 
     for warning in warnings:
