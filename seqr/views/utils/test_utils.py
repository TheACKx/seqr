# Utilities used for unit and integration tests.
from django.contrib.auth.models import User, Group
from django.test import TestCase
from guardian.shortcuts import assign_perm
import json
import mock
import re
from urllib.parse import quote_plus, urlparse
from urllib3_mock import Responses

from seqr.models import Project, CAN_VIEW, CAN_EDIT

WINDOW_REGEX_TEMPLATE = 'window\.{key}=(?P<value>[^)<]+)'

def _initialize_users(cls):
    cls.super_user = User.objects.get(username='test_superuser')
    cls.analyst_user = User.objects.get(username='test_user')
    cls.pm_user = User.objects.get(username='test_pm_user')
    cls.data_manager_user = User.objects.get(username='test_data_manager')
    cls.manager_user = User.objects.get(username='test_user_manager')
    cls.collaborator_user = User.objects.get(username='test_user_collaborator')
    cls.no_access_user = User.objects.get(username='test_user_no_access')
    cls.inactive_user = User.objects.get(username='test_user_inactive')
    cls.no_policy_user = User.objects.get(username='test_user_no_policies')

class AuthenticationTestCase(TestCase):
    databases = '__all__'
    SUPERUSER = 'superuser'
    ANALYST = 'analyst'
    PM = 'project_manager'
    DATA_MANAGER = 'data_manager'
    MANAGER = 'manager'
    COLLABORATOR = 'collaborator'
    AUTHENTICATED_USER = 'authenticated'
    NO_POLICY_USER = 'no_policy'

    super_user = None
    analyst_user = None
    pm_user = None
    data_manager_user = None
    manager_user = None
    collaborator_user = None
    no_access_user = None
    inactive_user = None
    no_policy_user = None

    def setUp(self):
        patcher = mock.patch('seqr.views.utils.permissions_utils.SEQR_PRIVACY_VERSION', 2.1)
        patcher.start()
        self.addCleanup(patcher.stop)
        patcher = mock.patch('seqr.views.utils.permissions_utils.SEQR_TOS_VERSION', 1.3)
        patcher.start()
        self.addCleanup(patcher.stop)

    @classmethod
    def setUpTestData(cls):
        _initialize_users(cls)

        edit_group = Group.objects.get(pk=2)
        view_group = Group.objects.get(pk=3)
        edit_group.user_set.add(cls.manager_user)
        view_group.user_set.add(cls.manager_user, cls.collaborator_user)
        assign_perm(user_or_group=edit_group, perm=CAN_EDIT, obj=Project.objects.filter(can_edit_group=edit_group))
        assign_perm(user_or_group=edit_group, perm=CAN_VIEW, obj=Project.objects.filter(can_view_group=edit_group))
        assign_perm(user_or_group=view_group, perm=CAN_VIEW, obj=Project.objects.filter(can_view_group=view_group))

    def check_require_login(self, url, **request_kwargs):
        self._check_login(url, self.AUTHENTICATED_USER, **request_kwargs)

    def check_require_login_no_policies(self, url, **request_kwargs):
        self._check_login(url, self.NO_POLICY_USER, **request_kwargs)

    def check_collaborator_login(self, url, **request_kwargs):
        self._check_login(url, self.COLLABORATOR, **request_kwargs)

    def check_manager_login(self, url, **request_kwargs):
        return self._check_login(url, self.MANAGER, **request_kwargs)

    def check_analyst_login(self, url):
        self._check_login(url, self.ANALYST)

    def check_pm_login(self, url):
        self._check_login(url, self.PM)

    def check_data_manager_login(self, url):
        self._check_login(url, self.DATA_MANAGER)

    def check_superuser_login(self, url, **request_kwargs):
        self._check_login(url, self.SUPERUSER, **request_kwargs)

    def login_base_user(self):
        self.client.force_login(self.no_access_user)

    def login_collaborator(self):
        self.client.force_login(self.collaborator_user)

    def login_manager(self):
        self.client.force_login(self.manager_user)

    def login_analyst_user(self):
        self.client.force_login(self.analyst_user)

    def login_pm_user(self):
        self.client.force_login(self.pm_user)

    def login_data_manager_user(self):
        self.client.force_login(self.data_manager_user)

    def _check_login(self, url, permission_level, request_data=None, login_redirect_url='/api/login-required-error',
                     policy_redirect_url='/api/policy-required-error', permission_denied_error=403):
        """For integration tests of django views that can only be accessed by a logged-in user,
        the 1st step is to authenticate. This function checks that the given url redirects requests
        if the user isn't logged-in, and then authenticates a test user.

        Args:
            test_case (object): the django.TestCase or unittest.TestCase object
            url (string): The url of the django view being tested.
            permission_level (string): what level of permission this url requires
         """
        # check that it redirects if you don't login
        parsed_url = urlparse(url)
        next_query = quote_plus('?{}'.format(parsed_url.query)) if parsed_url.query else ''
        next_url = 'next={}{}'.format('/'.join(map(quote_plus, parsed_url.path.split('/'))), next_query)
        login_required_url = '{}?{}'.format(login_redirect_url, next_url)
        response = self.client.get(url)
        self.assertEqual(response.status_code, 302)
        self.assertEqual(response.url, login_required_url)

        self.client.force_login(self.inactive_user)
        response = self.client.get(url)
        self.assertEqual(response.status_code, permission_denied_error)

        self.client.force_login(self.no_policy_user)
        if permission_level == self.NO_POLICY_USER:
            return

        response = self.client.get(url)
        self.assertEqual(response.status_code, 302)
        self.assertEqual(response.url, '{}?{}'.format(policy_redirect_url, next_url))

        self.client.force_login(self.no_access_user)
        if permission_level == self.AUTHENTICATED_USER:
            return

        # check that users without view permission users can't access collaborator URLs
        if permission_level == self.COLLABORATOR:
            if request_data:
                response = self.client.post(url, content_type='application/json', data=json.dumps(request_data))
            else:
                response = self.client.get(url)
            self.assertEqual(response.status_code, permission_denied_error)

        self.login_collaborator()
        if permission_level == self.COLLABORATOR:
            return

        response = self.client.get(url)
        self.assertEqual(response.status_code, permission_denied_error)

        self.client.force_login(self.manager_user)
        if permission_level == self.MANAGER:
            return response

        response = self.client.get(url)
        self.assertEqual(response.status_code, permission_denied_error)

        self.login_analyst_user()
        if permission_level in self.ANALYST:
            return

        response = self.client.get(url)
        self.assertEqual(response.status_code, permission_denied_error)

        self.login_pm_user()
        if permission_level in self.PM:
            return

        response = self.client.get(url)
        self.assertEqual(response.status_code, permission_denied_error)

        self.login_data_manager_user()
        if permission_level in self.DATA_MANAGER:
            return

        response = self.client.get(url)
        self.assertEqual(response.status_code, permission_denied_error)

        self.client.force_login(self.super_user)

    def get_initial_page_window(self, key, response):
        content = response.content.decode('utf-8')
        regex = WINDOW_REGEX_TEMPLATE.format(key=key)
        self.assertRegex(content, regex)
        m = re.search(regex, content)
        return json.loads(m.group('value'))

    def get_initial_page_json(self, response):
        return self.get_initial_page_window('initialJSON', response)

TEST_WORKSPACE_NAMESPACE = 'my-seqr-billing'
TEST_WORKSPACE_NAME = 'anvil-1kg project n\u00e5me with uni\u00e7\u00f8de'
TEST_WORKSPACE_NAME1 = 'anvil-project 1000 Genomes Demo'
TEST_NO_PROJECT_WORKSPACE_NAME = 'anvil-no-project-workspace1'
TEST_NO_PROJECT_WORKSPACE_NAME2 = 'anvil-no-project-workspace2'

TEST_SERVICE_ACCOUNT = 'test_account@my-seqr.iam.gserviceaccount.com'

ANVIL_WORKSPACES = [{
    'workspace_namespace': TEST_WORKSPACE_NAMESPACE,
    'workspace_name': TEST_WORKSPACE_NAME,
    'public': False,
    'acl': {
        'Test_User_Manager@test.com': {
            "accessLevel": "WRITER",
            "pending": False,
            "canShare": True,
            "canCompute": True
        },
        'test_user_collaborator@test.com': {
            "accessLevel": "READER",
            "pending": False,
            "canShare": True,
            "canCompute": True
        },
        TEST_SERVICE_ACCOUNT: {
            "accessLevel": "READER",
            "pending": False,
            "canShare": False,
            "canCompute": True
        },
        'test_user_not_registered@test.com': {
            "accessLevel": "READER",
            "pending": True,
            "canShare": False,
            "canCompute": True
        },
        'test_user_pure_anvil@test.com': {
            "accessLevel": "READER",
            "pending": False,
            "canShare": False,
            "canCompute": True
        }
    },
    'workspace': {
        'bucketName': 'test_bucket'
    },
}, {
    'workspace_namespace': TEST_WORKSPACE_NAMESPACE,
    'workspace_name': TEST_WORKSPACE_NAME1,
    'public': False,
    'acl': {
        'test_user_manager@test.com': {
            "accessLevel": "WRITER",
            "pending": False,
            "canShare": True,
            "canCompute": True
        },
        'test_user_collaborator@test.com': {
            "accessLevel": "READER",
            "pending": False,
            "canShare": False,
            "canCompute": False
        }
    },
    'workspace': {
        'bucketName': 'test_bucket'
    },
}, {
    'workspace_namespace': TEST_WORKSPACE_NAMESPACE,
    'workspace_name': TEST_NO_PROJECT_WORKSPACE_NAME,
    'public': True,
    'acl': {
        'test_user_manager@test.com': {
            "accessLevel": "WRITER",
            "pending": False,
            "canShare": True,
            "canCompute": True
        },
        'test_user_collaborator@test.com': {
            "accessLevel": "READER",
            "pending": False,
            "canShare": False,
            "canCompute": True
        }
    },
    'workspace': {
        'bucketName': 'test_bucket'
    },
}, {
    'workspace_namespace': TEST_WORKSPACE_NAMESPACE,
    'workspace_name': TEST_NO_PROJECT_WORKSPACE_NAME2,
    'public': False,
    'acl': {
        'test_user_manager@test.com': {
            "accessLevel": "WRITER",
            "pending": False,
            "canShare": True,
            "canCompute": True
        },
        'test_pm_user@test.com': {
            "accessLevel": "WRITER",
            "pending": False,
            "canShare": False,
            "canCompute": False
        },
    },
    'workspace': {
        'bucketName': 'test_bucket'
    },
}
]


TEST_TERRA_API_ROOT_URL =  'https://terra.api/'
TEST_OAUTH2_KEY = 'abc123'

# the time must the same as that in 'auth_time' in the social_auth fixture data
TOKEN_AUTH_TIME = 1603287741
REGISTER_RESPONSE = '{"enabled":{"ldap":true,"allUsersGroup":true,"google":true},"userInfo": {"userEmail":"test@test.com","userSubjectId":"123456"}}'


def get_ws_acl_side_effect(user, workspace_namespace, workspace_name):
    wss = filter(lambda x: x['workspace_namespace'] == workspace_namespace and x['workspace_name'] == workspace_name, ANVIL_WORKSPACES)
    wss = list(wss)
    return wss[0]['acl'] if wss else {}


def get_ws_al_side_effect(user, workspace_namespace, workspace_name, meta_fields=None):
    wss = filter(lambda x: x['workspace_namespace'] == workspace_namespace and x['workspace_name'] == workspace_name, ANVIL_WORKSPACES)
    wss = list(wss)
    acl = wss[0]['acl'] if wss else {}
    user_acl = next((v for k, v in acl.items() if user.email.lower() == k.lower()), None)
    access_level = {
        'accessLevel': user_acl['accessLevel'],
        'canShare': user_acl['canShare'],
    } if user_acl else {}
    if meta_fields and 'workspace.bucketName' in meta_fields:
        access_level['workspace'] = {'bucketName': wss[0]['workspace']['bucketName']}
    return access_level


def get_workspaces_side_effect(user):
    return [
        {
            'public': ws['public'],
            'workspace':{
                'namespace': ws['workspace_namespace'],
                'name': ws['workspace_name']
            }
        } for ws in ANVIL_WORKSPACES if any(user.email.lower() == k.lower() for k in ws['acl'].keys())
    ]


class AnvilAuthenticationTestCase(AuthenticationTestCase):
    @classmethod
    def setUpTestData(cls):
        _initialize_users(cls)

    # mock the terra apis
    def setUp(self):
        patcher = mock.patch('seqr.views.utils.terra_api_utils.TERRA_API_ROOT_URL', TEST_TERRA_API_ROOT_URL)
        patcher.start()
        self.addCleanup(patcher.stop)
        patcher = mock.patch('seqr.views.utils.terra_api_utils.SOCIAL_AUTH_GOOGLE_OAUTH2_KEY', TEST_OAUTH2_KEY)
        patcher.start()
        self.addCleanup(patcher.stop)
        patcher = mock.patch('seqr.views.utils.orm_to_json_utils.SERVICE_ACCOUNT_FOR_ANVIL', TEST_SERVICE_ACCOUNT)
        patcher.start()
        self.addCleanup(patcher.stop)
        patcher = mock.patch('seqr.views.utils.terra_api_utils.time')
        patcher.start().return_value = TOKEN_AUTH_TIME + 10
        self.addCleanup(patcher.stop)
        patcher = mock.patch('seqr.views.utils.permissions_utils.list_anvil_workspaces')
        self.mock_list_workspaces = patcher.start()
        self.mock_list_workspaces.side_effect = get_workspaces_side_effect
        self.addCleanup(patcher.stop)
        patcher = mock.patch('seqr.views.utils.permissions_utils.user_get_workspace_acl')
        self.mock_get_ws_acl = patcher.start()
        self.mock_get_ws_acl.side_effect = get_ws_acl_side_effect
        self.addCleanup(patcher.stop)
        patcher = mock.patch('seqr.views.utils.permissions_utils.user_get_workspace_access_level')
        self.mock_get_ws_access_level = patcher.start()
        self.mock_get_ws_access_level.side_effect = get_ws_al_side_effect
        self.addCleanup(patcher.stop)
        super(AnvilAuthenticationTestCase, self).setUp()


# inherit AnvilAuthenticationTestCase for the mocks of AnVIL permissions.
class MixAuthenticationTestCase(AnvilAuthenticationTestCase):
    LOCAL_USER = 'local_user'

    # use the local permissions set-up by AuthenticationTestCase
    @classmethod
    def setUpTestData(cls):
        AuthenticationTestCase.setUpTestData()
        cls.local_user = User.objects.get(username = 'test_local_user')
        view_group = Group.objects.get(pk=3)
        view_group.user_set.add(cls.local_user)


# The responses library for mocking requests does not work with urllib3 (which is used by elasticsearch)
# The urllib3_mock library works for those requests, but it has limited functionality, so this extension adds helper
# methods for easier usage
class Urllib3Responses(Responses):
    def add_json(self, url, json_response, method=None, match_querystring=True, **kwargs):
        if not method:
            method = self.GET
        body = json.dumps(json_response)
        self.add(method, url, match_querystring=match_querystring, content_type='application/json', body=body, **kwargs)

    def replace_json(self, url, *args, **kwargs):
        existing_index = next(i for i, match in enumerate(self._urls) if match['url'] == url)
        self.add_json(url, *args, **kwargs)
        self._urls[existing_index] = self._urls.pop()

    def call_request_json(self, index=-1):
        return json.loads(self.calls[index].request.body)


urllib3_responses = Urllib3Responses()


USER_FIELDS = {
    'dateJoined', 'email', 'firstName', 'lastLogin', 'lastName', 'username', 'displayName', 'id',  'isActive', 'isAnvil',
    'isAnalyst', 'isDataManager', 'isPm', 'isSuperuser',
}
PROJECT_FIELDS = {
    'projectGuid', 'projectCategoryGuids', 'canEdit', 'name', 'description', 'createdDate', 'lastModifiedDate',
    'lastAccessedDate',  'mmeContactUrl', 'genomeVersion', 'mmePrimaryDataOwner', 'mmeContactInstitution',
    'isMmeEnabled', 'workspaceName', 'workspaceNamespace', 'hasCaseReview', 'enableHgmd', 'isDemo', 'allUserDemo',
<<<<<<< HEAD
    'userIsCreator', 'isAnalystProject',
=======
    'userIsCreator', 'consentCode',
>>>>>>> 03c7ae08
}

ANALYSIS_GROUP_FIELDS = {'analysisGroupGuid', 'description', 'name', 'projectGuid', 'familyGuids'}

FAMILY_FIELDS = {
    'projectGuid', 'familyGuid', 'analysedBy', 'pedigreeImage', 'familyId', 'displayName', 'description',
    'analysisStatus', 'pedigreeImage', 'createdDate', 'assignedAnalyst', 'codedPhenotype', 'postDiscoveryOmimNumber',
    'pedigreeDataset', 'analysisStatusLastModifiedDate', 'analysisStatusLastModifiedBy'
}
CASE_REVIEW_FAMILY_FIELDS = {
    'caseReviewNotes', 'caseReviewSummary'
}
INTERNAL_FAMILY_FIELDS = {
    'individualGuids', 'successStory', 'successStoryTypes', 'pubmedIds',
}
INTERNAL_FAMILY_FIELDS.update(FAMILY_FIELDS)

FAMILY_NOTE_FIELDS = {'noteGuid', 'note', 'noteType', 'lastModifiedDate', 'createdBy', 'familyGuid'}

INDIVIDUAL_FIELDS_NO_FEATURES = {
    'projectGuid', 'familyGuid', 'individualGuid', 'individualId',
    'paternalId', 'maternalId', 'sex', 'affected', 'displayName', 'notes', 'createdDate', 'lastModifiedDate',
    'paternalGuid', 'maternalGuid', 'popPlatformFilters', 'filterFlags', 'population', 'birthYear', 'deathYear',
    'onsetAge', 'maternalEthnicity', 'paternalEthnicity', 'consanguinity', 'affectedRelatives', 'expectedInheritance',
    'disorders', 'candidateGenes', 'rejectedGenes', 'arFertilityMeds', 'arIui', 'arIvf', 'arIcsi', 'arSurrogacy',
    'arDonoregg', 'arDonorsperm', 'svFlags',
}

INDIVIDUAL_FIELDS = {'features', 'absentFeatures', 'nonstandardFeatures', 'absentNonstandardFeatures'}
INDIVIDUAL_FIELDS.update(INDIVIDUAL_FIELDS_NO_FEATURES)

INTERNAL_INDIVIDUAL_FIELDS = {
    'caseReviewStatus', 'caseReviewDiscussion', 'caseReviewStatusLastModifiedDate', 'caseReviewStatusLastModifiedBy',
    'probandRelationship',
}
INTERNAL_INDIVIDUAL_FIELDS.update(INDIVIDUAL_FIELDS)

SAMPLE_FIELDS = {
    'projectGuid', 'familyGuid', 'individualGuid', 'sampleGuid', 'createdDate', 'sampleType', 'sampleId', 'isActive',
    'loadedDate', 'datasetType', 'elasticsearchIndex',
}

IGV_SAMPLE_FIELDS = {
    'projectGuid', 'familyGuid', 'individualGuid', 'sampleGuid', 'filePath', 'sampleId', 'sampleType',
}

SAVED_VARIANT_FIELDS = {'variantGuid', 'variantId', 'familyGuids', 'xpos', 'ref', 'alt', 'selectedMainTranscriptId', 'acmgClassification'}

TAG_FIELDS = {
    'tagGuid', 'name', 'category', 'color', 'searchHash', 'metadata', 'lastModifiedDate', 'createdBy', 'variantGuids',
}

VARIANT_NOTE_FIELDS = {'noteGuid', 'note', 'submitToClinvar', 'lastModifiedDate', 'createdBy', 'variantGuids'}

FUNCTIONAL_FIELDS = {
    'tagGuid', 'name', 'color', 'metadata', 'metadataTitle', 'lastModifiedDate', 'createdBy', 'variantGuids',
}

SAVED_SEARCH_FIELDS = {'savedSearchGuid', 'name', 'order', 'search', 'createdById'}

LOCUS_LIST_FIELDS = {
    'locusListGuid', 'description', 'lastModifiedDate', 'numEntries', 'isPublic', 'createdBy', 'createdDate', 'canEdit',
    'name',
}
PA_LOCUS_LIST_FIELDS = {'paLocusList'}
LOCUS_LIST_DETAIL_FIELDS = {'items', 'intervalGenomeVersion'}
LOCUS_LIST_DETAIL_FIELDS.update(LOCUS_LIST_FIELDS)

MATCHMAKER_SUBMISSION_FIELDS = {
    'submissionGuid', 'individualGuid', 'createdDate', 'lastModifiedDate', 'deletedDate',
}

TAG_TYPE_FIELDS = {
    'variantTagTypeGuid', 'name', 'category', 'description', 'color', 'order', 'metadataTitle',
}

GENE_FIELDS = {
    'chromGrch37', 'chromGrch38', 'codingRegionSizeGrch37', 'codingRegionSizeGrch38',  'endGrch37', 'endGrch38',
    'gencodeGeneType', 'geneId', 'geneSymbol', 'startGrch37', 'startGrch38',
}
GENE_VARIANT_DISPLAY_FIELDS = {
    'constraints', 'omimPhenotypes', 'mimNumber', 'cnSensitivity', 'genCc', 'clinGen',
}
GENE_VARIANT_DISPLAY_FIELDS.update(GENE_FIELDS)
GENE_VARIANT_FIELDS = {
    'diseaseDesc', 'functionDesc', 'geneNames', 'primateAi',
}
GENE_VARIANT_FIELDS.update(GENE_VARIANT_DISPLAY_FIELDS)

GENE_DETAIL_FIELDS = {'notes', 'mgiMarkerId'}
GENE_DETAIL_FIELDS.update(GENE_VARIANT_FIELDS)

VARIANTS = [
    {
        'alt': 'G',
        'ref': 'GAGA',
        'chrom': '21',
        'pos': 3343400,
        'xpos': 21003343400,
        'genomeVersion': '38',
        'liftedOverChrom': '21',
        'liftedOverPos': 3343353,
        'liftedOverGenomeVersion': '37',
        'variantId': '21-3343400-GAGA-G',
        'mainTranscriptId': 'ENST00000623083',
        'transcripts': {
            'ENSG00000227232': [
                {
                    'aminoAcids': 'G/S',
                    'geneSymbol': 'WASH7P',
                    'biotype': 'protein_coding',
                    'category': 'missense',
                    'cdnaEnd': 1075,
                    'cdnaStart': 1075,
                    'codons': 'Ggt/Agt',
                    'consequenceTerms': ['missense_variant'],
                    'hgvs': 'ENSP00000485442.1:p.Gly359Ser',
                    'hgvsc': 'ENST00000623083.3:c.1075G>A',
                    'hgvsp': 'ENSP00000485442.1:p.Gly359Ser',
                    'majorConsequence': 'missense_variant',
                    'majorConsequenceRank': 11,
                    'proteinId': 'ENSP00000485442',
                    'transcriptId': 'ENST00000623083',
                    'transcriptRank': 0
                }
            ],
            'ENSG00000268903': [
                {
                    'aminoAcids': 'G/S',
                    'biotype': 'protein_coding',
                    'category': 'missense',
                    'cdnaEnd': 1338,
                    'cdnaStart': 1338,
                    'codons': 'Ggt/Agt',
                    'consequenceTerms': ['missense_variant'],
                    'geneId': 'ENSG00000268903',
                    'hgvs': 'ENSP00000485351.1:p.Gly368Ser',
                    'hgvsc': 'ENST00000624735.1:c.1102G>A',
                    'hgvsp': 'ENSP00000485351.1:p.Gly368Ser',
                    'majorConsequence': 'missense_variant',
                    'majorConsequenceRank': 11,
                    'proteinId': 'ENSP00000485351',
                    'transcriptId': 'ENST00000624735',
                    'transcriptRank': 1
                }
            ]
        },
        'familyGuids': ['F000001_1', 'F000002_2'],
        'genotypes': {
            'NA19675': {
                'sampleId': 'NA19675',
                'ab': 0.702127659574,
                'gq': 46.0,
                'numAlt': 1,
                'dp': '50',
                'ad': '14,33'
            },
            'NA19679': {
                'sampleId': 'NA19679',
                'ab': 0.0,
                'gq': 99.0,
                'numAlt': 0,
                'dp': '45',
                'ad': '45,0'
            }
        }
    },
    {
        'alt': 'A',
        'ref': 'AAAG',
        'chrom': '3',
        'pos': 835,
        'xpos': 3000000835,
        'genomeVersion': '37',
        'liftedOverGenomeVersion': '',
        'variantId': '3-835-AAAG-A',
        'transcripts': {},
        'familyGuids': ['F000001_1'],
        'genotypes': {
            'NA19679': {
                'sampleId': 'NA19679',
                'ab': 0.0,
                'gq': 99.0,
                'numAlt': 0,
                'dp': '45',
                'ad': '45,0'
            }
        }
    },
    {
        'alt': 'T',
        'ref': 'TC',
        'chrom': '12',
        'pos': 48367227,
        'xpos': 1248367227,
        'genomeVersion': '37',
        'liftedOverGenomeVersion': '',
        'variantId': '12-48367227-TC-T',
        'transcripts': {'ENSG00000233653': {}},
        'familyGuids': ['F000002_2'],
        'genotypes': {}
    }
]

SINGLE_VARIANT = {
    'alt': 'A',
    'ref': 'G',
    'chrom': '1',
    'pos': 46394160,
    'xpos': 1046394160,
    'genomeVersion': '38',
    'liftedOverGenomeVersion': '37',
    'variantId': '1-46394160-G-A',
    'transcripts': {'ENSG00000233653': {}},
    'familyGuids': ['F000002_2'],
    'genotypes': {}
}

TRANSCRIPT_1 = {
  'aminoAcids': 'LL/L',
  'biotype': 'protein_coding',
  'lof': None,
  'lofFlags': None,
  'majorConsequenceRank': 10,
  'codons': 'ctTCTc/ctc',
  'geneSymbol': 'MFSD9',
  'domains': [
    'Transmembrane_helices:TMhelix',
    'PROSITE_profiles:PS50850',
  ],
  'canonical': 1,
  'transcriptRank': 0,
  'cdnaEnd': 421,
  'lofFilter': None,
  'hgvs': 'ENSP00000258436.5:p.Leu126del',
  'hgvsc': 'ENST00000258436.5:c.375_377delTCT',
  'cdnaStart': 419,
  'transcriptId': 'ENST00000258436',
  'proteinId': 'ENSP00000258436',
  'category': 'missense',
  'geneId': 'ENSG00000135953',
  'hgvsp': 'ENSP00000258436.5:p.Leu126del',
  'majorConsequence': 'inframe_deletion',
  'consequenceTerms': [
    'inframe_deletion'
  ]
}
TRANSCRIPT_2 = {
  'aminoAcids': 'P/X',
  'biotype': 'protein_coding',
  'lof': None,
  'lofFlags': None,
  'majorConsequenceRank': 4,
  'codons': 'Ccc/cc',
  'geneSymbol': 'OR2M3',
  'domains': [
    'Transmembrane_helices:TMhelix',
    'Prints_domain:PR00237',
  ],
  'canonical': 1,
  'transcriptRank': 0,
  'cdnaEnd': 897,
  'lofFilter': None,
  'hgvs': 'ENSP00000389625.1:p.Leu288SerfsTer10',
  'hgvsc': 'ENST00000456743.1:c.862delC',
  'cdnaStart': 897,
  'transcriptId': 'ENST00000456743',
  'proteinId': 'ENSP00000389625',
  'category': 'lof',
  'geneId': 'ENSG00000228198',
  'hgvsp': 'ENSP00000389625.1:p.Leu288SerfsTer10',
  'majorConsequence': 'frameshift_variant',
  'consequenceTerms': [
    'frameshift_variant'
  ]
}
TRANSCRIPT_3 = {
  'aminoAcids': 'LL/L',
  'biotype': 'nonsense_mediated_decay',
  'lof': None,
  'lofFlags': None,
  'majorConsequenceRank': 10,
  'codons': 'ctTCTc/ctc',
  'geneSymbol': 'MFSD9',
  'domains': [
    'Transmembrane_helices:TMhelix',
    'Gene3D:1',
  ],
  'canonical': None,
  'transcriptRank': 1,
  'cdnaEnd': 143,
  'lofFilter': None,
  'hgvs': 'ENSP00000413641.1:p.Leu48del',
  'hgvsc': 'ENST00000428085.1:c.141_143delTCT',
  'cdnaStart': 141,
  'transcriptId': 'ENST00000428085',
  'proteinId': 'ENSP00000413641',
  'category': 'missense',
  'geneId': 'ENSG00000135953',
  'hgvsp': 'ENSP00000413641.1:p.Leu48del',
  'majorConsequence': 'frameshift_variant',
  'consequenceTerms': [
    'frameshift_variant',
    'inframe_deletion',
    'NMD_transcript_variant'
  ]
}

PARSED_VARIANTS = [
    {
        'alt': 'T',
        'chrom': '1',
        'bothsidesSupport': None,
        'clinvar': {'clinicalSignificance': 'Pathogenic/Likely_pathogenic', 'alleleId': None, 'variationId': None, 'goldStars': None},
        'commonLowHeteroplasmy': None,
        'highConstraintRegion': None,
        'mitomapPathogenic': None,
        'familyGuids': ['F000003_3'],
        'cpxIntervals': None,
        'algorithms': None,
        'genotypes': {
            'I000007_na20870': {
                'ab': 1, 'ad': None, 'gq': 99, 'sampleId': 'NA20870', 'numAlt': 2, 'dp': 74, 'pl': None,
                'sampleType': 'WES',
            }
        },
        'genomeVersion': '37',
        'genotypeFilters': '',
        'hgmd': {'accession': None, 'class': 'DM'},
        'mainTranscriptId': TRANSCRIPT_3['transcriptId'],
        'selectedMainTranscriptId': None,
        'originalAltAlleles': ['T'],
        'populations': {
            'callset': {'an': 32, 'ac': 2, 'hom': None, 'af': 0.063, 'hemi': None, 'filter_af': None, 'het': None, 'id': None, 'ac_het': None, 'af_het': None, 'max_hl': None},
            'g1k': {'an': 0, 'ac': 0, 'hom': 0, 'af': 0.0, 'hemi': 0, 'filter_af': None, 'het': 0, 'id': None, 'ac_het': None, 'af_het': None, 'max_hl': None},
            'gnomad_genomes': {'an': 30946, 'ac': 4, 'hom': 0, 'af': 0.00012925741614425127, 'hemi': 0, 'filter_af': 0.0004590314436538903, 'het': 0, 'id': None, 'ac_het': None, 'af_het': None, 'max_hl': None},
            'exac': {'an': 121308, 'ac': 8, 'hom': 0, 'af': 0.00006589, 'hemi': 0, 'filter_af': 0.0006726888333653661, 'het': 0, 'id': None, 'ac_het': None, 'af_het': None, 'max_hl': None},
            'gnomad_exomes': {'an': 245930, 'ac': 16, 'hom': 0, 'af': 0.00006505916317651364, 'hemi': 0, 'filter_af': 0.0009151523074911753, 'het': 0, 'id': None, 'ac_het': None, 'af_het': None, 'max_hl': None},
            'topmed': {'an': 125568, 'ac': 21, 'hom': 0, 'af': 0.00016724, 'hemi': 0, 'filter_af': None, 'het': None, 'id': None, 'ac_het': None, 'af_het': None, 'max_hl': None},
            'sv_callset': {'an': None, 'ac': None, 'hom': None, 'af': None, 'hemi': None, 'filter_af': None, 'het': None, 'id': None, 'ac_het': None, 'af_het': None, 'max_hl': None},
            'gnomad_svs': {'ac': None, 'af': None, 'an': None, 'filter_af': None, 'hemi': None, 'hom': None, 'het': None, 'id': None, 'ac_het': None, 'af_het': None, 'max_hl': None},
            'gnomad_mito': {'ac': None, 'ac_het': None, 'af': None, 'af_het': None, 'an': None, 'filter_af': None, 'hemi': None, 'het': None, 'hom': None, 'id': None, 'max_hl': None},
            'helix': {'ac': None, 'ac_het': None, 'af': None, 'af_het': None, 'an': None, 'filter_af': None,
                            'hemi': None, 'het': None, 'hom': None, 'id': None, 'max_hl': None},
        },
        'pos': 248367227,
        'predictions': {'splice_ai': 0.75, 'eigen': None, 'revel': None, 'mut_taster': None, 'fathmm': None,
                        'hmtvar': None, 'apogee': None, 'haplogroup_defining': None, 'mitotip': None,
                        'polyphen': None, 'dann': None, 'sift': None, 'cadd': '25.9', 'metasvm': None, 'primate_ai': None,
                        'gerp_rs': None, 'mpc': None, 'phastcons_100_vert': None, 'strvctvre': None,
                        'splice_ai_consequence': None},
        'ref': 'TC',
        'rsid': None,
        'transcripts': {
            'ENSG00000135953': [TRANSCRIPT_3],
            'ENSG00000228198': [TRANSCRIPT_2],
        },
        'variantId': '1-248367227-TC-T',
        'xpos': 1248367227,
        'end': None,
        'svType': None,
        'svTypeDetail': None,
        'numExon': None,
        'rg37LocusEnd': None,
        '_sort': [1248367227],
    },
    {
        'alt': 'G',
        'chrom': '2',
        'bothsidesSupport': None,
        'clinvar': {'clinicalSignificance': None, 'alleleId': None, 'variationId': None, 'goldStars': None},
        'commonLowHeteroplasmy': None,
        'highConstraintRegion': None,
        'mitomapPathogenic': None,
        'familyGuids': ['F000002_2', 'F000003_3'],
        'cpxIntervals': None,
        'algorithms': None,
        'genotypes': {
            'I000004_hg00731': {
                'ab': 0, 'ad': None, 'gq': 99, 'sampleId': 'HG00731', 'numAlt': 2, 'dp': 67, 'pl': None,
                'sampleType': 'WES',
            },
            'I000005_hg00732': {
                'ab': 0, 'ad': None, 'gq': 96, 'sampleId': 'HG00732', 'numAlt': 1, 'dp': 42, 'pl': None,
                'sampleType': 'WES',
            },
            'I000006_hg00733': {
                'ab': 0, 'ad': None, 'gq': 96, 'sampleId': 'HG00733', 'numAlt': 0, 'dp': 42, 'pl': None,
                'sampleType': 'WES',
            },
            'I000007_na20870': {
                'ab': 0.70212764, 'ad': None, 'gq': 46, 'sampleId': 'NA20870', 'numAlt': 1, 'dp': 50, 'pl': None,
                'sampleType': 'WES',
            }
        },
        'genotypeFilters': '',
        'genomeVersion': '37',
        'hgmd': {'accession': None, 'class': None},
        'mainTranscriptId': TRANSCRIPT_1['transcriptId'],
        'selectedMainTranscriptId': TRANSCRIPT_2['transcriptId'],
        'originalAltAlleles': ['G'],
        'populations': {
            'callset': {'an': 32, 'ac': 1, 'hom': None, 'af': 0.031, 'hemi': None, 'filter_af': None, 'het': None,
                        'id': None, 'ac_het': None, 'af_het': None, 'max_hl': None},
            'g1k': {'an': 0, 'ac': 0, 'hom': 0, 'af': 0.0, 'hemi': 0, 'filter_af': None, 'het': 0, 'id': None,
                    'ac_het': None, 'af_het': None, 'max_hl': None},
            'gnomad_genomes': {'an': 0, 'ac': 0, 'hom': 0, 'af': 0.0, 'hemi': 0, 'filter_af': None, 'het': 0,
                               'id': None, 'ac_het': None, 'af_het': None, 'max_hl': None},
            'exac': {'an': 121336, 'ac': 6, 'hom': 0, 'af': 0.00004942, 'hemi': 0, 'filter_af': 0.000242306760358614,
                     'het': 0, 'id': None, 'ac_het': None, 'af_het': None, 'max_hl': None},
            'gnomad_exomes': {'an': 245714, 'ac': 6, 'hom': 0, 'af': 0.000024418633044922146, 'hemi': 0,
                              'filter_af': 0.00016269686320447742, 'het': 0, 'id': None, 'ac_het': None, 'af_het': None,
                              'max_hl': None},
            'topmed': {'an': 0, 'ac': 0, 'hom': 0, 'af': 0.0, 'hemi': 0, 'filter_af': None, 'het': None, 'id': None,
                       'ac_het': None, 'af_het': None, 'max_hl': None},
            'sv_callset': {'an': None, 'ac': None, 'hom': None, 'af': None, 'hemi': None, 'filter_af': None,
                           'het': None, 'id': None, 'ac_het': None, 'af_het': None, 'max_hl': None},
            'gnomad_svs': {'ac': None, 'af': None, 'an': None, 'filter_af': None, 'hemi': None, 'hom': None,
                           'het': None, 'id': None, 'ac_het': None, 'af_het': None, 'max_hl': None},
            'gnomad_mito': {'ac': None, 'ac_het': None, 'af': None, 'af_het': None, 'an': None, 'filter_af': None,
                            'hemi': None, 'het': None, 'hom': None, 'id': None, 'max_hl': None},
            'helix': {'ac': None, 'ac_het': None, 'af': None, 'af_het': None, 'an': None, 'filter_af': None,
                      'hemi': None, 'het': None, 'hom': None, 'id': None, 'max_hl': None},
        },
        'pos': 103343353,
        'predictions': {
            'hmtvar': None, 'apogee': None, 'haplogroup_defining': None, 'mitotip': None,
            'splice_ai': None, 'eigen': None, 'revel': None, 'mut_taster': None, 'fathmm': None, 'polyphen': None,
            'dann': None, 'sift': None, 'cadd': None, 'metasvm': None, 'primate_ai': 1, 'gerp_rs': None,
            'mpc': None, 'phastcons_100_vert': None, 'strvctvre': None, 'splice_ai_consequence': None,
        },
        'ref': 'GAGA',
        'rsid': None,
        'transcripts': {
            'ENSG00000135953': [TRANSCRIPT_1],
            'ENSG00000228198': [TRANSCRIPT_2],
        },
        'variantId': '2-103343353-GAGA-G',
        'xpos': 2103343353,
        'end': None,
        'svType': None,
        'svTypeDetail': None,
        'numExon': None,
        'rg37LocusEnd': None,
        '_sort': [2103343353],
    },
]

PARSED_SV_VARIANT = {
    'alt': None,
    'chrom': '1',
    'bothsidesSupport': True,
    'familyGuids': ['F000002_2'],
    'cpxIntervals': None,
    'algorithms': None,
    'commonLowHeteroplasmy': None,
    'highConstraintRegion': None,
    'mitomapPathogenic': None,
    'genotypes': {
        'I000004_hg00731': {
            'sampleId': 'HG00731', 'sampleType': 'WES', 'numAlt': -1, 'geneIds': ['ENSG00000228198'],
            'cn': 1, 'end': None, 'start': None, 'numExon': None, 'defragged': False, 'qs': 33, 'gq': None,
            'prevCall': False, 'prevOverlap': False, 'newCall': True,
        },
        'I000005_hg00732': {
            'sampleId': 'HG00732', 'numAlt': -1, 'sampleType': None,  'geneIds': None, 'gq': None,
            'cn': 2, 'end': None, 'start': None, 'numExon': None, 'defragged': None, 'qs': None, 'isRef': True,
            'prevCall': None, 'prevOverlap': None, 'newCall': None,
        },
        'I000006_hg00733': {
            'sampleId': 'HG00733', 'sampleType': 'WES', 'numAlt': -1,  'geneIds': None, 'gq': None,
            'cn': 2, 'end': 49045890, 'start': 49045987, 'numExon': 1, 'defragged': False, 'qs': 80,
            'prevCall': False, 'prevOverlap': True, 'newCall': False,
        },
    },
    'clinvar': {'clinicalSignificance': None, 'alleleId': None, 'variationId': None, 'goldStars': None},
    'hgmd': {'accession': None, 'class': None},
    'genomeVersion': '37',
    'genotypeFilters': '',
    'mainTranscriptId': None,
    'selectedMainTranscriptId': None,
    'originalAltAlleles': [],
    'populations': {
        'callset': {'an': None, 'ac': None, 'hom': None, 'af': None, 'hemi': None, 'filter_af': None, 'het': None,
                    'id': None, 'ac_het': None, 'af_het': None, 'max_hl': None},
        'g1k': {'an': None, 'ac': None, 'hom': None, 'af': None, 'hemi': None, 'filter_af': None, 'het': None,
                'id': None, 'ac_het': None, 'af_het': None, 'max_hl': None},
        'gnomad_genomes': {'an': None, 'ac': None, 'hom': None, 'af': None, 'hemi': None, 'filter_af': None,
                           'het': None, 'id': None, 'ac_het': None, 'af_het': None, 'max_hl': None},
        'exac': {'an': None, 'ac': None, 'hom': None, 'af': None, 'hemi': None, 'filter_af': None, 'het': None,
                 'id': None, 'ac_het': None, 'af_het': None, 'max_hl': None},
        'gnomad_exomes': {'an': None, 'ac': None, 'hom': None, 'af': None, 'hemi': None, 'filter_af': None, 'het': None,
                          'id': None, 'ac_het': None, 'af_het': None, 'max_hl': None},
        'topmed': {'an': None, 'ac': None, 'hom': None, 'af': None, 'hemi': None, 'filter_af': None, 'het': None,
                   'id': None, 'ac_het': None, 'af_het': None, 'max_hl': None},
        'sv_callset': {'an': 10088, 'ac': 7, 'hom': None, 'af': 0.000693825, 'hemi': None, 'filter_af': None,
                       'het': None, 'id': None, 'ac_het': None, 'af_het': None, 'max_hl': None},
        'gnomad_svs': {'ac': 0, 'af': 0, 'an': 0, 'filter_af': None, 'hemi': 0, 'hom': 0, 'het': 0, 'id': None,
                       'ac_het': None, 'af_het': None, 'max_hl': None},
        'gnomad_mito': {'ac': None, 'ac_het': None, 'af': None, 'af_het': None, 'an': None, 'filter_af': None,
                        'hemi': None, 'het': None, 'hom': None, 'id': None, 'max_hl': None},
        'helix': {'ac': None, 'ac_het': None, 'af': None, 'af_het': None, 'an': None, 'filter_af': None,
                  'hemi': None, 'het': None, 'hom': None, 'id': None, 'max_hl': None},
    },
    'pos': 49045487,
    'predictions': {'splice_ai': None, 'eigen': None, 'revel': None, 'mut_taster': None, 'fathmm': None,
                    'hmtvar': None, 'apogee': None, 'haplogroup_defining': None, 'mitotip': None,
                    'polyphen': None, 'dann': None, 'sift': None, 'cadd': None, 'metasvm': None, 'primate_ai': None,
                    'gerp_rs': None, 'mpc': None, 'phastcons_100_vert': None, 'strvctvre': 0.374,
                    'splice_ai_consequence': None},
    'ref': None,
    'rsid': None,
    'transcripts': {
        'ENSG00000228198': [
            {
              'geneId': 'ENSG00000228198'
            },
        ],
        'ENSG00000135953': [
            {
              'geneId': 'ENSG00000135953'
            },
        ],
    },
    'variantId': 'prefix_19107_DEL',
    'xpos': 1049045487,
    'end': 49045899,
    'svType': 'INS',
    'svTypeDetail': None,
    'svSourceDetail': {'chrom': '9'},
    'numExon': 2,
    'rg37LocusEnd': None,
    '_sort': [1049045387],
}

PARSED_SV_WGS_VARIANT = {
    'alt': None,
    'chrom': '2',
    'bothsidesSupport': None,
    'familyGuids': ['F000014_14'],
    'cpxIntervals': [{'chrom': '2', 'end': 3000, 'start': 1000, 'type': 'DUP'},
                     {'chrom': '20', 'end': 13000, 'start': 11000, 'type': 'INV'}],
    'algorithms': 'wham, manta',
    'commonLowHeteroplasmy': None,
    'highConstraintRegion': None,
    'mitomapPathogenic': None,
    'genotypes': {
        'I000018_na21234': {
            'gq': 33, 'sampleId': 'NA21234', 'numAlt': 1, 'geneIds': None,
            'cn': -1, 'end': None, 'start': None, 'numExon': None, 'defragged': None, 'qs': None, 'sampleType': 'WGS',
            'prevCall': None, 'prevOverlap': None, 'newCall': None,
        },
    },
    'clinvar': {'clinicalSignificance': None, 'alleleId': None, 'variationId': None, 'goldStars': None},
    'hgmd': {'accession': None, 'class': None},
    'genomeVersion': '38',
    'genotypeFilters': '',
    'liftedOverChrom': '2',
    'liftedOverGenomeVersion': '37',
    'liftedOverPos': 49272526,
    'mainTranscriptId': None,
    'selectedMainTranscriptId': None,
    'originalAltAlleles': [],
    'populations': {
        'callset': {'an': None, 'ac': None, 'hom': None, 'af': None, 'hemi': None, 'filter_af': None, 'het': None,
                    'id': None, 'ac_het': None, 'af_het': None, 'max_hl': None},
        'g1k': {'an': None, 'ac': None, 'hom': None, 'af': None, 'hemi': None, 'filter_af': None, 'het': None,
                'id': None, 'ac_het': None, 'af_het': None, 'max_hl': None},
        'gnomad_genomes': {'an': None, 'ac': None, 'hom': None, 'af': None, 'hemi': None, 'filter_af': None,
                           'het': None, 'id': None, 'ac_het': None, 'af_het': None, 'max_hl': None},
        'exac': {'an': None, 'ac': None, 'hom': None, 'af': None, 'hemi': None, 'filter_af': None, 'het': None,
                 'id': None, 'ac_het': None, 'af_het': None, 'max_hl': None},
        'gnomad_exomes': {'an': None, 'ac': None, 'hom': None, 'af': None, 'hemi': None, 'filter_af': None, 'het': None,
                          'id': None, 'ac_het': None, 'af_het': None, 'max_hl': None},
        'topmed': {'an': None, 'ac': None, 'hom': None, 'af': None, 'hemi': None, 'filter_af': None, 'het': None,
                   'id': None, 'ac_het': None, 'af_het': None, 'max_hl': None},
        'sv_callset': {'an': 10088, 'ac': 7, 'hom': None, 'af': 0.000693825, 'hemi': None, 'filter_af': None,
                       'het': None, 'id': None, 'ac_het': None, 'af_het': None, 'max_hl': None},
        'gnomad_svs': {'ac': 0, 'af': 0.00679, 'an': 0, 'filter_af': None, 'hemi': 0, 'hom': 0, 'het': 0,
                       'id': 'gnomAD-SV_v2.1_BND_1_1', 'ac_het': None, 'af_het': None, 'max_hl': None},
        'gnomad_mito': {'ac': None, 'ac_het': None, 'af': None, 'af_het': None, 'an': None, 'filter_af': None,
                        'hemi': None, 'het': None, 'hom': None, 'id': None, 'max_hl': None},
        'helix': {'ac': None, 'ac_het': None, 'af': None, 'af_het': None, 'an': None, 'filter_af': None,
                  'hemi': None, 'het': None, 'hom': None, 'id': None, 'max_hl': None},
    },
    'pos': 49045387,
    'predictions': {'splice_ai': None, 'eigen': None, 'revel': None, 'mut_taster': None, 'fathmm': None,
                    'hmtvar': None, 'apogee': None, 'haplogroup_defining': None, 'mitotip': None,
                    'polyphen': None, 'dann': None, 'sift': None, 'cadd': None, 'metasvm': None, 'primate_ai': None,
                    'gerp_rs': None, 'mpc': None, 'phastcons_100_vert': None, 'strvctvre': None,
                    'splice_ai_consequence': None},
    'ref': None,
    'rsid': None,
    'transcripts': {
        'ENSG00000228198': [
            {
                'geneSymbol': 'OR4F5',
                'majorConsequence': 'DUP_PARTIAL',
                'geneId': 'ENSG00000228198'
            },
        ],
    },
    'variantId': 'prefix_19107_CPX',
    'xpos': 2049045387,
    'end': 12345678,
    'endChrom': '20',
    'svType': 'CPX',
    'svTypeDetail': 'dupINV',
    'numExon': None,
    'rg37LocusEnd': {'contig': '20', 'position': 12326326},
    '_sort': [2049045387],
}

PARSED_MITO_VARIANT = {
    '_sort': [25000010195],
    'algorithms': None,
    'alt': 'A',
    'bothsidesSupport': None,
    'chrom': 'M',
    'clinvar': {'alleleId': None, 'clinicalSignificance': ['Likely_pathogenic'], 'goldStars': None, 'variationId': None},
    'commonLowHeteroplasmy': False,
    'cpxIntervals': None,
    'end': 10195,
    'familyGuids': ['F000002_2'],
    'genomeVersion': '37',
    'genotypeFilters': '',
    'genotypes':
        {'I000006_hg00733':
             {'contamination': 0.0, 'dp': 5139.0, 'gq': 60.0, 'hl': 1.0, 'mitoCn': 319.03225806451616, 'numAlt': 2,
              'sampleId': 'HG00733', 'sampleType': 'WGS'}},
    'hgmd': {'accession': None, 'class': None},
    'highConstraintRegion': True,
    'mainTranscriptId': 'ENST00000361227',
    'mitomapPathogenic': True,
    'numExon': None,
    'originalAltAlleles': [],
    'populations':
        {'callset': {'ac': 0, 'ac_het': 1, 'af': 0.0, 'af_het': 0.0003968253968253968, 'an': 2520, 'filter_af': None, 'hemi': None,
              'het': None, 'hom': None, 'id': None, 'max_hl': None},
         'exac': {'ac': None, 'ac_het': None, 'af': None, 'af_het': None, 'an': None, 'filter_af': None, 'hemi': None,
              'het': None, 'hom': None, 'id': None, 'max_hl': None},
         'g1k': {'ac': None, 'ac_het': None, 'af': None, 'af_het': None, 'an': None, 'filter_af': None, 'hemi': None,
                 'het': None, 'hom': None, 'id': None, 'max_hl': None},
         'gnomad_exomes': {'ac': None, 'ac_het': None, 'af': None, 'af_het': None, 'an': None, 'filter_af': None,
                           'hemi': None, 'het': None, 'hom': None, 'id': None, 'max_hl': None},
         'gnomad_genomes': {'ac': None, 'ac_het': None, 'af': None, 'af_het': None, 'an': None, 'filter_af': None,
                            'hemi': None, 'het': None, 'hom': None, 'id': None, 'max_hl': None},
         'gnomad_mito': {'ac': 1368, 'ac_het': 3, 'af': 0.024246292, 'af_het': 5.317169e-05, 'an': 56421, 'filter_af': None, 'hemi': None,
                         'het': None, 'hom': None, 'id': None,'max_hl': 1.0},
         'gnomad_svs': {'ac': None, 'ac_het': None, 'af': None, 'af_het': None, 'an': None, 'filter_af': None,
                        'hemi': None, 'het': None, 'hom': None, 'id': None, 'max_hl': None},
         'helix': {'ac': 1312, 'ac_het': 5, 'af': 0.0033268193, 'af_het': 4.081987e-05, 'an': None, 'filter_af': None, 'hemi': None, 'het': None,
                   'hom': None, 'id': None, 'max_hl': 0.90441},
         'sv_callset': {'ac': None, 'ac_het': None, 'af': None, 'af_het': None, 'an': None, 'filter_af': None,
                        'hemi': None, 'het': None, 'hom': None, 'id': None, 'max_hl': None},
         'topmed': {'ac': None, 'ac_het': None, 'af': None, 'af_het': None, 'an': None, 'filter_af': None, 'hemi': None,
                    'het': None, 'hom': None, 'id': None, 'max_hl': None}},
    'pos': 10195,
    'predictions': {'hmtvar': 0.71, 'apogee': 0.42, 'cadd': None, 'dann': None, 'eigen': None, 'fathmm': 'T',
                    'gerp_rs': '5.07', 'haplogroup_defining': None, 'metasvm': None, 'mitotip': None,
                    'mpc': None, 'mut_taster': 'N', 'phastcons_100_vert': '0.958000', 'polyphen': None,
                    'primate_ai': None, 'revel': None, 'sift': 'D', 'splice_ai': None, 'splice_ai_consequence': None,
                    'strvctvre': None},
    'ref': 'C',
    'rg37LocusEnd': None,
    'rsid': None,
    'selectedMainTranscriptId': None,
    'svType': None,
    'svTypeDetail': None,
    'transcripts': {'ENSG00000198840': [
        {'aminoAcids': 'P/H', 'biotype': 'protein_coding', 'canonical': 1, 'category': 'missense', 'cdnaEnd': 137,
         'cdnaStart': 137, 'codons': 'cCc/cAc', 'consequenceTerms': [
            'missense_variant'],
         'domains': ['Gene3D:1', 'ENSP_mappings:5xtc', 'ENSP_mappings:5xtd', 'Pfam:PF00507', 'PANTHER:PTHR11058',
                     'PANTHER:PTHR11058'], 'geneId': 'ENSG00000198840', 'geneSymbol': 'MT-ND3', 'hgvs': 'p.Pro46His',
         'hgvsc': 'ENST00000361227.2:c.137C>A', 'hgvsp': 'ENSP00000355206.2:p.Pro46His',
         'majorConsequence': 'missense_variant', 'majorConsequenceRank': 11,
         'polyphenPrediction': 'probably_damaging', 'proteinId': 'ENSP00000355206', 'proteinStart': 46,
         'siftPrediction': 'deleterious_low_confidence', 'transcriptId': 'ENST00000361227', 'transcriptRank': 0}]},
    'variantId': 'M-10195-C-A',
    'xpos': 25000010195
}

GOOGLE_API_TOKEN_URL = 'https://oauth2.googleapis.com/token'
GOOGLE_ACCESS_TOKEN_URL = 'https://accounts.google.com/o/oauth2/token'

GOOGLE_TOKEN_RESULT = '{"access_token":"ya29.c.EXAMPLE","expires_in":3599,"token_type":"Bearer"}'<|MERGE_RESOLUTION|>--- conflicted
+++ resolved
@@ -428,11 +428,7 @@
     'projectGuid', 'projectCategoryGuids', 'canEdit', 'name', 'description', 'createdDate', 'lastModifiedDate',
     'lastAccessedDate',  'mmeContactUrl', 'genomeVersion', 'mmePrimaryDataOwner', 'mmeContactInstitution',
     'isMmeEnabled', 'workspaceName', 'workspaceNamespace', 'hasCaseReview', 'enableHgmd', 'isDemo', 'allUserDemo',
-<<<<<<< HEAD
-    'userIsCreator', 'isAnalystProject',
-=======
-    'userIsCreator', 'consentCode',
->>>>>>> 03c7ae08
+    'userIsCreator', 'consentCode', 'isAnalystProject',
 }
 
 ANALYSIS_GROUP_FIELDS = {'analysisGroupGuid', 'description', 'name', 'projectGuid', 'familyGuids'}
