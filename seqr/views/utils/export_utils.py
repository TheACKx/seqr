--- conflicted
+++ resolved
@@ -70,13 +70,7 @@
             for filename, header, rows in files:
                 header_display = header
                 if add_header_prefix:
-<<<<<<< HEAD
-                    header_display = list(map(
-                        lambda header_tuple: '{}-{}'.format(str(header_tuple[0]).zfill(2), header_tuple[1]), enumerate(header)
-                    ))
-=======
                     header_display = ['{}-{}'.format(str(header_tuple[0]).zfill(2), header_tuple[1]) for header_tuple in enumerate(header)]
->>>>>>> bbd36265
                     header_display[0] = header[0]
                 content = DELIMITERS[file_format].join(header_display) + '\n'
                 content += '\n'.join([
