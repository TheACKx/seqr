import logging
from django.core.management.base import BaseCommand
from django.db.models.query_utils import Q
from tqdm import tqdm
from seqr.models import Project
from seqr.views.utils.variant_utils import update_project_saved_variant_json

logger = logging.getLogger(__name__)


class Command(BaseCommand):
    help = 'Transfer projects to the new seqr schema'

    def add_arguments(self, parser):
        parser.add_argument('projects', nargs="*", help='Project(s) to transfer. If not specified, defaults to all projects.')
        parser.add_argument('--family-id', help='optional family to reload variants for')

    def handle(self, *args, **options):
        """transfer project"""
        projects_to_process = options['projects']
        family_id = options['family_id']

        if projects_to_process:
            projects = Project.objects.filter(Q(name__in=projects_to_process) | Q(guid__in=projects_to_process))
            logging.info("Processing %s projects" % len(projects))
        else:
            projects = Project.objects.filter(deprecated_project_id__isnull=False)
            logging.info("Processing all %s projects" % len(projects))

        success = {}
        error = {}
        for project in tqdm(projects, unit=" projects"):
            logger.info("Project: " + project.name)
            try:
<<<<<<< HEAD
                updated_saved_variant_guids = update_project_saved_variant_json(project)
                success[project.name] = len(updated_saved_variant_guids)
                logger.info('Updated {0} variants for project {1}'.format(len(updated_saved_variant_guids), project.name))
=======
                variants_json = update_project_saved_variant_json(project, family_id=family_id)
                success[project.name] = len(variants_json)
                logger.info('Updated {0} variants for project {1}'.format(len(variants_json), project.name))
>>>>>>> b3560d88
            except Exception as e:
                logger.error('Error in project {0}: {1}'.format(project.name, e))
                error[project.name] = e

        logger.info("Done")
        logger.info("Summary: ")
        for k, v in success.items():
            if v > 0:
                logger.info("  {0}: Updated {1} variants".format(k, v))
        if len(error):
            logger.info("{0} failed projects".format(len(error)))
        for k, v in error.items():
            logger.info("  {0}: {1}".format(k, v))
<|MERGE_RESOLUTION|>--- conflicted
+++ resolved
@@ -32,15 +32,9 @@
         for project in tqdm(projects, unit=" projects"):
             logger.info("Project: " + project.name)
             try:
-<<<<<<< HEAD
-                updated_saved_variant_guids = update_project_saved_variant_json(project)
+                updated_saved_variant_guids = update_project_saved_variant_json(project, family_id=family_id)
                 success[project.name] = len(updated_saved_variant_guids)
                 logger.info('Updated {0} variants for project {1}'.format(len(updated_saved_variant_guids), project.name))
-=======
-                variants_json = update_project_saved_variant_json(project, family_id=family_id)
-                success[project.name] = len(variants_json)
-                logger.info('Updated {0} variants for project {1}'.format(len(variants_json), project.name))
->>>>>>> b3560d88
             except Exception as e:
                 logger.error('Error in project {0}: {1}'.format(project.name, e))
                 error[project.name] = e
