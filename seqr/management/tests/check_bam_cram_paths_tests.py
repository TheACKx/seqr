--- conflicted
+++ resolved
@@ -19,13 +19,8 @@
 
     @mock.patch('hail.hadoop_is_file')
     @mock.patch('seqr.management.commands.check_bam_cram_paths.logger')
-<<<<<<< HEAD
-    @mock.patch('seqr.utils.file_utils.does_file_exist')
-    def test_command(self, mock_file_exists, mock_logger):
-=======
     def test_command_with_project(self, mock_logger, mock_hadoop_is_file):
         mock_hadoop_is_file.return_value = False
->>>>>>> ce7eb1fc
         call_command('check_bam_cram_paths', '1kg project n\u00e5me with uni\u00e7\u00f8de')
         self._check_results(1, mock_logger, mock_hadoop_is_file)
 
@@ -42,16 +37,6 @@
             mock.call('Checked 0 samples'),
         ]
         mock_logger.info.assert_has_calls(calls)
-<<<<<<< HEAD
-        mock_file_exists.assert_called_with("/readviz/NA19675.cram")
-
-        # Test exception
-        mock_file_exists.return_value = False
-        call_command('check_bam_cram_paths', '1kg project n\u00e5me with uni\u00e7\u00f8de')
-
-        calls = [
-            mock.call('Individual: NA19675_1 file not found: /readviz/NA19675.cram'),
-=======
 
     @mock.patch('hail.hadoop_is_file')
     @mock.patch('seqr.management.commands.check_bam_cram_paths.logger')
@@ -75,15 +60,9 @@
 
         calls = [
             mock.call('Individual: NA19675_1  file not found: gs://missing-bucket/missing_file'),
->>>>>>> ce7eb1fc
             mock.call('---- DONE ----'),
             mock.call('Checked 1 samples'),
             mock.call('1 files not found:'),
             mock.call('   1 in 1kg project nåme with uniçøde'),
         ]
-<<<<<<< HEAD
-        mock_logger.info.assert_has_calls(calls)
-        mock_file_exists.assert_called_with("/readviz/NA19675.cram")
-=======
-        mock_logger.info.assert_has_calls(calls)
->>>>>>> ce7eb1fc
+        mock_logger.info.assert_has_calls(calls)