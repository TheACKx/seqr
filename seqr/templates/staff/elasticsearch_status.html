--- conflicted
+++ resolved
@@ -7,8 +7,6 @@
 <b>Elasticsearch Host:</b><br />
 {{ elasticsearch_host }} <br />
 <br />
-<<<<<<< HEAD
-
 
 <b>Disk status:</b>
 <table id="diskStatusDataTable" class="display">
@@ -30,8 +28,6 @@
     {% endfor %}
 </table>
 
-=======
->>>>>>> 9e98caba
 <br />
 <b>Loaded Indices:</b>
 <table id="dataTable" class="display">
