--- conflicted
+++ resolved
@@ -181,12 +181,6 @@
     }
     parsed_search.update(search)
 
-<<<<<<< HEAD
-    from seqr.utils.search.hail_search.utils import get_hail_variants
-    variant_results = backend_specific_call(get_es_variants, get_hail_variants)(
-        search_model.families.all(), parsed_search, user, previous_search_results, sort=sort, num_results=num_results,
-        **kwargs,
-=======
     families = search_model.families.all()
     _validate_sort(sort, families)
 
@@ -200,10 +194,10 @@
     if parsed_search.get('inheritance'):
         samples = _parse_inheritance(parsed_search, samples, previous_search_results)
 
-    variant_results = backend_specific_call(get_es_variants)(
+    from seqr.utils.search.hail_search.utils import get_hail_variants
+    variant_results = backend_specific_call(get_es_variants, get_hail_variants)(
         samples, parsed_search, user, previous_search_results, genome_version,
         sort=sort, num_results=num_results, **kwargs,
->>>>>>> 38fbf1a0
     )
 
     cache_key = _get_search_cache_key(search_model, sort=sort)
@@ -268,9 +262,6 @@
             except (KeyError, ValueError):
                 invalid_items.append(item)
 
-<<<<<<< HEAD
-    return rs_ids, variant_ids, parsed_variant_ids, invalid_items
-=======
     return rs_ids, variant_ids, parsed_variant_ids, invalid_items
 
 
@@ -371,5 +362,4 @@
 
     return [
         s for s in samples if getattr(s, sample_group_field) not in affected_family_groups[s.individual.family_id]
-    ]
->>>>>>> 38fbf1a0
+    ]