--- conflicted
+++ resolved
@@ -689,12 +689,9 @@
     'topmed_ID',
     'gnomad_genomes_FAF_AF',
     'rg37_locus',
-<<<<<<< HEAD
     'rg37_locus_end',
     'xstop',
-=======
     'bothsides_support',
->>>>>>> 6064def1
 ]
 SV_MAPPING_FIELDS = [
     'start',
