--- conflicted
+++ resolved
@@ -206,10 +206,10 @@
 
         self.samples_by_family_index = defaultdict(lambda: defaultdict(dict))
         for s in Sample.objects.filter(
-                dataset_type=Sample.DATASET_TYPE_VARIANT_CALLS,
-                elasticsearch_index__isnull=False,
-                is_active=True,
-                individual__family__in=families
+            dataset_type=Sample.DATASET_TYPE_VARIANT_CALLS,
+            elasticsearch_index__isnull=False,
+            is_active=True,
+            individual__family__in=families
         ).prefetch_related('individual', 'individual__family'):
             self.samples_by_family_index[s.elasticsearch_index][s.individual.family.guid][s.sample_id] = s
 
@@ -282,7 +282,7 @@
                         )
                         variant_id_genome_versions[lifted_variant_id] = lifted_genome_version
                         variant_ids.append(lifted_variant_id)
-
+        
         self.filter(_location_filter(genes, intervals, rs_ids, variant_ids, locus))
         if len({genome_version for genome_version in variant_id_genome_versions.items()}) > 1 and not (genes or intervals or rs_ids):
             self._filtered_variant_ids = variant_id_genome_versions
@@ -304,10 +304,10 @@
         if quality_filter and quality_filter.get('vcf_filter') is not None:
             self.filter(~Q('exists', field='filters'))
 
-        # if annotations_secondary:
-        #     # TODO construct annotations_secondary
-        #     annotations_secondary_search = self._search.filter(annotations_secondary_filter)
-        # self.filter_by_annotation(...)
+        if annotations_secondary:
+            # TODO construct annotations_secondary
+            annotations_secondary_search = self._search.filter(annotations_secondary_filter)
+        self.filter_by_annotation(...)
 
         for index, family_samples_by_id in self.samples_by_family_index.items():
             if not inheritance and not quality_filter['min_ab'] and not quality_filter['min_gq']:
@@ -341,7 +341,6 @@
                 ).metric(
                     'vars_by_gene', 'top_hits', size=100, sort=self._sort, _source=QUERY_FIELD_NAMES
                 )
-
                 self._index_searches[index].append(compound_het_search)
 
     def search(self,  **kwargs):
@@ -601,7 +600,6 @@
                 for family_guid in variant['familyGuids']:
                     family_compound_het_pairs[family_guid].append(variant)
 
-<<<<<<< HEAD
             if self._allowed_consequences:
                 # Variants are returned if any transcripts have the filtered consequence, but to be compound het
                 # the filtered consequence needs to be present in at least one transcript in the gene of interest
@@ -611,21 +609,21 @@
                 )]
 
             for family_guid, variants in family_compound_het_pairs.items():
-                num_alts = [[variant['genotypes'].get(individual_guid, {}).get('numAlt') for variant in variants]
-                            for individual_guid in family_unaffected_individual_guids.get(family_guid, [])]
-
                 # To be a compound het pair, total no. of hom ref for each unaffected individual is less than 2
                 #   i.e., any of the following combinations: [0, 0], [0, 1], [1, 0]; but not [1, 1].
-                def is_a_valid_compound_het_pair(num_unaffected_individuals, variant_1_index, variant_2_index):
-                    if num_unaffected_individuals == 1:
-                        return num_alts[0][variant_1_index] * num_alts[0][variant_2_index] != 1
-                    if num_unaffected_individuals == 2:
-                        return (num_alts[0][ch_1_index] * num_alts[0][ch_2_index] != 1 and
-                                num_alts[1][ch_1_index] * num_alts[1][ch_2_index] != 1)
+                unaffected_individuals_num_alts = [[variant['genotypes'].get(individual_guid, {}).get('numAlt') for variant in variants]
+                                                   for individual_guid in family_unaffected_individual_guids.get(family_guid, [])]
+
+                def is_a_valid_compound_het_pair(variant_1_index, variant_2_index):
+                    for unaffected_individual_num_alts in unaffected_individuals_num_alts:
+                        is_valid_for_individual = any(unaffected_individual_num_alts[variant_index] != 1
+                                                      for variant_index in [variant_1_index, variant_2_index])
+                        if not is_valid_for_individual:
+                            return False
                     return True
 
                 valid_combinations = [[ch_1_index, ch_2_index] for ch_1_index, ch_2_index in combinations(range(len(variants)), 2)
-                                      if is_a_valid_compound_het_pair(len(num_alts), ch_1_index, ch_2_index)]
+                                      if is_a_valid_compound_het_pair(ch_1_index, ch_2_index)]
                 compound_het_pairs = [[variants[valid_ch_1_index], variants[valid_ch_2_index]] for valid_ch_1_index, valid_ch_2_index in valid_combinations]
 
                 # Compound het pair is returned if one satisfies one filtered consequence
@@ -645,31 +643,6 @@
                                                                               compound_het_pair)]
                 family_compound_het_pairs[family_guid] = compound_het_pairs
 
-                if gene_id in compound_het_pairs_by_gene.keys():
-                    if len(compound_het_pairs) > 0:
-                        compound_het_pairs_by_gene[gene_id].append(compound_het_pairs)
-                else:
-                    compound_het_pairs_by_gene[gene_id] = compound_het_pairs
-=======
-            for family_guid, variants in family_compound_het_pairs.items():
-                # To be a compound het pair, total no. of hom ref for each unaffected individual is less than 2
-                #   i.e., any of the following combinations: [0, 0], [0, 1], [1, 0]; but not [1, 1].
-                unaffected_individuals_num_alts = [[variant['genotypes'].get(individual_guid, {}).get('numAlt') for variant in variants]
-                                                   for individual_guid in family_unaffected_individual_guids.get(family_guid, [])]
-
-                def is_a_valid_compound_het_pair(variant_1_index, variant_2_index):
-                    for unaffected_individual_num_alts in unaffected_individuals_num_alts:
-                        is_valid_for_individual = any(unaffected_individual_num_alts[variant_index] != 1
-                                                      for variant_index in [variant_1_index, variant_2_index])
-                        if not is_valid_for_individual:
-                            return False
-                    return True
-
-                valid_combinations = [[ch_1_index, ch_2_index] for ch_1_index, ch_2_index in combinations(range(len(variants)), 2)
-                                      if is_a_valid_compound_het_pair(ch_1_index, ch_2_index)]
-                compound_het_pairs = [[variants[valid_ch_1_index], variants[valid_ch_2_index]] for valid_ch_1_index, valid_ch_2_index in valid_combinations]
-                family_compound_het_pairs[family_guid] = compound_het_pairs
-
             gene_compound_het_pairs = [compound_het_pairs for compound_het_pairs_list in family_compound_het_pairs.values() for compound_het_pairs in compound_het_pairs_list]
             for compound_het_pair in gene_compound_het_pairs:
                 for variant in compound_het_pair:
@@ -679,7 +652,6 @@
                                        if compound_het_pair[0]['familyGuids'] and compound_het_pair[1]['familyGuids']]
             if gene_compound_het_pairs:
                 compound_het_pairs_by_gene[gene_id] = gene_compound_het_pairs
->>>>>>> e8fa575f
 
         total_compound_het_results = sum(len(compound_het_pairs) for compound_het_pairs in compound_het_pairs_by_gene.values())
         logger.info('Total compound het hits: {}'.format(total_compound_het_results))
@@ -1283,14 +1255,8 @@
     return pathogenicity_filter
 
 
-<<<<<<< HEAD
 def _annotations_filter(annotations, annotations_secondary):
     vep_consequences = [ann for annotation in annotations.values() for ann in annotation]
-=======
-def _annotations_filter(annotations):
-    vep_consequences = [ann for annotation in annotations.values() for ann in annotation]
-
->>>>>>> e8fa575f
     consequences_filter = Q('terms', transcriptConsequenceTerms=vep_consequences)
 
     vep_consequences_secondary = []
