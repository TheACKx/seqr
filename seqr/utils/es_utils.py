--- conflicted
+++ resolved
@@ -21,9 +21,8 @@
 VARIANT_DOC_TYPE = 'variant'
 
 
-<<<<<<< HEAD
-def get_es_client():
-    return elasticsearch.Elasticsearch(host=settings.ELASTICSEARCH_SERVICE_HOSTNAME, timeout=30, retry_on_timeout=True)
+def get_es_client(timeout=30):
+    return elasticsearch.Elasticsearch(host=settings.ELASTICSEARCH_SERVICE_HOSTNAME, timeout=timeout, retry_on_timeout=True)
 
 
 # TODO once all project data is reloaded get rid of these checks
@@ -788,8 +787,4 @@
     for key in keys:
         if key in hit:
             return format_value(default_value if hit[key] is None else hit[key]) if format_value else hit[key]
-    return default_value if no_key_use_default else None
-=======
-def get_es_client(timeout=10):
-    return elasticsearch.Elasticsearch(host=settings.ELASTICSEARCH_SERVICE_HOSTNAME, timeout=timeout)
->>>>>>> f89d81a6
+    return default_value if no_key_use_default else None