
import copy
import json
import logging
import redis
import sys

from xbrowse.core.constants import GENOME_VERSION_GRCh37, GENOME_VERSION_GRCh38, ANNOTATION_GROUPS_MAP, \
    ANNOTATION_GROUPS_MAP_INTERNAL
from xbrowse.core.genomeloc import get_chr_pos
import settings
import time

from xbrowse import genomeloc
from xbrowse.core.variant_filters import VariantFilter
from xbrowse import Variant

import datastore
from pprint import pformat

import elasticsearch
import elasticsearch_dsl
from elasticsearch_dsl import Q

from xbrowse.utils.basic_utils import _encode_name

logger = logging.getLogger()

GENOTYPE_QUERY_MAP = {

    'ref_ref': 0,
    'ref_alt': 1,
    'alt_alt': 2,

    'has_alt': {'$gte': 1},
    'has_ref': {'$in': [0,1]},

    'not_missing': {'$gte': 0},
    'missing': -1,
}


# TODO move these to a different module
polyphen_map = {
    'D': 'probably_damaging',
    'P': 'possibly_damaging',
    'B': 'benign',
    '.': None,
    '': None
}

sift_map = {
    'D': 'damaging',
    'T': 'tolerated',
    '.': None,
    '': None
}

fathmm_map = {
    'D': 'damaging',
    'T': 'tolerated',
    '.': None,
    '': None
}

muttaster_map = {
    'A': 'disease_causing',
    'D': 'disease_causing',
    'N': 'polymorphism',
    'P': 'polymorphism',
    '.': None,
    '': None
}

def _add_genotype_filter_to_variant_query(db_query, genotype_filter):
    """
    Add conditions to db_query from the genotype filter
    Edits in place, returns True if successful
    """
    for indiv_id, genotype in genotype_filter.items():
        key = 'genotypes.%s.num_alt' % indiv_id
        db_query[key] = GENOTYPE_QUERY_MAP[genotype]
    return True


def _add_index_fields_to_variant(variant_dict, annotation=None):
    """
    Add fields to the vairant dictionary that you want to index on before load it
    """
    if annotation:
        variant_dict['db_freqs'] = annotation['freqs']
        variant_dict['db_tags'] = annotation['annotation_tags']
        variant_dict['db_gene_ids'] = annotation['gene_ids']


def add_disease_genes_to_variants(gene_list_map, variants):
    """
    Take a list of variants and annotate them with disease genes
    """
    error_counter = 0
    by_gene = gene_list_map
    for variant in variants:
        gene_lists = []
        try:
            for gene_id in variant.coding_gene_ids:
                for g in by_gene[gene_id]:
                    gene_lists.append(g.name)
            variant.set_extra('disease_genes', gene_lists)
        except Exception as e:
            exc_type, exc_obj, exc_tb = sys.exc_info()
            error_counter += 1
            if error_counter > 10:
                break



class ElasticsearchDatastore(datastore.Datastore):

    def __init__(self, annotator):
        self.liftover_grch38_to_grch37 = None
        self.liftover_grch37_to_grch38 = None

        self._annotator = annotator

        self._es_client = elasticsearch.Elasticsearch(host=settings.ELASTICSEARCH_SERVICE_HOSTNAME)

        self._redis_client = None
        if settings.REDIS_SERVICE_HOSTNAME:
            self._redis_client = redis.StrictRedis(host=settings.REDIS_SERVICE_HOSTNAME)

    def get_elasticsearch_variants(
            self,
            project_id,
            family_id=None,
            variant_filter=None,
            genotype_filter=None,
            variant_id_filter=None,
            quality_filter=None,
            indivs_to_consider=None,
            include_all_consequences=False,
            user=None):
        from xbrowse_server.base.models import Individual
        from xbrowse_server.mall import get_reference

        if indivs_to_consider is None:
            if genotype_filter:
                indivs_to_consider = genotype_filter.keys()
            else:
                indivs_to_consider = []

        if family_id is not None:
            family_individual_ids = [i.indiv_id for i in Individual.objects.filter(family__family_id=family_id).only("indiv_id")]
        else:
            family_individual_ids = [i.indiv_id for i in Individual.objects.filter(family__project__project_id=project_id).only("indiv_id")]

        from xbrowse_server.base.models import Project, Family
        from pyliftover import LiftOver

        query_json = self._make_db_query(genotype_filter, variant_filter)

        try:
            if self.liftover_grch38_to_grch37 is None or self.liftover_grch37_to_grch38 is None:
                self.liftover_grch38_to_grch37 = LiftOver('hg38', 'hg19')
                self.liftover_grch37_to_grch38 = LiftOver('hg19', 'hg38')
        except Exception as e:
            logger.info("WARNING: Unable to set up liftover. Is there a working internet connection? " + str(e))

        if family_id is None:
            project = Project.objects.get(project_id=project_id)
            elasticsearch_index = project.get_elasticsearch_index()
            logger.info("Searching in project elasticsearch index: " + str(elasticsearch_index))
        else:
            family = Family.objects.get(project__project_id=project_id, family_id=family_id)
            elasticsearch_index = family.get_elasticsearch_index()
            project = family.project
            logger.info("Searching in family elasticsearch index: " + str(elasticsearch_index))

        if family_id is not None:
            # figure out which index to use
            # TODO add caching
            matching_indices = []
            mapping = self._es_client.indices.get_mapping(str(elasticsearch_index)+"*")

            if family_individual_ids:
                indiv_id = _encode_name(family_individual_ids[0])
                for index_name, index_mapping in mapping.items():
                    if indiv_id+"_num_alt" in index_mapping["mappings"]["variant"]["properties"]:
                        matching_indices.append(index_name)

            if not matching_indices:
                if not family_individual_ids:
                    logger.error("no individuals found for family %s" % (family_id))
                elif not mapping:
                    logger.error("no es mapping found for found with prefix %s" % (elasticsearch_index))
                else:
                    logger.error("%s not found in %s:\n%s" % (indiv_id, elasticsearch_index, pformat(index_mapping["mappings"]["variant"]["properties"])))
            else:
                logger.info("matching indices: " + str(elasticsearch_index))
                elasticsearch_index = ",".join(matching_indices)

        s = elasticsearch_dsl.Search(using=self._es_client, index=str(elasticsearch_index)+"*") #",".join(indices))

        if variant_id_filter is not None:
            variant_id_filter_term = None
            for variant_id in variant_id_filter:
                q_obj = Q('term', **{"variantId": variant_id})
                if variant_id_filter_term is None:
                    variant_id_filter_term = q_obj
                else:
                    variant_id_filter_term |= q_obj
            s = s.filter(variant_id_filter_term)

        if quality_filter is not None and indivs_to_consider:
            #'vcf_filter': u'pass', u'min_ab': 17, u'min_gq': 46
            min_ab = quality_filter.get('min_ab')
            if min_ab is not None:
                min_ab /= 100.0   # convert to fraction
            min_gq = quality_filter.get('min_gq')
            vcf_filter = quality_filter.get('vcf_filter')
            for sample_id in indivs_to_consider:
                encoded_sample_id = _encode_name(sample_id)

                #'vcf_filter': u'pass', u'min_ab': 17, u'min_gq': 46
                if min_ab:
                    s = s.filter(
                        ~Q('term', **{encoded_sample_id+"_num_alt": 1}) |
                        Q('range', **{encoded_sample_id+"_ab": {'gte': min_ab}}))
                    #logger.info("### ADDED FILTER: " + str({encoded_sample_id+"_ab": {'gte': min_ab}}))
                if min_gq:
                    s = s.filter('range', **{encoded_sample_id+"_gq": {'gte': min_gq}})
                    #logger.info("### ADDED FILTER: " + str({encoded_sample_id+"_gq": {'gte': min_gq}}))
                if vcf_filter is not None:
                    s = s.filter(~Q('exists', field='filters'))
                    #logger.info("### ADDED FILTER: " + str(~Q('exists', field='filters')))

        # parse variant query
        annotation_groups_map = ANNOTATION_GROUPS_MAP_INTERNAL if user and user.is_staff else ANNOTATION_GROUPS_MAP

        for key, value in query_json.items():
            if key == 'db_tags':
                so_annotations = query_json.get('db_tags', {}).get('$in', [])

                # handle clinvar filters
                selected_so_annotations_set = set(so_annotations)

                all_clinvar_filters_set = set(annotation_groups_map.get("clinvar", {}).get("children", []))
                selected_clinvar_filters_set = all_clinvar_filters_set & selected_so_annotations_set

                all_hgmd_filters_set = set(annotation_groups_map.get("hgmd", {}).get("children", []))
                selected_hgmd_filters_set = all_hgmd_filters_set & selected_so_annotations_set

                vep_consequences = list(selected_so_annotations_set - selected_clinvar_filters_set - selected_hgmd_filters_set)
                consequences_filter = Q("terms", transcriptConsequenceTerms=vep_consequences)

                if selected_clinvar_filters_set:
                    clinvar_clinical_significance_terms = set()
                    for clinvar_filter in selected_clinvar_filters_set:
                        # translate selected filters to the corresponding clinvar clinical consequence terms
                        if clinvar_filter == "pathogenic":
                            clinvar_clinical_significance_terms.update(["Pathogenic", "Pathogenic/Likely_pathogenic"])
                        elif clinvar_filter == "likely_pathogenic":
                            clinvar_clinical_significance_terms.update(["Likely_pathogenic", "Pathogenic/Likely_pathogenic"])
                        elif clinvar_filter == "benign":
                            clinvar_clinical_significance_terms.update(["Benign", "Benign/Likely_benign"])
                        elif clinvar_filter == "likely_benign":
                            clinvar_clinical_significance_terms.update(["Likely_benign", "Benign/Likely_benign"])
                        elif clinvar_filter == "vus_or_conflicting":
                            clinvar_clinical_significance_terms.update([
                                "Conflicting_interpretations_of_pathogenicity",
                                "Uncertain_significance",
                                "not_provided",
                                "other"])
                        else:
                            raise ValueError("Unexpected clinvar filter: " + str(clinvar_filter))

                    consequences_filter = consequences_filter | Q("terms", clinvar_clinical_significance=list(clinvar_clinical_significance_terms))

                if selected_hgmd_filters_set:
                    hgmd_class = set()
                    for hgmd_filter in selected_hgmd_filters_set:
                        # translate selected filters to the corresponding hgmd clinical consequence terms
                        if hgmd_filter == "disease_causing":
                            hgmd_class.update(["DM"])
                        elif hgmd_filter == "likely_disease_causing":
                            hgmd_class.update(["DM?"])
                        elif hgmd_filter == "hgmd_other":
                            hgmd_class.update(["DP", "DFP", "FP", "FTV"])
                        else:
                            raise ValueError("Unexpected hgmd filter: " + str(hgmd_filter))

                    consequences_filter = consequences_filter | Q("terms", hgmd_class=list(hgmd_class))

                if 'intergenic_variant' in vep_consequences:
                    # for many intergenic variants VEP doesn't add any annotations, so if user selected 'intergenic_variant', also match variants where transcriptConsequenceTerms is emtpy
                    consequences_filter = consequences_filter | ~Q('exists', field='transcriptConsequenceTerms')

                s = s.filter(consequences_filter)
                #logger.info("==> transcriptConsequenceTerms: %s" % str(vep_consequences))

            if key.startswith("genotypes"):
                sample_id = ".".join(key.split(".")[1:-1])
                encoded_sample_id = _encode_name(sample_id)
                genotype_filter = value
                #logger.info("==> genotype filter: " + str(genotype_filter))
                if type(genotype_filter) == int or type(genotype_filter) == basestring:
                    #logger.info("==> genotypes: %s" % str({encoded_sample_id+"_num_alt": genotype_filter}))
                    s = s.filter('term', **{encoded_sample_id+"_num_alt": genotype_filter})

                elif '$gte' in genotype_filter:
                    genotype_filter = {k.replace("$", ""): v for k, v in genotype_filter.items()}
                    s = s.filter('range', **{encoded_sample_id+"_num_alt": genotype_filter})
                    #logger.info("==> genotypes: %s" % str({encoded_sample_id+"_num_alt": genotype_filter}))
                elif "$in" in genotype_filter:
                    num_alt_values = genotype_filter['$in']
                    q = Q('term', **{encoded_sample_id+"_num_alt": num_alt_values[0]})
                    #logger.info("==> genotypes: %s" % str({encoded_sample_id+"_num_alt": num_alt_values[0]}))
                    for num_alt_value in num_alt_values[1:]:
                        q = q | Q('term', **{encoded_sample_id+"_num_alt": num_alt_value})
                        #logger.info("==> genotypes: %s" % str({encoded_sample_id+"_num_alt": num_alt_value}))
                    s = s.filter(q)

            if key == "db_gene_ids":
                db_gene_ids = query_json.get('db_gene_ids', {})

                exclude_genes = db_gene_ids.get('$nin', [])
                gene_ids = exclude_genes or db_gene_ids.get('$in', [])

                if exclude_genes:
                    s = s.exclude("terms", geneIds=gene_ids)
                else:
                    s = s.filter("terms",  geneIds=gene_ids)
                #logger.info("==> %s %s" % ("exclude" if exclude_genes else "include", "geneIds: " + str(gene_ids)))

            if key == "$or" and type(value) == list:
                q_terms = None
                for region_filter in value:
                    xpos_filters = region_filter.get("$and", {})

                    # for example: $or : [{'$and': [{'xpos': {'$gte': 12345}}, {'xpos': {'$lte': 54321}}]}]
                    xpos_filters_dict = {}
                    for xpos_filter in xpos_filters:
                        xpos_filter_setting = xpos_filter["xpos"]  # for example {'$gte': 12345} or {'$lte': 54321}
                        xpos_filters_dict.update(xpos_filter_setting)

                    xpos_filter_setting = {k.replace("$", ""): v for k, v in xpos_filters_dict.items()}
                    q = Q('range', **{"xpos": xpos_filter_setting})
                    if q_terms is None:
                        q_terms = q
                    else:
                        q_terms |= q
                if q_terms is not None:
                    s = s.filter(q_terms)

                #logger.info("==> xpos range: " + str({"xpos": xpos_filter_setting}))

            af_key_map = {
                "db_freqs.AF": "AF",
                "db_freqs.1kg_wgs_phase3": "g1k_POPMAX_AF",
                "db_freqs.exac_v3": "exac_AF_POPMAX",
                "db_freqs.topmed": "topmed_AF",
                "db_freqs.gnomad_exomes": "gnomad_exomes_AF_POPMAX",
                "db_freqs.gnomad_genomes": "gnomad_genomes_AF_POPMAX",
                "db_freqs.gnomad-exomes2": "gnomad_exomes_AF_POPMAX",
                "db_freqs.gnomad-genomes2": "gnomad_genomes_AF_POPMAX",
            }

            if key in af_key_map:
                filter_key = af_key_map[key]
                af_filter_setting = {k.replace("$", ""): v for k, v in value.items()}
                s = s.filter(Q('range', **{filter_key: af_filter_setting}) | ~Q('exists', field=filter_key))
                #logger.info("==> %s: %s" % (filter_key, af_filter_setting))

            ac_key_map = {
                "db_acs.AF": "AC",
                "db_acs.1kg_wgs_phase3": "g1k_AC",
                "db_acs.exac_v3": "exac_AC",
                "db_acs.topmed": "topmed_AC",
                "db_acs.gnomad_exomes": "gnomad_exomes_AC",
                "db_acs.gnomad_genomes": "gnomad_genomes_AC",
                "db_acs.gnomad-exomes2": "gnomad_exomes_AC",
                "db_acs.gnomad-genomes2": "gnomad_genomes_AC",
            }

            if key in ac_key_map:
                filter_key = ac_key_map[key]
                ac_filter_setting = {k.replace("$", ""): v for k, v in value.items()}
                s = s.filter(Q('range', **{filter_key: ac_filter_setting}) | ~Q('exists', field=filter_key))

            hemi_key_map = {
                "db_hemi.exac_v3": "exac_AC_Hemi",
                "db_hemi.gnomad_exomes": "gnomad_exomes_Hemi",
                "db_hemi.gnomad_genomes": "gnomad_genomes_Hemi",
                "db_hemi.gnomad-exomes2": "gnomad_exomes_Hemi",
                "db_hemi.gnomad-genomes2": "gnomad_genomes_Hemi",
            }

            if key in hemi_key_map:
                filter_key = hemi_key_map[key]
                hemi_filter_setting = {k.replace("$", ""): v for k, v in value.items()}
                s = s.filter(Q('range', **{filter_key: hemi_filter_setting}) | ~Q('exists', field=filter_key))

            hom_key_map = {
                "db_hom.exac_v3": "exac_AC_Hom",
                "db_hom.gnomad_exomes": "gnomad_exomes_Hom",
                "db_hom.gnomad_genomes": "gnomad_genomes_Hom",
                "db_hom.gnomad-exomes2": "gnomad_exomes_Hom",
                "db_hom.gnomad-genomes2": "gnomad_genomes_Hom",
            }

            if key in hom_key_map:
                filter_key = hom_key_map[key]
                hom_filter_setting = {k.replace("$", ""): v for k, v in value.items()}
                s = s.filter(Q('range', **{filter_key: hom_filter_setting}) | ~Q('exists', field=filter_key))

            #s = s.sort("xpos")

        #logger.info("=====")
        #logger.info("FULL QUERY OBJ: " + pformat(s.__dict__))
        #logger.info("FILTERS: " + pformat(s.to_dict()))

        # https://elasticsearch-py.readthedocs.io/en/master/helpers.html#elasticsearch.helpers.scan
        start = time.time()

        s = s.params(size=settings.VARIANT_QUERY_RESULTS_LIMIT + 1)
        #if not include_all_consequences:
        #    s = s.source(exclude=["sortedTranscriptConsequences"])
        response = s.execute()
        logger.info("=====")

        logger.info("TOTAL: %s. Query took %s seconds" % (response.hits.total, time.time() - start))

        if response.hits.total > settings.VARIANT_QUERY_RESULTS_LIMIT + 1:
            raise Exception("this search exceeded the variant result size limit. Please set additional filters and try again.")

        #print(pformat(response.to_dict()))

        project = Project.objects.get(project_id=project_id)

        #gene_list_map = project.get_gene_list_map()

        reference = get_reference()

        #for i, hit in enumerate(response.hits):
        for i, hit in enumerate(s.scan()):  # preserve_order=True
            #logger.info("HIT %s: %s %s %s" % (i, hit["variantId"], hit["geneIds"], pformat(hit.__dict__)))
            #print("HIT %s: %s" % (i, pformat(hit.to_dict())))
            filters = ",".join(hit["filters"] or []) if "filters" in hit else ""
            genotypes = {}
            all_num_alt = []
            for individual_id in family_individual_ids:
                encoded_individual_id = _encode_name(individual_id)
                num_alt = int(hit["%s_num_alt" % encoded_individual_id]) if ("%s_num_alt" % encoded_individual_id) in hit else -1
                if num_alt is not None:
                    all_num_alt.append(num_alt)

                alleles = []
                if num_alt == 0:
                    alleles = [hit["ref"], hit["ref"]]
                elif num_alt == 1:
                    alleles = [hit["ref"], hit["alt"]]
                elif num_alt == 2:
                    alleles = [hit["alt"], hit["alt"]]
                elif num_alt == -1 or num_alt == None:
                    alleles = []
                else:
                    raise ValueError("Invalid num_alt: " + str(num_alt))

                genotypes[individual_id] = {
                    'ab': hit["%s_ab" % encoded_individual_id] if ("%s_ab" % encoded_individual_id) in hit else None,
                    'alleles': map(str, alleles),
                    'extras': {
                        'ad': hit["%s_ab" % encoded_individual_id]  if ("%s_ad" % encoded_individual_id) in hit else None,
                        'dp': hit["%s_dp" % encoded_individual_id]  if ("%s_dp" % encoded_individual_id) in hit else None,
                        #'pl': '',
                    },
                    'filter': filters or "pass",
                    'gq': hit["%s_gq" % encoded_individual_id] if ("%s_gq" % encoded_individual_id in hit and hit["%s_gq" % encoded_individual_id] is not None) else '',
                    'num_alt': num_alt,
                }

            if all([num_alt <= 0 for num_alt in all_num_alt]):
                #logger.info("Filtered out due to genotype: " + str(genotypes))
                #print("Filtered all_num_alt <= 0 - Result %s: GRCh38: %s:%s,  cadd: %s  %s - %s" % (i, hit["contig"], hit["start"], hit["cadd_PHRED"] if "cadd_PHRED" in hit else "", hit["transcriptConsequenceTerms"], all_num_alt))
                continue

            vep_annotation = json.loads(str(hit['sortedTranscriptConsequences'])) if 'sortedTranscriptConsequences' in hit else None

            if project.genome_version == GENOME_VERSION_GRCh37:
                grch38_coord = None
                if self.liftover_grch37_to_grch38:
                    grch38_coord = self.liftover_grch37_to_grch38.convert_coordinate("chr%s" % hit["contig"].replace("chr", ""), int(hit["start"]))
                    if grch38_coord and grch38_coord[0]:
                        grch38_coord = "%s-%s-%s-%s "% (grch38_coord[0][0], grch38_coord[0][1], hit["ref"], hit["alt"])
                    else:
                        grch38_coord = ""
            else:
                grch38_coord = hit["variantId"]

            if project.genome_version == GENOME_VERSION_GRCh38:
                grch37_coord = None
                if self.liftover_grch38_to_grch37:
                    grch37_coord = self.liftover_grch38_to_grch37.convert_coordinate("chr%s" % hit["contig"].replace("chr", ""), int(hit["start"]))
                    if grch37_coord and grch37_coord[0]:
                        grch37_coord = "%s-%s-%s-%s "% (grch37_coord[0][0], grch37_coord[0][1], hit["ref"], hit["alt"])
                    else:
                        grch37_coord = ""
            else:
                grch37_coord = hit["variantId"]

            result = {
                #u'_id': ObjectId('596d2207ff66f729285ca588'),
                'alt': str(hit["alt"]) if "alt" in hit else None,
                'annotation': {
                    'fathmm': fathmm_map.get(hit["dbnsfp_FATHMM_pred"].split(';')[0]) if "dbnsfp_FATHMM_pred" in hit and hit["dbnsfp_FATHMM_pred"] else None,
                    'muttaster': muttaster_map.get(hit["dbnsfp_MutationTaster_pred"].split(';')[0]) if "dbnsfp_MutationTaster_pred" in hit and hit["dbnsfp_MutationTaster_pred"] else None,
                    'polyphen': polyphen_map.get(hit["dbnsfp_Polyphen2_HVAR_pred"].split(';')[0]) if "dbnsfp_Polyphen2_HVAR_pred" in hit and hit["dbnsfp_Polyphen2_HVAR_pred"] else None,
                    'sift': sift_map.get(hit["dbnsfp_SIFT_pred"].split(';')[0]) if "dbnsfp_SIFT_pred" in hit and hit["dbnsfp_SIFT_pred"] else None,

                    'GERP_RS': hit["dbnsfp_GERP_RS"] if "dbnsfp_GERP_RS" in hit else None,
                    'phastCons100way_vertebrate': hit["dbnsfp_phastCons100way_vertebrate"] if "dbnsfp_phastCons100way_vertebrate" in hit else None,

                    'cadd_phred': hit["cadd_PHRED"] if "cadd_PHRED" in hit else None,
                    'dann_score': hit["dbnsfp_DANN_score"] if "dbnsfp_DANN_score" in hit else None,
                    'revel_score': hit["dbnsfp_REVEL_score"] if "dbnsfp_REVEL_score" in hit else None,
                    'eigen_phred': hit["eigen_Eigen_phred"] if "eigen_Eigen_phred" in hit else (hit["dbnsfp_Eigen_phred"] if "dbnsfp_Eigen_phred" in hit else None),
                    'mpc_score': hit["mpc_MPC"] if "mpc_MPC" in hit else None,

                    'annotation_tags': list(hit["transcriptConsequenceTerms"] or []) if "transcriptConsequenceTerms" in hit else None,
                    'coding_gene_ids': list(hit['codingGeneIds'] or []),
                    'gene_ids': list(hit['geneIds'] or []),
                    'vep_annotation': vep_annotation,
                    'vep_group': str(hit['mainTranscript_major_consequence'] or ""),
                    'vep_consequence': str(hit['mainTranscript_major_consequence'] or ""),
                    'main_transcript': {k.replace('mainTranscript_', ''): hit[k] for k in dir(hit) if k.startswith('mainTranscript_')},
                    'worst_vep_annotation_index': 0,
                    'worst_vep_index_per_gene': {str(hit['mainTranscript_gene_id']): 0},
                },
                'chr': hit["contig"],
                'coding_gene_ids': list(hit['codingGeneIds'] or []),
                'gene_ids': list(hit['geneIds'] or []),
                'coverage': {
                    'gnomad_exome_coverage': float(hit["gnomad_exome_coverage"] or -1) if "gnomad_exome_coverage" in hit else -1,
                    'gnomad_genome_coverage': float(hit["gnomad_genome_coverage"] or -1) if "gnomad_genome_coverage" in hit else -1,
                },
                'pop_counts': {
                    'AC': int(hit['AC'] or 0) if 'AC' in hit else None,
                    'AN': int(hit['AN'] or 0) if 'AN' in hit else None,

                    '1kg_AC': int(hit['g1k_AC'] or 0) if 'g1k_AC' in hit else None,
                    '1kg_AN': int(hit['g1k_AN'] or 0) if 'g1k_AN' in hit else None,

                    'exac_v3_AC': int(hit["exac_AC_Adj"] or 0) if "exac_Adj_AC" in hit else None,
                    'exac_v3_Het': int(hit["exac_AC_Het"] or 0) if "exac_AC_Het" in hit else None,
                    'exac_v3_Hom': int(hit["exac_AC_Hom"] or 0) if "exac_AC_Hom" in hit else None,
                    'exac_v3_Hemi': int(hit["exac_AC_Hemi"] or 0) if "exac_AC_Hemi" in hit else None,

                    'gnomad_exomes_AC': int(hit["gnomad_exomes_AC"] or 0) if "gnomad_exomes_AC" in hit else None,
                    'gnomad_exomes_Hom': int(hit["gnomad_exomes_Hom"] or 0) if "gnomad_exomes_Hom" in hit else None,
                    'gnomad_exomes_Hemi': int(hit["gnomad_exomes_Hemi"] or 0) if "gnomad_exomes_Hemi" in hit else None,
                    'gnomad_exomes_AN': int(hit["gnomad_exomes_AN"] or 0) if "gnomad_exomes_AN" in hit else None,

                    'gnomad_genomes_AC': int(hit["gnomad_genomes_AC"] or 0) if "gnomad_genomes_AC" in hit else None,
                    'gnomad_genomes_Hom': int(hit["gnomad_genomes_Hom"] or 0) if "gnomad_genomes_Hom" in hit else None,
                    'gnomad_genomes_Hemi': int(hit["gnomad_genomes_Hemi"] or 0) if "gnomad_genomes_Hemi" in hit else None,
                    'gnomad_genomes_AN': int(hit["gnomad_genomes_AN"] or 0) if "gnomad_genomes_AN" in hit else None,

                    'topmed_AC': float(hit["topmed_AC"] or 0) if "topmed_AC" in hit else None,
                    'topmed_Het': float(hit["topmed_Het"] or 0) if "topmed_Het" in hit else None,
                    'topmed_Hom': float(hit["topmed_Hom"] or 0) if "topmed_Hom" in hit else None,
                    'topmed_AN': float(hit["topmed_AN"] or 0) if "topmed_AN" in hit else None,
                },
                'db_freqs': {
                    'AF': float(hit["AF"] or 0.0) if "AF" in hit else None,
                    '1kg_wgs_AF': float(hit["g1k_AF"] or 0.0) if "g1k_AF" in hit else None,
                    '1kg_wgs_popmax_AF': float(hit["g1k_POPMAX_AF"] or 0.0) if "g1k_POPMAX_AF" in hit else None,
                    'exac_v3_AF': float(hit["exac_AF"] or 0.0) if "exac_AF" in hit else (hit["exac_AC_Adj"]/float(hit["exac_AN_Adj"]) if "exac_AC_Adj" in hit and "exac_AN_Adj"in hit and int(hit["exac_AN_Adj"] or 0) > 0 else None),
                    'exac_v3_popmax_AF': float(hit["exac_AF_POPMAX"] or 0.0) if "exac_AF_POPMAX" in hit else None,
                    'gnomad_exomes_AF': float(hit["gnomad_exomes_AF"] or 0.0) if "gnomad_exomes_AF" in hit else None,
                    'gnomad_exomes_popmax_AF': float(hit["gnomad_exomes_AF_POPMAX"] or 0.0) if "gnomad_exomes_AF_POPMAX" in hit else None,
                    'gnomad_genomes_AF': float(hit["gnomad_genomes_AF"] or 0.0) if "gnomad_genomes_AF" in hit else None,
                    'gnomad_genomes_popmax_AF': float(hit["gnomad_genomes_AF_POPMAX"] or 0.0) if "gnomad_genomes_AF_POPMAX" in hit else None,
                    'topmed_AF': float(hit["topmed_AF"] or 0.0) if "topmed_AF" in hit else None,
                },
                #'popmax_populations': {
                #    'exac_popmax': hit["exac_POPMAX"] or None,
                #    'gnomad_exomes_popmax': hit["gnomad_exomes_POPMAX"] or None,
                #    'gnomad_genomes_popmax': hit["gnomad_genomes_POPMAX"] or None,
                #},
                'db_gene_ids': list((hit["geneIds"] or []) if "geneIds" in hit else []),
                'db_tags': str(hit["transcriptConsequenceTerms"] or "") if "transcriptConsequenceTerms" in hit else None,
                'extras': {
                    'clinvar_variant_id': hit['clinvar_variation_id'] if 'clinvar_variation_id' in hit and hit['clinvar_variation_id'] else None,
                    'clinvar_allele_id': hit['clinvar_allele_id'] if 'clinvar_allele_id' in hit and hit['clinvar_allele_id'] else None,
                    'clinvar_clinsig': hit['clinvar_clinical_significance'].lower() if ('clinvar_clinical_significance' in hit) and hit['clinvar_clinical_significance'] else None,
                    'hgmd_class': hit['hgmd_class'] if 'hgmd_class' in hit and user and user.is_staff else None,
                    'hgmd_accession': hit['hgmd_accession'] if 'hgmd_accession' in hit else None,
                    'genome_version': project.genome_version,
                    'grch37_coords': grch37_coord,
                    'grch38_coords': grch38_coord,
                    'alt_allele_pos': 0,
                    'orig_alt_alleles': map(str, [a.split("-")[-1] for a in hit["originalAltAlleles"]]) if "originalAltAlleles" in hit else None
                },
                'genotypes': genotypes,
                'pos': long(hit['start']),
                'pos_end': str(hit['end']),
                'ref': str(hit['ref']),
                'vartype': 'snp' if len(hit['ref']) == len(hit['alt']) else "indel",
                'vcf_id': None,
                'xpos': long(hit["xpos"]),
                'xposx': long(hit["xpos"]),
            }

            result["annotation"]["freqs"] = result["db_freqs"]
            result["annotation"]["pop_counts"] = result["pop_counts"]
            result["annotation"]["db"] = "elasticsearch"

            result["extras"]["svlen"] = hit["SVLEN"] if "SVLEN" in hit else None
            result["extras"]["svtype"] = hit["SVTYPE"] if "SVTYPE" in hit else None


            logger.info("Result %s: GRCh37: %s GRCh38: %s:,  cadd: %s  %s - gene ids: %s, coding gene_ids: %s" % (
                i, grch37_coord, grch38_coord,
                hit["cadd_PHRED"] if "cadd_PHRED" in hit else "",
                hit["transcriptConsequenceTerms"],
                result["gene_ids"],
                result["coding_gene_ids"]))

            variant = Variant.fromJSON(result)
            variant.set_extra('project_id', project_id)
            variant.set_extra('family_id', family_id)

            # add gene info
            gene_names = {}
            if vep_annotation is not None:
                gene_names = {vep_anno["gene_id"]: vep_anno.get("gene_symbol") for vep_anno in vep_annotation if vep_anno.get("gene_symbol")}
            variant.set_extra('gene_names', gene_names)

            try:
                genes = {}
                for gene_id in variant.coding_gene_ids:
                    if gene_id:
                        genes[gene_id] = reference.get_gene_summary(gene_id)

                if not genes:
                    for gene_id in variant.gene_ids:
                        if gene_id:
                            genes[gene_id] = reference.get_gene_summary(gene_id)

                #if not genes:
                #    genes =  {vep_anno["gene_id"]: {"symbol": vep_anno["gene_symbol"]} for vep_anno in vep_annotation}

                variant.set_extra('genes', genes)
            except Exception as e:
                exc_type, exc_obj, exc_tb = sys.exc_info()
                logger.warn("WARNING: got unexpected error in add_gene_names_to_variants: %s : line %s" % (e, exc_tb.tb_lineno))


            #add_disease_genes_to_variants(gene_list_map, [variant])
            #add_gene_databases_to_variants([variant])
            #add_gene_info_to_variants([variant])
            #add_notes_to_variants_family(family, [variant])
            #if family_id:
            #    family = Family.objects.get(project__project_id=project_id, family_id=family_id)
            #    try:
            #        notes = list(VariantNote.objects.filter(family=family, xpos=variant.xpos, ref=variant.ref, alt=variant.alt).order_by('-date_saved'))
            #        variant.set_extra('family_notes', [n.toJSON() for n in notes])
            #        tags = list(VariantTag.objects.filter(family=family, xpos=variant.xpos, ref=variant.ref, alt=variant.alt))
            #        variant.set_extra('family_tags', [t.toJSON() for t in tags])
            #    except Exception, e:
            #        print("WARNING: got unexpected error in add_notes_to_variants_family for family %s %s" % (family, e))
            yield variant

        logger.info("Finished returning the %s variants: %s seconds" % (response.hits.total, time.time() - start))

    def get_variants(self, project_id, family_id, genotype_filter=None, variant_filter=None, quality_filter=None, indivs_to_consider=None, user=None):
        for i, variant in enumerate(self.get_elasticsearch_variants(
                project_id,
                family_id,
                variant_filter=variant_filter,
                genotype_filter=genotype_filter,
                quality_filter=quality_filter,
                indivs_to_consider=indivs_to_consider,
                user=user,
        )):
            yield variant

    def get_variants_in_gene(self, project_id, family_id, gene_id, genotype_filter=None, variant_filter=None):

        if variant_filter is None:
            modified_variant_filter = VariantFilter()
        else:
            modified_variant_filter = copy.deepcopy(variant_filter)
        modified_variant_filter.add_gene(gene_id)

        #db_query = self._make_db_query(genotype_filter, modified_variant_filter, user=None)
        raise ValueError("Not Implemented")

    def get_single_variant(self, project_id, family_id, xpos, ref, alt, user=None):
        chrom, pos = get_chr_pos(xpos)

        variant_id = "%s-%s-%s-%s" % (chrom, pos, ref, alt)

        cache_key = (project_id, family_id, xpos, ref, alt)
        cached_results = self._redis_client and self._redis_client.get(cache_key)
        if cached_results is not None:
            results = [Variant.fromJSON(v) if v else None for v in json.loads(cached_results)]
        else:
<<<<<<< HEAD
            results = list(self.get_elasticsearch_variants(project_id, family_id=family_id, variant_id_filter=[variant_id], user=user, include_all_consequences=True))
            self._results_cache[cache_key] = results
=======
            results = list(self.get_elasticsearch_variants(project_id, family_id=family_id, variant_id_filter=[variant_id], include_all_consequences=True))
            if self._redis_client:
                self._redis_client.set(cache_key, json.dumps([r.toJSON() if r else None for r in results]))
>>>>>>> a54c7d7a

        if not results:
            return None

        if len(results) > 1:
            raise ValueError("Multiple variant records found for project: %s family: %s  %s-%s-%s-%s: \n %s" % (
                project_id, family_id, chrom, pos, ref, alt, "\n".join([pformat(v.toJSON()) for v in results])))

        variant = results[0]

        return variant

    def get_multiple_variants(self, project_id, family_id, xpos_ref_alt_tuples, user=None):
        """
        Get one or more specific variants in a family
        Variant should be identifiable by xpos, ref, and alt
        Note that ref and alt are just strings from the VCF (for now)
        """
        variant_ids = []
        for xpos, ref, alt in  xpos_ref_alt_tuples:
            chrom, pos = get_chr_pos(xpos)
            variant_ids.append("%s-%s-%s-%s" % (chrom, pos, ref, alt))

        cache_key = (project_id, family_id, tuple(xpos_ref_alt_tuples))
        cached_results = self._redis_client and self._redis_client.get(cache_key)
        if cached_results is not None:
            results = [Variant.fromJSON(v) if v else None for v in json.loads(cached_results)]
        else:
            results = list(self.get_elasticsearch_variants(project_id, family_id=family_id, variant_id_filter=variant_ids, user=user))
            # make sure all variants in xpos_ref_alt_tuples were retrieved and are in the same order.
            # Return None for tuples that weren't found in ES.
            results_by_xpos_ref_alt = {}
            for r in results:
                results_by_xpos_ref_alt[(r.xpos, r.ref, r.alt)] = r

            # create a list that's the same length as the input list of xpos_ref_alt_tuples, putting None for
            # xpos-ref-alt's that weren't found in the elasticsearch index
            results = [results_by_xpos_ref_alt.get(t) for t in xpos_ref_alt_tuples]

            if self._redis_client:
                self._redis_client.set(cache_key, json.dumps([r.toJSON() if r else None for r in results]))

        return results

    def get_variants_cohort(self, project_id, cohort_id, variant_filter=None):

        raise ValueError("Not implemented")

    def get_single_variant_cohort(self, project_id, cohort_id, xpos, ref, alt):

        raise ValueError("Not implemented")

    def get_project_variants_in_gene(self, project_id, gene_id, variant_filter=None, user=None):

        if variant_filter is None:
            modified_variant_filter = VariantFilter()
        else:
            modified_variant_filter = copy.deepcopy(variant_filter)
        modified_variant_filter.add_gene(gene_id)

        variants = [variant for variant in self.get_elasticsearch_variants(project_id, variant_filter=modified_variant_filter, user=user)]
        return variants

    def _make_db_query(self, genotype_filter=None, variant_filter=None):
        """
        Caller specifies filters to get_variants, but they are evaluated later.
        Here, we just inspect those filters and see what heuristics we can apply to avoid a full table scan,
        Query here must return a superset of the true get_variants results
        Note that the full annotation isn't stored, so use the fields added by _add_index_fields_to_variant
        """
        db_query = {}

        # genotype filter
        if genotype_filter is not None:
            _add_genotype_filter_to_variant_query(db_query, genotype_filter)

        if variant_filter:
            logger.info(pformat(variant_filter.toJSON()))

            if variant_filter.locations:
                location_ranges = []
                for i, location in enumerate(variant_filter.locations):
                    if isinstance(location, basestring):
                        chrom, pos_range = location.split(":")
                        start, end = pos_range.split("-")
                        xstart = genomeloc.get_xpos(chrom, int(start))
                        xend = genomeloc.get_xpos(chrom, int(end))
                        variant_filter.locations[i] = (xstart, xend)
                    else:
                        xstart, xend = location

                    location_ranges.append({'$and' : [ {'xpos' : {'$gte': xstart }}, {'xpos' : {'$lte': xend }}] })

                db_query['$or'] = location_ranges

            if variant_filter.so_annotations:
                db_query['db_tags'] = {'$in': variant_filter.so_annotations}
            if variant_filter.genes:
                if getattr(variant_filter, 'exclude_genes'):
                    db_query['db_gene_ids'] = {'$nin': variant_filter.genes}
                else:
                    db_query['db_gene_ids'] = {'$in': variant_filter.genes}
            if variant_filter.ref_freqs:
                for population, freq in variant_filter.ref_freqs:
                    #if population in self._annotator.reference_population_slugs:
                    db_query['db_freqs.' + population] = {'$lte': freq}
            if variant_filter.ref_acs:
                for population, ac in variant_filter.ref_acs:
                    db_query['db_acs.' + population] = {'$lte': ac}
            if variant_filter.ref_hom_hemi:
                for population, count in variant_filter.ref_hom_hemi:
                    db_query['db_hemi.' + population] = {'$lte': count}
                    db_query['db_hom.' + population] = {'$lte': count}

        return db_query

    def family_exists(self, project_id, family_id):
        from xbrowse_server.base.models import Family
        family = Family.objects.get(project__project_id=project_id, family_id=family_id)
        return family.has_variant_data()

    def get_family_status(self, project_id, family_id):
        if self.family_exists(project_id, family_id):
            return 'loaded'
        else:
            return 'not_loaded'

    def project_collection_is_loaded(self, project):
        """Returns true if the project collection is fully loaded (this is the
        collection that stores the project-wide set of variants used for gene
        search)."""

        return project.get_elasticsearch_index() is not None
<|MERGE_RESOLUTION|>--- conflicted
+++ resolved
@@ -705,14 +705,9 @@
         if cached_results is not None:
             results = [Variant.fromJSON(v) if v else None for v in json.loads(cached_results)]
         else:
-<<<<<<< HEAD
             results = list(self.get_elasticsearch_variants(project_id, family_id=family_id, variant_id_filter=[variant_id], user=user, include_all_consequences=True))
-            self._results_cache[cache_key] = results
-=======
-            results = list(self.get_elasticsearch_variants(project_id, family_id=family_id, variant_id_filter=[variant_id], include_all_consequences=True))
             if self._redis_client:
                 self._redis_client.set(cache_key, json.dumps([r.toJSON() if r else None for r in results]))
->>>>>>> a54c7d7a
 
         if not results:
             return None
