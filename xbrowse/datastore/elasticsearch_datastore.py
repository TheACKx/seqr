
import copy
import json
import logging
import redis
import sys

from xbrowse.core.constants import GENOME_VERSION_GRCh37, GENOME_VERSION_GRCh38, ANNOTATION_GROUPS_MAP, \
    ANNOTATION_GROUPS_MAP_INTERNAL
from xbrowse.core.genomeloc import get_chr_pos
import settings
import time

from xbrowse import genomeloc
from xbrowse.core.variant_filters import VariantFilter
from xbrowse import Variant

import datastore
from pprint import pformat

import elasticsearch
import elasticsearch_dsl
from elasticsearch_dsl import Q

from xbrowse.utils.basic_utils import _encode_name

logger = logging.getLogger()

GENOTYPE_QUERY_MAP = {

    'ref_ref': 0,
    'ref_alt': 1,
    'alt_alt': 2,

    'has_alt': {'$gte': 1},
    'has_ref': {'$in': [0,1]},

    'not_missing': {'$gte': 0},
    'missing': -1,
}


# TODO move these to a different module
polyphen_map = {
    'D': 'probably_damaging',
    'P': 'possibly_damaging',
    'B': 'benign',
    '.': None,
    '': None
}

sift_map = {
    'D': 'damaging',
    'T': 'tolerated',
    '.': None,
    '': None
}

fathmm_map = {
    'D': 'damaging',
    'T': 'tolerated',
    '.': None,
    '': None
}

muttaster_map = {
    'A': 'disease_causing',
    'D': 'disease_causing',
    'N': 'polymorphism',
    'P': 'polymorphism',
    '.': None,
    '': None
}

def _add_genotype_filter_to_variant_query(db_query, genotype_filter):
    """
    Add conditions to db_query from the genotype filter
    Edits in place, returns True if successful
    """
    for indiv_id, genotype in genotype_filter.items():
        key = 'genotypes.%s.num_alt' % indiv_id
        db_query[key] = GENOTYPE_QUERY_MAP[genotype]
    return True


def _add_index_fields_to_variant(variant_dict, annotation=None):
    """
    Add fields to the vairant dictionary that you want to index on before load it
    """
    if annotation:
        variant_dict['db_freqs'] = annotation['freqs']
        variant_dict['db_tags'] = annotation['annotation_tags']
        variant_dict['db_gene_ids'] = annotation['gene_ids']


def add_disease_genes_to_variants(gene_list_map, variants):
    """
    Take a list of variants and annotate them with disease genes
    """
    error_counter = 0
    by_gene = gene_list_map
    for variant in variants:
        gene_lists = []
        try:
            for gene_id in variant.coding_gene_ids:
                for g in by_gene[gene_id]:
                    gene_lists.append(g.name)
            variant.set_extra('disease_genes', gene_lists)
        except Exception as e:
            exc_type, exc_obj, exc_tb = sys.exc_info()
            error_counter += 1
            if error_counter > 10:
                break



class ElasticsearchDatastore(datastore.Datastore):

    def __init__(self, annotator):
        self.liftover_grch38_to_grch37 = None
        self.liftover_grch37_to_grch38 = None

        self._annotator = annotator

        self._es_client = elasticsearch.Elasticsearch(host=settings.ELASTICSEARCH_SERVICE_HOSTNAME)

        self._redis_client = None
        if settings.REDIS_SERVICE_HOSTNAME:
            self._redis_client = redis.StrictRedis(host=settings.REDIS_SERVICE_HOSTNAME)
            
    def get_elasticsearch_variants(
            self,
            project_id,
            family_id=None,
            variant_filter=None,
            genotype_filter=None,
            variant_id_filter=None,
            quality_filter=None,
            indivs_to_consider=None,
            include_all_consequences=False,
            user=None):
        from xbrowse_server.base.models import Individual
        from xbrowse_server.mall import get_reference

        cache_key = json.dumps([
            project_id,
            family_id,
            variant_filter.toJSON() if variant_filter else None,
            genotype_filter,
            quality_filter,
            variant_id_filter,
            indivs_to_consider,
            include_all_consequences,
        ])

        cached_results = self._redis_client and self._redis_client.get(cache_key)
        if cached_results is not None:
            variant_results = json.loads(cached_results)
            return [Variant.fromJSON(variant_json) for variant_json in variant_results]

        if indivs_to_consider is None:
            if genotype_filter:
                indivs_to_consider = genotype_filter.keys()
            else:
                indivs_to_consider = []

        if family_id is not None:
            family_individual_ids = [i.indiv_id for i in Individual.objects.filter(family__family_id=family_id).only("indiv_id")]
        else:
            family_individual_ids = [i.indiv_id for i in Individual.objects.filter(family__project__project_id=project_id).only("indiv_id")]

        from xbrowse_server.base.models import Project, Family
        from pyliftover import LiftOver

        query_json = self._make_db_query(genotype_filter, variant_filter)

        try:
            if self.liftover_grch38_to_grch37 is None:
                self.liftover_grch38_to_grch37 = None # LiftOver('hg38', 'hg19')

            if self.liftover_grch37_to_grch38 is None:
                self.liftover_grch37_to_grch38 = None # LiftOver('hg19', 'hg38')
        except Exception as e:
            logger.info("WARNING: Unable to set up liftover. Is there a working internet connection? " + str(e))

        if family_id is None:
            project = Project.objects.get(project_id=project_id)
            elasticsearch_index = project.get_elasticsearch_index()
            logger.info("Searching in project elasticsearch index: " + str(elasticsearch_index))
        else:
            family = Family.objects.get(project__project_id=project_id, family_id=family_id)
            elasticsearch_index = family.get_elasticsearch_index()
            project = family.project
            logger.info("Searching in family elasticsearch index: " + str(elasticsearch_index))

        if family_id is not None and len(family_individual_ids) > 0:
            # figure out which index to use
            # TODO add caching
            matching_indices = []
            mapping = self._es_client.indices.get_mapping(str(elasticsearch_index)+"*")

            if family_individual_ids:
                indiv_id = _encode_name(family_individual_ids[0])
                for index_name, index_mapping in mapping.items():
                    if indiv_id+"_num_alt" in index_mapping["mappings"]["variant"]["properties"]:
                        matching_indices.append(index_name)

            if not matching_indices:
                if not family_individual_ids:
                    logger.error("no individuals found for family %s" % (family_id))
                elif not mapping:
                    logger.error("no es mapping found for found with prefix %s" % (elasticsearch_index))
                else:
                    logger.error("%s not found in %s:\n%s" % (indiv_id, elasticsearch_index, pformat(index_mapping["mappings"]["variant"]["properties"])))
            else:
                logger.info("matching indices: " + str(elasticsearch_index))
                elasticsearch_index = ",".join(matching_indices)

        s = elasticsearch_dsl.Search(using=self._es_client, index=str(elasticsearch_index)+"*") #",".join(indices))

        if variant_id_filter is not None:
            variant_id_filter_term = None
            for variant_id in variant_id_filter:
                q_obj = Q('term', **{"variantId": variant_id})
                if variant_id_filter_term is None:
                    variant_id_filter_term = q_obj
                else:
                    variant_id_filter_term |= q_obj
            s = s.filter(variant_id_filter_term)

        if indivs_to_consider:
            atleast_one_nonref_genotype_filter = None
            for sample_id in indivs_to_consider:
                encoded_sample_id = _encode_name(sample_id)
                q = Q('range', **{encoded_sample_id+"_num_alt": {'gte': 1}})
                if atleast_one_nonref_genotype_filter is None:
                    atleast_one_nonref_genotype_filter = q
                else:
                    atleast_one_nonref_genotype_filter |= q

            s = s.filter(atleast_one_nonref_genotype_filter)

        if quality_filter is not None and indivs_to_consider:
            #'vcf_filter': u'pass', u'min_ab': 17, u'min_gq': 46
            min_ab = quality_filter.get('min_ab')
            if min_ab is not None:
                min_ab /= 100.0   # convert to fraction
            min_gq = quality_filter.get('min_gq')
            vcf_filter = quality_filter.get('vcf_filter')
            for sample_id in indivs_to_consider:
                encoded_sample_id = _encode_name(sample_id)

                #'vcf_filter': u'pass', u'min_ab': 17, u'min_gq': 46
                if min_ab:
                    s = s.filter(
                        ~Q('term', **{encoded_sample_id+"_num_alt": 1}) |
                        Q('range', **{encoded_sample_id+"_ab": {'gte': min_ab}}))
                    #logger.info("### ADDED FILTER: " + str({encoded_sample_id+"_ab": {'gte': min_ab}}))
                if min_gq:
                    s = s.filter('range', **{encoded_sample_id+"_gq": {'gte': min_gq}})
                    #logger.info("### ADDED FILTER: " + str({encoded_sample_id+"_gq": {'gte': min_gq}}))
                if vcf_filter is not None:
                    s = s.filter(~Q('exists', field='filters'))
                    #logger.info("### ADDED FILTER: " + str(~Q('exists', field='filters')))

        # parse variant query
        annotation_groups_map = ANNOTATION_GROUPS_MAP_INTERNAL if user and user.is_staff else ANNOTATION_GROUPS_MAP

        for key, value in query_json.items():
            if key == 'db_tags':
                so_annotations = query_json.get('db_tags', {}).get('$in', [])

                # handle clinvar filters
                selected_so_annotations_set = set(so_annotations)

                all_clinvar_filters_set = set(annotation_groups_map.get("clinvar", {}).get("children", []))
                selected_clinvar_filters_set = all_clinvar_filters_set & selected_so_annotations_set

                all_hgmd_filters_set = set(annotation_groups_map.get("hgmd", {}).get("children", []))
                selected_hgmd_filters_set = all_hgmd_filters_set & selected_so_annotations_set

                vep_consequences = list(selected_so_annotations_set - selected_clinvar_filters_set - selected_hgmd_filters_set)
                consequences_filter = Q("terms", transcriptConsequenceTerms=vep_consequences)

                if selected_clinvar_filters_set:
                    clinvar_clinical_significance_terms = set()
                    for clinvar_filter in selected_clinvar_filters_set:
                        # translate selected filters to the corresponding clinvar clinical consequence terms
                        if clinvar_filter == "pathogenic":
                            clinvar_clinical_significance_terms.update(["Pathogenic", "Pathogenic/Likely_pathogenic"])
                        elif clinvar_filter == "likely_pathogenic":
                            clinvar_clinical_significance_terms.update(["Likely_pathogenic", "Pathogenic/Likely_pathogenic"])
                        elif clinvar_filter == "benign":
                            clinvar_clinical_significance_terms.update(["Benign", "Benign/Likely_benign"])
                        elif clinvar_filter == "likely_benign":
                            clinvar_clinical_significance_terms.update(["Likely_benign", "Benign/Likely_benign"])
                        elif clinvar_filter == "vus_or_conflicting":
                            clinvar_clinical_significance_terms.update([
                                "Conflicting_interpretations_of_pathogenicity",
                                "Uncertain_significance",
                                "not_provided",
                                "other"])
                        else:
                            raise ValueError("Unexpected clinvar filter: " + str(clinvar_filter))

                    consequences_filter = consequences_filter | Q("terms", clinvar_clinical_significance=list(clinvar_clinical_significance_terms))

                if selected_hgmd_filters_set:
                    hgmd_class = set()
                    for hgmd_filter in selected_hgmd_filters_set:
                        # translate selected filters to the corresponding hgmd clinical consequence terms
                        if hgmd_filter == "disease_causing":
                            hgmd_class.update(["DM"])
                        elif hgmd_filter == "likely_disease_causing":
                            hgmd_class.update(["DM?"])
                        elif hgmd_filter == "hgmd_other":
                            hgmd_class.update(["DP", "DFP", "FP", "FTV"])
                        else:
                            raise ValueError("Unexpected hgmd filter: " + str(hgmd_filter))

                    consequences_filter = consequences_filter | Q("terms", hgmd_class=list(hgmd_class))

                if 'intergenic_variant' in vep_consequences:
                    # for many intergenic variants VEP doesn't add any annotations, so if user selected 'intergenic_variant', also match variants where transcriptConsequenceTerms is emtpy
                    consequences_filter = consequences_filter | ~Q('exists', field='transcriptConsequenceTerms')

                s = s.filter(consequences_filter)
                #logger.info("==> transcriptConsequenceTerms: %s" % str(vep_consequences))

            if key.startswith("genotypes"):
                sample_id = ".".join(key.split(".")[1:-1])
                encoded_sample_id = _encode_name(sample_id)
                genotype_filter = value
                #logger.info("==> genotype filter: " + str(genotype_filter))
                if type(genotype_filter) == int or type(genotype_filter) == basestring:
                    #logger.info("==> genotypes: %s" % str({encoded_sample_id+"_num_alt": genotype_filter}))
                    s = s.filter('term', **{encoded_sample_id+"_num_alt": genotype_filter})

                elif '$gte' in genotype_filter:
                    genotype_filter = {k.replace("$", ""): v for k, v in genotype_filter.items()}
                    s = s.filter('range', **{encoded_sample_id+"_num_alt": genotype_filter})
                    #logger.info("==> genotypes: %s" % str({encoded_sample_id+"_num_alt": genotype_filter}))
                elif "$in" in genotype_filter:
                    num_alt_values = genotype_filter['$in']
                    q = Q('term', **{encoded_sample_id+"_num_alt": num_alt_values[0]})
                    #logger.info("==> genotypes: %s" % str({encoded_sample_id+"_num_alt": num_alt_values[0]}))
                    for num_alt_value in num_alt_values[1:]:
                        q = q | Q('term', **{encoded_sample_id+"_num_alt": num_alt_value})
                        #logger.info("==> genotypes: %s" % str({encoded_sample_id+"_num_alt": num_alt_value}))
                    s = s.filter(q)

            if key == "db_gene_ids":
                db_gene_ids = query_json.get('db_gene_ids', {})

                exclude_genes = db_gene_ids.get('$nin', [])
                gene_ids = exclude_genes or db_gene_ids.get('$in', [])

                if exclude_genes:
                    s = s.exclude("terms", geneIds=gene_ids)
                else:
                    s = s.filter("terms",  geneIds=gene_ids)
                #logger.info("==> %s %s" % ("exclude" if exclude_genes else "include", "geneIds: " + str(gene_ids)))

            if key == "$or" and type(value) == list:
                q_terms = None
                for region_filter in value:
                    xpos_filters = region_filter.get("$and", {})

                    # for example: $or : [{'$and': [{'xpos': {'$gte': 12345}}, {'xpos': {'$lte': 54321}}]}]
                    xpos_filters_dict = {}
                    for xpos_filter in xpos_filters:
                        xpos_filter_setting = xpos_filter["xpos"]  # for example {'$gte': 12345} or {'$lte': 54321}
                        xpos_filters_dict.update(xpos_filter_setting)

                    xpos_filter_setting = {k.replace("$", ""): v for k, v in xpos_filters_dict.items()}
                    q = Q('range', **{"xpos": xpos_filter_setting})
                    if q_terms is None:
                        q_terms = q
                    else:
                        q_terms |= q
                if q_terms is not None:
                    s = s.filter(q_terms)

                #logger.info("==> xpos range: " + str({"xpos": xpos_filter_setting}))

            af_key_map = {
                "db_freqs.AF": "AF",
                "db_freqs.1kg_wgs_phase3": "g1k_POPMAX_AF",
                "db_freqs.exac_v3": "exac_AF_POPMAX",
                "db_freqs.topmed": "topmed_AF",
                "db_freqs.gnomad_exomes": "gnomad_exomes_AF_POPMAX",
                "db_freqs.gnomad_genomes": "gnomad_genomes_AF_POPMAX",
                "db_freqs.gnomad-exomes2": "gnomad_exomes_AF_POPMAX",
                "db_freqs.gnomad-genomes2": "gnomad_genomes_AF_POPMAX",
            }

            if key in af_key_map:
                filter_key = af_key_map[key]
                af_filter_setting = {k.replace("$", ""): v for k, v in value.items()}
                s = s.filter(Q('range', **{filter_key: af_filter_setting}) | ~Q('exists', field=filter_key))
                #logger.info("==> %s: %s" % (filter_key, af_filter_setting))

            ac_key_map = {
                "db_acs.AF": "AC",
                "db_acs.1kg_wgs_phase3": "g1k_AC",
                "db_acs.exac_v3": "exac_AC",
                "db_acs.topmed": "topmed_AC",
                "db_acs.gnomad_exomes": "gnomad_exomes_AC",
                "db_acs.gnomad_genomes": "gnomad_genomes_AC",
                "db_acs.gnomad-exomes2": "gnomad_exomes_AC",
                "db_acs.gnomad-genomes2": "gnomad_genomes_AC",
            }

            if key in ac_key_map:
                filter_key = ac_key_map[key]
                ac_filter_setting = {k.replace("$", ""): v for k, v in value.items()}
                s = s.filter(Q('range', **{filter_key: ac_filter_setting}) | ~Q('exists', field=filter_key))

            hemi_key_map = {
                "db_hemi.exac_v3": "exac_AC_Hemi",
                "db_hemi.gnomad_exomes": "gnomad_exomes_Hemi",
                "db_hemi.gnomad_genomes": "gnomad_genomes_Hemi",
                "db_hemi.gnomad-exomes2": "gnomad_exomes_Hemi",
                "db_hemi.gnomad-genomes2": "gnomad_genomes_Hemi",
            }

            if key in hemi_key_map:
                filter_key = hemi_key_map[key]
                hemi_filter_setting = {k.replace("$", ""): v for k, v in value.items()}
                s = s.filter(Q('range', **{filter_key: hemi_filter_setting}) | ~Q('exists', field=filter_key))

            hom_key_map = {
                "db_hom.exac_v3": "exac_AC_Hom",
                "db_hom.gnomad_exomes": "gnomad_exomes_Hom",
                "db_hom.gnomad_genomes": "gnomad_genomes_Hom",
                "db_hom.gnomad-exomes2": "gnomad_exomes_Hom",
                "db_hom.gnomad-genomes2": "gnomad_genomes_Hom",
            }

            if key in hom_key_map:
                filter_key = hom_key_map[key]
                hom_filter_setting = {k.replace("$", ""): v for k, v in value.items()}
                s = s.filter(Q('range', **{filter_key: hom_filter_setting}) | ~Q('exists', field=filter_key))

            #s = s.sort("xpos")

        #logger.info("=====")
        #logger.info("FULL QUERY OBJ: " + pformat(s.__dict__))
        #logger.info("FILTERS: " + pformat(s.to_dict()))

        # https://elasticsearch-py.readthedocs.io/en/master/helpers.html#elasticsearch.helpers.scan
        start = time.time()

        s = s.params(size=settings.VARIANT_QUERY_RESULTS_LIMIT + 1)
        if not include_all_consequences:
            s = s.source(exclude=["sortedTranscriptConsequences"])
        response = s.execute()
        logger.info("=====")

        logger.info("TOTAL: %s. Query took %s seconds" % (response.hits.total, time.time() - start))

        if response.hits.total > settings.VARIANT_QUERY_RESULTS_LIMIT + 1:
            raise Exception("This search matched too many variants. Please set additional filters and try again.")

        #print(pformat(response.to_dict()))

        project = Project.objects.get(project_id=project_id)

        #gene_list_map = project.get_gene_list_map()

        reference = get_reference()

        #for i, hit in enumerate(response.hits):
        variant_results = []
        for i, hit in enumerate(s.scan()):  # preserve_order=True
            #logger.info("HIT %s: %s %s %s" % (i, hit["variantId"], hit["geneIds"], pformat(hit.__dict__)))
            #print("HIT %s: %s" % (i, pformat(hit.to_dict())))
            filters = ",".join(hit["filters"] or []) if "filters" in hit else ""
            genotypes = {}
            all_num_alt = []
            for individual_id in family_individual_ids:
                encoded_individual_id = _encode_name(individual_id)
                num_alt = int(hit["%s_num_alt" % encoded_individual_id]) if ("%s_num_alt" % encoded_individual_id) in hit else -1
                if num_alt is not None:
                    all_num_alt.append(num_alt)

                alleles = []
                if num_alt == 0:
                    alleles = [hit["ref"], hit["ref"]]
                elif num_alt == 1:
                    alleles = [hit["ref"], hit["alt"]]
                elif num_alt == 2:
                    alleles = [hit["alt"], hit["alt"]]
                elif num_alt == -1 or num_alt == None:
                    alleles = []
                else:
                    raise ValueError("Invalid num_alt: " + str(num_alt))

                genotypes[individual_id] = {
                    'ab': hit["%s_ab" % encoded_individual_id] if ("%s_ab" % encoded_individual_id) in hit else None,
                    'alleles': map(str, alleles),
                    'extras': {
                        'ad': hit["%s_ab" % encoded_individual_id]  if ("%s_ad" % encoded_individual_id) in hit else None,
                        'dp': hit["%s_dp" % encoded_individual_id]  if ("%s_dp" % encoded_individual_id) in hit else None,
                        #'pl': '',
                    },
                    'filter': filters or "pass",
                    'gq': hit["%s_gq" % encoded_individual_id] if ("%s_gq" % encoded_individual_id in hit and hit["%s_gq" % encoded_individual_id] is not None) else '',
                    'num_alt': num_alt,
                }

            if all([num_alt <= 0 for num_alt in all_num_alt]):
                #logger.info("Filtered out due to genotype: " + str(genotypes))
                #print("Filtered all_num_alt <= 0 - Result %s: GRCh38: %s:%s,  cadd: %s  %s - %s" % (i, hit["contig"], hit["start"], hit["cadd_PHRED"] if "cadd_PHRED" in hit else "", hit["transcriptConsequenceTerms"], all_num_alt))
                continue

            vep_annotation = json.loads(str(hit['sortedTranscriptConsequences'])) if 'sortedTranscriptConsequences' in hit else None

            if project.genome_version == GENOME_VERSION_GRCh37:
                grch38_coord = None
                if self.liftover_grch37_to_grch38:
                    grch38_coord = self.liftover_grch37_to_grch38.convert_coordinate("chr%s" % hit["contig"].replace("chr", ""), int(hit["start"]))
                    if grch38_coord and grch38_coord[0]:
                        grch38_coord = "%s-%s-%s-%s "% (grch38_coord[0][0], grch38_coord[0][1], hit["ref"], hit["alt"])
                    else:
                        grch38_coord = None
            else:
                grch38_coord = hit["variantId"]

            if project.genome_version == GENOME_VERSION_GRCh38:
                grch37_coord = None
                if self.liftover_grch38_to_grch37:
                    grch37_coord = self.liftover_grch38_to_grch37.convert_coordinate("chr%s" % hit["contig"].replace("chr", ""), int(hit["start"]))
                    if grch37_coord and grch37_coord[0]:
                        grch37_coord = "%s-%s-%s-%s "% (grch37_coord[0][0], grch37_coord[0][1], hit["ref"], hit["alt"])
                    else:
                        grch37_coord = None
            else:
                grch37_coord = hit["variantId"]

            result = {
                #u'_id': ObjectId('596d2207ff66f729285ca588'),
                'alt': str(hit["alt"]) if "alt" in hit else None,
                'annotation': {
                    'fathmm': fathmm_map.get(hit["dbnsfp_FATHMM_pred"].split(';')[0]) if "dbnsfp_FATHMM_pred" in hit and hit["dbnsfp_FATHMM_pred"] else None,
                    'muttaster': muttaster_map.get(hit["dbnsfp_MutationTaster_pred"].split(';')[0]) if "dbnsfp_MutationTaster_pred" in hit and hit["dbnsfp_MutationTaster_pred"] else None,
                    'polyphen': polyphen_map.get(hit["dbnsfp_Polyphen2_HVAR_pred"].split(';')[0]) if "dbnsfp_Polyphen2_HVAR_pred" in hit and hit["dbnsfp_Polyphen2_HVAR_pred"] else None,
                    'sift': sift_map.get(hit["dbnsfp_SIFT_pred"].split(';')[0]) if "dbnsfp_SIFT_pred" in hit and hit["dbnsfp_SIFT_pred"] else None,

                    'GERP_RS': hit["dbnsfp_GERP_RS"] if "dbnsfp_GERP_RS" in hit else None,
                    'phastCons100way_vertebrate': hit["dbnsfp_phastCons100way_vertebrate"] if "dbnsfp_phastCons100way_vertebrate" in hit else None,

                    'cadd_phred': hit["cadd_PHRED"] if "cadd_PHRED" in hit else None,
                    'dann_score': hit["dbnsfp_DANN_score"] if "dbnsfp_DANN_score" in hit else None,
                    'revel_score': hit["dbnsfp_REVEL_score"] if "dbnsfp_REVEL_score" in hit else None,
                    'eigen_phred': hit["eigen_Eigen_phred"] if "eigen_Eigen_phred" in hit else (hit["dbnsfp_Eigen_phred"] if "dbnsfp_Eigen_phred" in hit else None),
                    'mpc_score': hit["mpc_MPC"] if "mpc_MPC" in hit else None,

                    'annotation_tags': list(hit["transcriptConsequenceTerms"] or []) if "transcriptConsequenceTerms" in hit else None,
                    'coding_gene_ids': list(hit['codingGeneIds'] or []),
                    'gene_ids': list(hit['geneIds'] or []),
                    'vep_annotation': vep_annotation,
                    'vep_group': str(hit['mainTranscript_major_consequence'] or ""),
                    'vep_consequence': str(hit['mainTranscript_major_consequence'] or ""),
                    'main_transcript': {k.replace('mainTranscript_', ''): hit[k] for k in dir(hit) if k.startswith('mainTranscript_')},
                    'worst_vep_annotation_index': 0,
                    'worst_vep_index_per_gene': {str(hit['mainTranscript_gene_id']): 0},
                },
                'chr': hit["contig"],
                'coding_gene_ids': list(hit['codingGeneIds'] or []),
                'gene_ids': list(hit['geneIds'] or []),
                'coverage': {
                    'gnomad_exome_coverage': float(hit["gnomad_exome_coverage"] or -1) if "gnomad_exome_coverage" in hit else -1,
                    'gnomad_genome_coverage': float(hit["gnomad_genome_coverage"] or -1) if "gnomad_genome_coverage" in hit else -1,
                },
                'pop_counts': {
                    'AC': int(hit['AC'] or 0) if 'AC' in hit else None,
                    'AN': int(hit['AN'] or 0) if 'AN' in hit else None,

                    '1kg_AC': int(hit['g1k_AC'] or 0) if 'g1k_AC' in hit else None,
                    '1kg_AN': int(hit['g1k_AN'] or 0) if 'g1k_AN' in hit else None,

                    'exac_v3_AC': int(hit["exac_AC_Adj"] or 0) if "exac_Adj_AC" in hit else None,
                    'exac_v3_Het': int(hit["exac_AC_Het"] or 0) if "exac_AC_Het" in hit else None,
                    'exac_v3_Hom': int(hit["exac_AC_Hom"] or 0) if "exac_AC_Hom" in hit else None,
                    'exac_v3_Hemi': int(hit["exac_AC_Hemi"] or 0) if "exac_AC_Hemi" in hit else None,

                    'gnomad_exomes_AC': int(hit["gnomad_exomes_AC"] or 0) if "gnomad_exomes_AC" in hit else None,
                    'gnomad_exomes_Hom': int(hit["gnomad_exomes_Hom"] or 0) if "gnomad_exomes_Hom" in hit else None,
                    'gnomad_exomes_Hemi': int(hit["gnomad_exomes_Hemi"] or 0) if "gnomad_exomes_Hemi" in hit else None,
                    'gnomad_exomes_AN': int(hit["gnomad_exomes_AN"] or 0) if "gnomad_exomes_AN" in hit else None,

                    'gnomad_genomes_AC': int(hit["gnomad_genomes_AC"] or 0) if "gnomad_genomes_AC" in hit else None,
                    'gnomad_genomes_Hom': int(hit["gnomad_genomes_Hom"] or 0) if "gnomad_genomes_Hom" in hit else None,
                    'gnomad_genomes_Hemi': int(hit["gnomad_genomes_Hemi"] or 0) if "gnomad_genomes_Hemi" in hit else None,
                    'gnomad_genomes_AN': int(hit["gnomad_genomes_AN"] or 0) if "gnomad_genomes_AN" in hit else None,

                    'topmed_AC': float(hit["topmed_AC"] or 0) if "topmed_AC" in hit else None,
                    'topmed_Het': float(hit["topmed_Het"] or 0) if "topmed_Het" in hit else None,
                    'topmed_Hom': float(hit["topmed_Hom"] or 0) if "topmed_Hom" in hit else None,
                    'topmed_AN': float(hit["topmed_AN"] or 0) if "topmed_AN" in hit else None,
                },
                'db_freqs': {
                    'AF': float(hit["AF"] or 0.0) if "AF" in hit else None,
                    '1kg_wgs_AF': float(hit["g1k_AF"] or 0.0) if "g1k_AF" in hit else None,
                    '1kg_wgs_popmax_AF': float(hit["g1k_POPMAX_AF"] or 0.0) if "g1k_POPMAX_AF" in hit else None,
                    'exac_v3_AF': float(hit["exac_AF"] or 0.0) if "exac_AF" in hit else (hit["exac_AC_Adj"]/float(hit["exac_AN_Adj"]) if "exac_AC_Adj" in hit and "exac_AN_Adj"in hit and int(hit["exac_AN_Adj"] or 0) > 0 else None),
                    'exac_v3_popmax_AF': float(hit["exac_AF_POPMAX"] or 0.0) if "exac_AF_POPMAX" in hit else None,
                    'gnomad_exomes_AF': float(hit["gnomad_exomes_AF"] or 0.0) if "gnomad_exomes_AF" in hit else None,
                    'gnomad_exomes_popmax_AF': float(hit["gnomad_exomes_AF_POPMAX"] or 0.0) if "gnomad_exomes_AF_POPMAX" in hit else None,
                    'gnomad_genomes_AF': float(hit["gnomad_genomes_AF"] or 0.0) if "gnomad_genomes_AF" in hit else None,
                    'gnomad_genomes_popmax_AF': float(hit["gnomad_genomes_AF_POPMAX"] or 0.0) if "gnomad_genomes_AF_POPMAX" in hit else None,
                    'topmed_AF': float(hit["topmed_AF"] or 0.0) if "topmed_AF" in hit else None,
                },
                #'popmax_populations': {
                #    'exac_popmax': hit["exac_POPMAX"] or None,
                #    'gnomad_exomes_popmax': hit["gnomad_exomes_POPMAX"] or None,
                #    'gnomad_genomes_popmax': hit["gnomad_genomes_POPMAX"] or None,
                #},
                'db_gene_ids': list((hit["geneIds"] or []) if "geneIds" in hit else []),
                'db_tags': str(hit["transcriptConsequenceTerms"] or "") if "transcriptConsequenceTerms" in hit else None,
                'extras': {
                    'clinvar_variant_id': hit['clinvar_variation_id'] if 'clinvar_variation_id' in hit and hit['clinvar_variation_id'] else None,
                    'clinvar_allele_id': hit['clinvar_allele_id'] if 'clinvar_allele_id' in hit and hit['clinvar_allele_id'] else None,
                    'clinvar_clinsig': hit['clinvar_clinical_significance'].lower() if ('clinvar_clinical_significance' in hit) and hit['clinvar_clinical_significance'] else None,
                    'hgmd_class': hit['hgmd_class'] if 'hgmd_class' in hit and user and user.is_staff else None,
                    'hgmd_accession': hit['hgmd_accession'] if 'hgmd_accession' in hit else None,
                    'genome_version': project.genome_version,
                    'grch37_coords': grch37_coord,
                    'grch38_coords': grch38_coord,
                    'alt_allele_pos': 0,
                    'orig_alt_alleles': map(str, [a.split("-")[-1] for a in hit["originalAltAlleles"]]) if "originalAltAlleles" in hit else None
                },
                'genotypes': genotypes,
                'pos': long(hit['start']),
                'pos_end': str(hit['end']),
                'ref': str(hit['ref']),
                'vartype': 'snp' if len(hit['ref']) == len(hit['alt']) else "indel",
                'vcf_id': None,
                'xpos': long(hit["xpos"]),
                'xposx': long(hit["xpos"]),
            }

            result["annotation"]["freqs"] = result["db_freqs"]
            result["annotation"]["pop_counts"] = result["pop_counts"]
            result["annotation"]["db"] = "elasticsearch"

            result["extras"]["svlen"] = hit["SVLEN"] if "SVLEN" in hit else None
            result["extras"]["svtype"] = hit["SVTYPE"] if "SVTYPE" in hit else None


            logger.info("Result %s: GRCh37: %s GRCh38: %s:,  cadd: %s  %s - gene ids: %s, coding gene_ids: %s" % (
                i, grch37_coord, grch38_coord,
                hit["cadd_PHRED"] if "cadd_PHRED" in hit else "",
                hit["transcriptConsequenceTerms"],
                result["gene_ids"],
                result["coding_gene_ids"]))

            result["extras"]["project_id"] = project_id
            result["extras"]["family_id"] = family_id

            # add gene info
            gene_names = {}
            if vep_annotation is not None:
                gene_names = {vep_anno["gene_id"]: vep_anno.get("gene_symbol") for vep_anno in vep_annotation if vep_anno.get("gene_symbol")}

            result["extras"]["gene_names"] = gene_names

            try:
                genes = {}
                for gene_id in result["coding_gene_ids"]:
                    if gene_id:
                        genes[gene_id] = reference.get_gene_summary(gene_id)

                if not genes:
                    for gene_id in result["gene_ids"]:
                        if gene_id:
                            genes[gene_id] = reference.get_gene_summary(gene_id)

                #if not genes:
                #    genes =  {vep_anno["gene_id"]: {"symbol": vep_anno["gene_symbol"]} for vep_anno in vep_annotation}

                result["extras"]["genes"] = genes
            except Exception as e:
                exc_type, exc_obj, exc_tb = sys.exc_info()
                logger.warn("WARNING: got unexpected error in add_gene_names_to_variants: %s : line %s" % (e, exc_tb.tb_lineno))

            #add_disease_genes_to_variants(gene_list_map, [variant])
            #add_gene_databases_to_variants([variant])
            #add_gene_info_to_variants([variant])
            #add_notes_to_variants_family(family, [variant])
            #if family_id:
            #    family = Family.objects.get(project__project_id=project_id, family_id=family_id)
            #    try:
            #        notes = list(VariantNote.objects.filter(family=family, xpos=variant.xpos, ref=variant.ref, alt=variant.alt).order_by('-date_saved'))
            #        variant.set_extra('family_notes', [n.toJSON() for n in notes])
            #        tags = list(VariantTag.objects.filter(family=family, xpos=variant.xpos, ref=variant.ref, alt=variant.alt))
            #        variant.set_extra('family_tags', [t.toJSON() for t in tags])
            #    except Exception, e:
            #        print("WARNING: got unexpected error in add_notes_to_variants_family for family %s %s" % (family, e))
            variant_results.append(result)

        logger.info("Finished returning the %s variants: %s seconds" % (response.hits.total, time.time() - start))

        if self._redis_client:
            self._redis_client.set(cache_key, json.dumps(variant_results))

        return [Variant.fromJSON(variant_json) for variant_json in variant_results]

    def get_variants(self, project_id, family_id, genotype_filter=None, variant_filter=None, quality_filter=None, indivs_to_consider=None, user=None):
        for variant in self.get_elasticsearch_variants(
                project_id,
                family_id,
                variant_filter=variant_filter,
                genotype_filter=genotype_filter,
                quality_filter=quality_filter,
                indivs_to_consider=indivs_to_consider,
                user=user,
        ):

            yield variant

    def get_variants_in_gene(self, project_id, family_id, gene_id, genotype_filter=None, variant_filter=None):

        if variant_filter is None:
            modified_variant_filter = VariantFilter()
        else:
            modified_variant_filter = copy.deepcopy(variant_filter)
        modified_variant_filter.add_gene(gene_id)

        #db_query = self._make_db_query(genotype_filter, modified_variant_filter, user=None)
        raise ValueError("Not Implemented")

    def get_single_variant(self, project_id, family_id, xpos, ref, alt, user=None):
        chrom, pos = get_chr_pos(xpos)

        variant_id = "%s-%s-%s-%s" % (chrom, pos, ref, alt)

        #cache_key = (project_id, family_id, xpos, ref, alt)
        cached_results = None #self._redis_client and self._redis_client.get(cache_key)
        if cached_results is not None:
            results = [Variant.fromJSON(v) if v else None for v in json.loads(cached_results)]
        else:
            results = list(self.get_elasticsearch_variants(project_id, family_id=family_id, variant_id_filter=[variant_id], user=user, include_all_consequences=True))
<<<<<<< HEAD
            self._results_cache[cache_key] = results
=======
            #if self._redis_client:
            #    self._redis_client.set(cache_key, json.dumps([r.toJSON() if r else None for r in results]))
>>>>>>> b1ce6bf5

        if not results:
            return None

        if len(results) > 1:
            raise ValueError("Multiple variant records found for project: %s family: %s  %s-%s-%s-%s: \n %s" % (
                project_id, family_id, chrom, pos, ref, alt, "\n".join([pformat(v.toJSON()) for v in results])))

        variant = results[0]

        return variant

    def get_multiple_variants(self, project_id, family_id, xpos_ref_alt_tuples, user=None):
        """
        Get one or more specific variants in a family
        Variant should be identifiable by xpos, ref, and alt
        Note that ref and alt are just strings from the VCF (for now)
        """
        variant_ids = []
        for xpos, ref, alt in  xpos_ref_alt_tuples:
            chrom, pos = get_chr_pos(xpos)
            variant_ids.append("%s-%s-%s-%s" % (chrom, pos, ref, alt))

        #cache_key = (project_id, family_id, tuple(xpos_ref_alt_tuples))
        cached_results = None #self._redis_client and self._redis_client.get(cache_key)
        if cached_results is not None:
            results = [Variant.fromJSON(v) if v else None for v in json.loads(cached_results)]
        else:
<<<<<<< HEAD
            results = list(self.get_elasticsearch_variants(project_id, family_id=family_id, variant_id_filter=variant_ids, user=user))
=======
            results = self.get_elasticsearch_variants(project_id, family_id=family_id, variant_id_filter=variant_ids, user=user)
>>>>>>> b1ce6bf5
            # make sure all variants in xpos_ref_alt_tuples were retrieved and are in the same order.
            # Return None for tuples that weren't found in ES.
            results_by_xpos_ref_alt = {}
            for r in results:
                results_by_xpos_ref_alt[(r.xpos, r.ref, r.alt)] = r

            # create a list that's the same length as the input list of xpos_ref_alt_tuples, putting None for
            # xpos-ref-alt's that weren't found in the elasticsearch index
            results = [results_by_xpos_ref_alt.get(t) for t in xpos_ref_alt_tuples]

            #if self._redis_client:
            #    self._redis_client.set(cache_key, json.dumps([r.toJSON() if r else None for r in results]))

        return results

    def get_variants_cohort(self, project_id, cohort_id, variant_filter=None):

        raise ValueError("Not implemented")

    def get_single_variant_cohort(self, project_id, cohort_id, xpos, ref, alt):

        raise ValueError("Not implemented")

    def get_project_variants_in_gene(self, project_id, gene_id, variant_filter=None, user=None):

        if variant_filter is None:
            modified_variant_filter = VariantFilter()
        else:
            modified_variant_filter = copy.deepcopy(variant_filter)
        modified_variant_filter.add_gene(gene_id)

        variants = [variant for variant in self.get_elasticsearch_variants(project_id, variant_filter=modified_variant_filter, user=user)]
        return variants

    def _make_db_query(self, genotype_filter=None, variant_filter=None):
        """
        Caller specifies filters to get_variants, but they are evaluated later.
        Here, we just inspect those filters and see what heuristics we can apply to avoid a full table scan,
        Query here must return a superset of the true get_variants results
        Note that the full annotation isn't stored, so use the fields added by _add_index_fields_to_variant
        """
        db_query = {}

        # genotype filter
        if genotype_filter is not None:
            _add_genotype_filter_to_variant_query(db_query, genotype_filter)

        if variant_filter:
            logger.info(pformat(variant_filter.toJSON()))

            if variant_filter.locations:
                location_ranges = []
                for i, location in enumerate(variant_filter.locations):
                    if isinstance(location, basestring):
                        chrom, pos_range = location.split(":")
                        start, end = pos_range.split("-")
                        xstart = genomeloc.get_xpos(chrom, int(start))
                        xend = genomeloc.get_xpos(chrom, int(end))
                        variant_filter.locations[i] = (xstart, xend)
                    else:
                        xstart, xend = location

                    location_ranges.append({'$and' : [ {'xpos' : {'$gte': xstart }}, {'xpos' : {'$lte': xend }}] })

                db_query['$or'] = location_ranges

            if variant_filter.so_annotations:
                db_query['db_tags'] = {'$in': variant_filter.so_annotations}
            if variant_filter.genes:
                if getattr(variant_filter, 'exclude_genes'):
                    db_query['db_gene_ids'] = {'$nin': variant_filter.genes}
                else:
                    db_query['db_gene_ids'] = {'$in': variant_filter.genes}
            if variant_filter.ref_freqs:
                for population, freq in variant_filter.ref_freqs:
                    #if population in self._annotator.reference_population_slugs:
                    db_query['db_freqs.' + population] = {'$lte': freq}
            if variant_filter.ref_acs:
                for population, ac in variant_filter.ref_acs:
                    db_query['db_acs.' + population] = {'$lte': ac}
            if variant_filter.ref_hom_hemi:
                for population, count in variant_filter.ref_hom_hemi:
                    db_query['db_hemi.' + population] = {'$lte': count}
                    db_query['db_hom.' + population] = {'$lte': count}

        return db_query

    def family_exists(self, project_id, family_id):
        from xbrowse_server.base.models import Family
        family = Family.objects.get(project__project_id=project_id, family_id=family_id)
        return family.has_variant_data()

    def get_family_status(self, project_id, family_id):
        if self.family_exists(project_id, family_id):
            return 'loaded'
        else:
            return 'not_loaded'

    def project_collection_is_loaded(self, project):
        """Returns true if the project collection is fully loaded (this is the
        collection that stores the project-wide set of variants used for gene
        search)."""

        return project.get_elasticsearch_index() is not None
<|MERGE_RESOLUTION|>--- conflicted
+++ resolved
@@ -742,12 +742,8 @@
             results = [Variant.fromJSON(v) if v else None for v in json.loads(cached_results)]
         else:
             results = list(self.get_elasticsearch_variants(project_id, family_id=family_id, variant_id_filter=[variant_id], user=user, include_all_consequences=True))
-<<<<<<< HEAD
-            self._results_cache[cache_key] = results
-=======
             #if self._redis_client:
             #    self._redis_client.set(cache_key, json.dumps([r.toJSON() if r else None for r in results]))
->>>>>>> b1ce6bf5
 
         if not results:
             return None
@@ -776,11 +772,7 @@
         if cached_results is not None:
             results = [Variant.fromJSON(v) if v else None for v in json.loads(cached_results)]
         else:
-<<<<<<< HEAD
-            results = list(self.get_elasticsearch_variants(project_id, family_id=family_id, variant_id_filter=variant_ids, user=user))
-=======
             results = self.get_elasticsearch_variants(project_id, family_id=family_id, variant_id_filter=variant_ids, user=user)
->>>>>>> b1ce6bf5
             # make sure all variants in xpos_ref_alt_tuples were retrieved and are in the same order.
             # Return None for tuples that weren't found in ES.
             results_by_xpos_ref_alt = {}
