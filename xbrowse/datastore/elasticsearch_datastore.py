
import copy
import json
import logging
import sys

from xbrowse.core.constants import GENOME_VERSION_GRCh37, GENOME_VERSION_GRCh38, ANNOTATION_GROUPS_MAP
from xbrowse.core.genomeloc import get_chr_pos
import settings

from xbrowse import genomeloc
from xbrowse.core.variant_filters import VariantFilter
from xbrowse import Variant

import datastore
from pprint import pprint, pformat

import elasticsearch
import elasticsearch_dsl
from elasticsearch_dsl import Q

from xbrowse.utils.basic_utils import _encode_name

logger = logging.getLogger()

GENOTYPE_QUERY_MAP = {

    'ref_ref': 0,
    'ref_alt': 1,
    'alt_alt': 2,

    'has_alt': {'$gte': 1},
    'has_ref': {'$in': [0,1]},

    'not_missing': {'$gte': 0},
    'missing': -1,
}


# TODO move these to a different module
polyphen_map = {
    'D': 'probably_damaging',
    'P': 'possibly_damaging',
    'B': 'benign',
    '.': None,
    '': None
}

sift_map = {
    'D': 'damaging',
    'T': 'tolerated',
    '.': None,
    '': None
}

fathmm_map = {
    'D': 'damaging',
    'T': 'tolerated',
    '.': None,
    '': None
}

muttaster_map = {
    'A': 'disease_causing',
    'D': 'disease_causing',
    'N': 'polymorphism',
    'P': 'polymorphism',
    '.': None,
    '': None
}

def _add_genotype_filter_to_variant_query(db_query, genotype_filter):
    """
    Add conditions to db_query from the genotype filter
    Edits in place, returns True if successful
    """
    for indiv_id, genotype in genotype_filter.items():
        key = 'genotypes.%s.num_alt' % indiv_id
        db_query[key] = GENOTYPE_QUERY_MAP[genotype]
    return True


def _add_index_fields_to_variant(variant_dict, annotation=None):
    """
    Add fields to the vairant dictionary that you want to index on before load it
    """
    if annotation:
        variant_dict['db_freqs'] = annotation['freqs']
        variant_dict['db_tags'] = annotation['annotation_tags']
        variant_dict['db_gene_ids'] = annotation['gene_ids']


def add_disease_genes_to_variants(gene_list_map, variants):
    """
    Take a list of variants and annotate them with disease genes
    """
    error_counter = 0
    by_gene = gene_list_map
    for variant in variants:
        gene_lists = []
        try:
            for gene_id in variant.coding_gene_ids:
                for g in by_gene[gene_id]:
                    gene_lists.append(g.name)
            variant.set_extra('disease_genes', gene_lists)
        except Exception as e:
            exc_type, exc_obj, exc_tb = sys.exc_info()
            error_counter += 1
            if error_counter > 10:
                break



class ElasticsearchDatastore(datastore.Datastore):

    def __init__(self, annotator):
        self.liftover_grch38_to_grch37 = None
        self.liftover_grch37_to_grch38 = None

        self._results_cache = {}
        self._annotator = annotator

        self._es_client = elasticsearch.Elasticsearch(host=settings.ELASTICSEARCH_SERVICE_HOSTNAME)

    def get_elasticsearch_variants(self, project_id, family_id=None, variant_filter=None, genotype_filter=None, variant_id_filter=None, quality_filter=None, indivs_to_consider=None, elasticsearch_index=None):
        from xbrowse_server.base.models import Individual
        from xbrowse_server.mall import get_reference

        if indivs_to_consider is None:
            if genotype_filter:
                indivs_to_consider = genotype_filter.keys()
            else:
                indivs_to_consider = []

        if family_id is not None:
            family_individual_ids = [i.indiv_id for i in Individual.objects.filter(family__family_id=family_id)]
        else:
            family_individual_ids = [i.indiv_id for i in Individual.objects.filter(family__project__project_id=project_id)]

        from xbrowse_server.base.models import Project, Family
        from pyliftover import LiftOver

        query_json = self._make_db_query(genotype_filter, variant_filter)

        try:
            if self.liftover_grch38_to_grch37 is None or self.liftover_grch37_to_grch38 is None:
                self.liftover_grch38_to_grch37 = LiftOver('hg38', 'hg19')
                self.liftover_grch37_to_grch38 = LiftOver('hg19', 'hg38')
        except Exception as e:
            logger.info("WARNING: Unable to set up liftover. Is there a working internet connection? " + str(e))

        if family_id is None:
            project = Project.objects.get(project_id=project_id)
            elasticsearch_index = project.get_elasticsearch_index()
        else:
            family = Family.objects.get(project__project_id=project_id, family_id=family_id)
            elasticsearch_index = family.get_elasticsearch_index()
            project = family.project
<<<<<<< HEAD

            #logger.info("#### %s / %s elasticsearch_index: %s" % (project, family, elasticsearch_index))

=======
>>>>>>> d9dea331

        if family_id is not None:
            # figure out which index to use
            # TODO add caching
            indiv_id = _encode_name(family_individual_ids[0])

            mapping = self._es_client.indices.get_mapping(str(elasticsearch_index)+"*")
            for index_name, index_mapping in mapping.items():
                if indiv_id+"_num_alt" in index_mapping["mappings"]["variant"]["properties"]:
                    elasticsearch_index = index_name
                    break
            else:
                logger.error("%s not found in %s" % (indiv_id, elasticsearch_index))

        s = elasticsearch_dsl.Search(using=self._es_client, index=str(elasticsearch_index)+"*") #",".join(indices))

        if variant_id_filter is not None:
            variant_id_filter_term = None
            for variant_id in variant_id_filter:
                q_obj = Q('term', **{"variantId": variant_id})
                if variant_id_filter_term is None:
                    variant_id_filter_term = q_obj
                else:
                    variant_id_filter_term |= q_obj
            s = s.filter(variant_id_filter_term)

        if quality_filter is not None and indivs_to_consider:
            #'vcf_filter': u'pass', u'min_ab': 17, u'min_gq': 46
            min_ab = quality_filter.get('min_ab')
            if min_ab is not None:
                min_ab /= 100.0   # convert to fraction
            min_gq = quality_filter.get('min_gq')
            vcf_filter = quality_filter.get('vcf_filter')
            for sample_id in indivs_to_consider:
                encoded_sample_id = _encode_name(sample_id)

                #'vcf_filter': u'pass', u'min_ab': 17, u'min_gq': 46
                if min_ab:
                    s = s.filter(
                        ~Q('term', **{encoded_sample_id+"_num_alt": 1}) |
                        Q('range', **{encoded_sample_id+"_ab": {'gte': min_ab}}))
                    #logger.info("### ADDED FILTER: " + str({encoded_sample_id+"_ab": {'gte': min_ab}}))
                if min_gq:
                    s = s.filter('range', **{encoded_sample_id+"_gq": {'gte': min_gq}})
                    #logger.info("### ADDED FILTER: " + str({encoded_sample_id+"_gq": {'gte': min_gq}}))
                if vcf_filter is not None:
                    s = s.filter(~Q('exists', field='filters'))
                    #logger.info("### ADDED FILTER: " + str(~Q('exists', field='filters')))

        # parse variant query
        for key, value in query_json.items():
            if key == 'db_tags':
                so_annotations = query_json.get('db_tags', {}).get('$in', [])

                # handle clinvar filters
                selected_so_annotations_set = set(so_annotations)
                all_clinvar_filters_set = set(ANNOTATION_GROUPS_MAP["clinvar"]["children"])
                selected_clinvar_filters_set = all_clinvar_filters_set & selected_so_annotations_set
                vep_consequences = list(selected_so_annotations_set - selected_clinvar_filters_set)
                consequences_filter = Q("terms", transcriptConsequenceTerms=vep_consequences)
                if selected_clinvar_filters_set:
                    clinvar_clinical_significance_terms = set()
                    for clinvar_filter in selected_clinvar_filters_set:
                        # translate selected filters to the corresponding clinvar clinical consequence terms
                        if clinvar_filter == "pathogenic":
                            clinvar_clinical_significance_terms.update(["Pathogenic", "Pathogenic/Likely pathogenic"])
                        elif clinvar_filter == "likely_pathogenic":
                            clinvar_clinical_significance_terms.update(["Likely pathogenic", "Pathogenic/Likely pathogenic"])
                        elif clinvar_filter == "benign":
                            clinvar_clinical_significance_terms.update(["Benign", "Benign/Likely benign"])
                        elif clinvar_filter == "likely_benign":
                            clinvar_clinical_significance_terms.update(["Likely benign", "Benign/Likely benign"])
                        elif clinvar_filter == "vus_or_conflicting":
                            clinvar_clinical_significance_terms.update([
                                "Conflicting interpretations of pathogenicity",
                                "Uncertain significance",
                                "not provided",
                                "other"])
                        else:
                            raise ValueError("Unexpected clinvar filter: " + str(clinvar_filter))

                    consequences_filter = consequences_filter | Q("terms", clinvar_clinical_significance=list(clinvar_clinical_significance_terms))

                if 'intergenic_variant' in vep_consequences:
                    # for many intergenic variants VEP doesn't add any annotations, so if user selected 'intergenic_variant', also match variants where transcriptConsequenceTerms is emtpy
                    consequences_filter = consequences_filter | ~Q('exists', field='transcriptConsequenceTerms')

                s = s.filter(consequences_filter)
                #logger.info("==> transcriptConsequenceTerms: %s" % str(vep_consequences))

            if key.startswith("genotypes"):
                sample_id = ".".join(key.split(".")[1:-1])
                encoded_sample_id = _encode_name(sample_id)
                genotype_filter = value
                #logger.info("==> genotype filter: " + str(genotype_filter))
                if type(genotype_filter) == int or type(genotype_filter) == basestring:
                    #logger.info("==> genotypes: %s" % str({encoded_sample_id+"_num_alt": genotype_filter}))
                    s = s.filter('term', **{encoded_sample_id+"_num_alt": genotype_filter})

                elif '$gte' in genotype_filter:
                    genotype_filter = {k.replace("$", ""): v for k, v in genotype_filter.items()}
                    s = s.filter('range', **{encoded_sample_id+"_num_alt": genotype_filter})
                    #logger.info("==> genotypes: %s" % str({encoded_sample_id+"_num_alt": genotype_filter}))
                elif "$in" in genotype_filter:
                    num_alt_values = genotype_filter['$in']
                    q = Q('term', **{encoded_sample_id+"_num_alt": num_alt_values[0]})
                    #logger.info("==> genotypes: %s" % str({encoded_sample_id+"_num_alt": num_alt_values[0]}))
                    for num_alt_value in num_alt_values[1:]:
                        q = q | Q('term', **{encoded_sample_id+"_num_alt": num_alt_value})
                        #logger.info("==> genotypes: %s" % str({encoded_sample_id+"_num_alt": num_alt_value}))
                    s = s.filter(q)

            if key == "db_gene_ids":
                db_gene_ids = query_json.get('db_gene_ids', {})

                exclude_genes = db_gene_ids.get('$nin', [])
                gene_ids = exclude_genes or db_gene_ids.get('$in', [])

                if exclude_genes:
                    s = s.exclude("terms", geneIds=gene_ids)
                else:
                    s = s.filter("terms",  geneIds=gene_ids)
                #logger.info("==> %s %s" % ("exclude" if exclude_genes else "include", "geneIds: " + str(gene_ids)))

            if key == "$or" and type(value) == list:
                q_terms = None
                for region_filter in value:
                    xpos_filters = region_filter.get("$and", {})

                    # for example: $or : [{'$and': [{'xpos': {'$gte': 12345}}, {'xpos': {'$lte': 54321}}]}]
                    xpos_filters_dict = {}
                    for xpos_filter in xpos_filters:
                        xpos_filter_setting = xpos_filter["xpos"]  # for example {'$gte': 12345} or {'$lte': 54321}
                        xpos_filters_dict.update(xpos_filter_setting)

                    xpos_filter_setting = {k.replace("$", ""): v for k, v in xpos_filters_dict.items()}
                    q = Q('range', **{"xpos": xpos_filter_setting})
                    if q_terms is None:
                        q_terms = q
                    else:
                        q_terms |= q
                if q_terms is not None:
                    s = s.filter(q_terms)

                #logger.info("==> xpos range: " + str({"xpos": xpos_filter_setting}))


            af_key_map = {
                "db_freqs.AF": "AF",
                "db_freqs.1kg_wgs_phase3": "g1k_AF",
                "db_freqs.1kg_wgs_phase3_popmax": "g1k_POPMAX_AF",
                "db_freqs.exac_v3": "exac_AF",
                "db_freqs.exac_v3_popmax": "exac_AF_POPMAX",
                "db_freqs.topmed": "topmed_AF",
                "db_freqs.gnomad_exomes": "gnomad_exomes_AF",
                "db_freqs.gnomad_exomes_popmax": "gnomad_exomes_AF_POPMAX",
                "db_freqs.gnomad_genomes": "gnomad_genomes_AF",
                "db_freqs.gnomad_genomes_popmax": "gnomad_genomes_AF_POPMAX",
                "db_freqs.gnomad-exomes2": "gnomad_exomes_AF",
                "db_freqs.gnomad-exomes2_popmax": "gnomad_exomes_AF_POPMAX",
                "db_freqs.gnomad-genomes2": "gnomad_genomes_AF",
                "db_freqs.gnomad-genomes2_popmax": "gnomad_genomes_AF_POPMAX",
            }

            if key in af_key_map:
                filter_key = af_key_map[key]
                af_filter_setting = {k.replace("$", ""): v for k, v in value.items()}
                s = s.filter(Q('range', **{filter_key: af_filter_setting}) | ~Q('exists', field=filter_key))
                #logger.info("==> %s: %s" % (filter_key, af_filter_setting))

            s.sort("xpos")

        #logger.info("=====")
        #logger.info("FULL QUERY OBJ: " + pformat(s.__dict__))
        #logger.info("FILTERS: " + pformat(s.to_dict()))
        logger.info("=====")
        logger.info("Hits: ")
        # https://elasticsearch-py.readthedocs.io/en/master/helpers.html#elasticsearch.helpers.scan

        response = s.execute()
        logger.info("TOTAL: " + str(response.hits.total))
        if response.hits.total > settings.VARIANT_QUERY_RESULTS_LIMIT+15000:
            raise Exception("this search exceeded the variant result size limit. Please set additional filters and try again.")

        #print(pformat(response.to_dict()))

        project = Project.objects.get(project_id=project_id)
        gene_list_map = project.get_gene_list_map()

        reference = get_reference()

        for i, hit in enumerate(s.scan()):  # preserve_order=True
            #logger.info("HIT %s: %s %s %s" % (i, hit["variantId"], hit["geneIds"], pformat(hit.__dict__)))
            #print("HIT %s: %s" % (i, pformat(hit.__dict__)))
            filters = ",".join(hit["filters"] or []) if "filters" in hit else ""
            genotypes = {}
            all_num_alt = []
            for individual_id in family_individual_ids:
                encoded_individual_id = _encode_name(individual_id)
                num_alt = int(hit["%s_num_alt" % encoded_individual_id]) if ("%s_num_alt" % encoded_individual_id) in hit else -1
                if num_alt is not None:
                    all_num_alt.append(num_alt)

                alleles = []
                if num_alt == 0:
                    alleles = [hit["ref"], hit["ref"]]
                elif num_alt == 1:
                    alleles = [hit["ref"], hit["alt"]]
                elif num_alt == 2:
                    alleles = [hit["alt"], hit["alt"]]
                elif num_alt == -1 or num_alt == None:
                    alleles = []
                else:
                    raise ValueError("Invalid num_alt: " + str(num_alt))

                genotypes[individual_id] = {
                    'ab': hit["%s_ab" % encoded_individual_id] if ("%s_ab" % encoded_individual_id) in hit else '',
                    'alleles': map(str, alleles),
                    'extras': {
                        'ad': hit["%s_ab" % encoded_individual_id]  if ("%s_ad" % encoded_individual_id) in hit else '',
                        'dp': hit["%s_dp" % encoded_individual_id]  if ("%s_dp" % encoded_individual_id) in hit else '',
                        'pl': '',
                    },
                    'filter': filters or "pass",
                    'gq': hit["%s_gq" % encoded_individual_id] if ("%s_gq" % encoded_individual_id in hit and hit["%s_gq" % encoded_individual_id] is not None) else '',
                    'num_alt': num_alt,
                }

            if all([num_alt <= 0 for num_alt in all_num_alt]):
                #logger.info("Filtered out due to genotype: " + str(genotypes))
                #print("Filtered all_num_alt <= 0 - Result %s: GRCh38: %s:%s,  cadd: %s  %s - %s" % (i, hit["contig"], hit["start"], hit["cadd_PHRED"] if "cadd_PHRED" in hit else "", hit["transcriptConsequenceTerms"], all_num_alt))
                continue

            vep_annotation = json.loads(str(hit['sortedTranscriptConsequences']))

            if project.genome_version == GENOME_VERSION_GRCh37:
                grch38_coord = None
                if self.liftover_grch37_to_grch38:
                    grch38_coord = self.liftover_grch37_to_grch38.convert_coordinate("chr%s" % hit["contig"].replace("chr", ""), int(hit["start"]))
                    if grch38_coord and grch38_coord[0]:
                        grch38_coord = "%s-%s-%s-%s "% (grch38_coord[0][0], grch38_coord[0][1], hit["ref"], hit["alt"])
                    else:
                        grch38_coord = ""
            else:
                grch38_coord = hit["variantId"]

            if project.genome_version == GENOME_VERSION_GRCh38:
                grch37_coord = None
                if self.liftover_grch38_to_grch37:
                    grch37_coord = self.liftover_grch38_to_grch37.convert_coordinate("chr%s" % hit["contig"].replace("chr", ""), int(hit["start"]))
                    if grch37_coord and grch37_coord[0]:
                        grch37_coord = "%s-%s-%s-%s "% (grch37_coord[0][0], grch37_coord[0][1], hit["ref"], hit["alt"])
                    else:
                        grch37_coord = ""
            else:
                grch37_coord = hit["variantId"]

            result = {
                #u'_id': ObjectId('596d2207ff66f729285ca588'),
                'alt': str(hit["alt"]) if "alt" in hit else None,
                'annotation': {
                    'fathmm': fathmm_map.get(hit["dbnsfp_FATHMM_pred"].split(';')[0]) if "dbnsfp_FATHMM_pred" in hit and hit["dbnsfp_FATHMM_pred"] else None,
                    'muttaster': muttaster_map.get(hit["dbnsfp_MutationTaster_pred"].split(';')[0]) if "dbnsfp_MutationTaster_pred" in hit and hit["dbnsfp_MutationTaster_pred"] else None,
                    'polyphen': polyphen_map.get(hit["dbnsfp_Polyphen2_HVAR_pred"].split(';')[0]) if "dbnsfp_Polyphen2_HVAR_pred" in hit and hit["dbnsfp_Polyphen2_HVAR_pred"] else None,
                    'sift': sift_map.get(hit["dbnsfp_SIFT_pred"].split(';')[0]) if "dbnsfp_SIFT_pred" in hit and hit["dbnsfp_SIFT_pred"] else None,

                    'GERP_RS': hit["dbnsfp_GERP_RS"] if "dbnsfp_GERP_RS" in hit else None,
                    'phastCons100way_vertebrate': hit["dbnsfp_phastCons100way_vertebrate"] if "dbnsfp_phastCons100way_vertebrate" in hit else None,

                    'cadd_phred': hit["cadd_PHRED"] if "cadd_PHRED" in hit else None,
                    'dann_score': hit["dbnsfp_DANN_score"] if "dbnsfp_DANN_score" in hit else None,
                    'revel_score': hit["dbnsfp_REVEL_score"] if "dbnsfp_REVEL_score" in hit else None,
                    'eigen_phred': hit["dbnsfp_Eigen_phred"] if "dbnsfp_Eigen_phred" in hit else None,
                    'mpc_score': hit["mpc_MPC"] if "mpc_MPC" in hit else None,

                    'annotation_tags': list(hit["transcriptConsequenceTerms"] or []) if "transcriptConsequenceTerms" in hit else None,
                    'coding_gene_ids': list(hit['codingGeneIds'] or []),
                    'gene_ids': list(hit['geneIds'] or []),
                    'vep_annotation': vep_annotation,
                    'vep_group': str(hit['mainTranscript_major_consequence'] or ""),
                    'vep_consequence': str(hit['mainTranscript_major_consequence'] or ""),
                    'worst_vep_annotation_index': 0,
                    'worst_vep_index_per_gene': {str(hit['mainTranscript_gene_id']): 0},
                },
                'chr': hit["contig"],
                'coding_gene_ids': list(hit['codingGeneIds'] or []),
                'gene_ids': list(hit['geneIds'] or []),
                'coverage': {
                    'gnomad_exome_coverage': float(hit["gnomad_exome_coverage"] or -1) if "gnomad_exome_coverage" in hit else -1,
                    'gnomad_genome_coverage': float(hit["gnomad_genome_coverage"] or -1) if "gnomad_genome_coverage" in hit else -1,
                },
                'pop_counts': {
                    'AC': int(hit['AC'] or 0) if 'AC' in hit else 0,
                    'AN': int(hit['AN'] or 0) if 'AN' in hit else 0,
                    '1kg_AC': int(hit['g1k_AC'] or 0) if 'g1k_AC' in hit else 0,
                    'exac_v3_AC': int(hit["exac_AC_Adj"] or 0) if "exac_Adj_AC" in hit else 0,
                    'exac_v3_Hom': int(hit["exac_AC_Hom"] or 0) if "exac_AC_Hom" in hit else 0,
                    'exac_v3_Hemi': int(hit["exac_AC_Hemi"] or 0) if "exac_AC_Hemi" in hit else 0,
                    'gnomad_exomes_AC': int(hit["gnomad_exomes_AC"] or 0) if "gnomad_exomes_AC" in hit else 0,
                    'gnomad_exomes_Hom': int(hit["gnomad_exomes_Hom"] or 0) if "gnomad_exomes_Hom" in hit else 0,
                    'gnomad_exomes_Hemi': int(hit["gnomad_exomes_Hemi"] or 0) if "gnomad_exomes_Hemi" in hit else 0,
                    'gnomad_genomes_AC': int(hit["gnomad_genomes_AC"] or 0) if "gnomad_genomes_AC" in hit else 0,
                    'gnomad_genomes_Hom': int(hit["gnomad_genomes_Hom"] or 0) if "gnomad_genomes_Hom" in hit else 0,
                    'gnomad_genomes_Hemi': int(hit["gnomad_genomes_Hemi"] or 0) if "gnomad_genomes_Hemi" in hit else 0,
                    'topmed_AC': float(hit["topmed_AC"] or 0) if "topmed_AC" in hit else 0,
                },
                'db_freqs': {
                    'AF': float(hit["AF"] or 0.0) if "AF" in hit else 0.0,
                    '1kg_wgs_AF': float(hit["g1k_AF"] or 0.0) if "g1k_AF" in hit else 0.0,
                    '1kg_wgs_popmax_AF': float(hit["g1k_POPMAX_AF"] or 0.0) if "g1k_POPMAX_AF" in hit else 0.0,
                    'exac_v3_AF': float(hit["exac_AF"] or 0.0) if "exac_AF" in hit else (hit["exac_AC_Adj"]/float(hit["exac_AN_Adj"]) if "exac_AC_Adj" in hit and "exac_AN_Adj"in hit and int(hit["exac_AN_Adj"] or 0) > 0 else 0.0),
                    'exac_v3_popmax_AF': float(hit["exac_AF_POPMAX"] or 0.0) if "exac_AF_POPMAX" in hit else 0.0,
                    'gnomad_exomes_AF': float(hit["gnomad_exomes_AF"] or 0.0) if "gnomad_exomes_AF" in hit else 0.0,
                    'gnomad_exomes_popmax_AF': float(hit["gnomad_exomes_AF_POPMAX"] or 0.0) if "gnomad_exomes_AF_POPMAX" in hit else 0.0,
                    'gnomad_genomes_AF': float(hit["gnomad_genomes_AF"] or 0.0) if "gnomad_genomes_AF" in hit else 0.0,
                    'gnomad_genomes_popmax_AF': float(hit["gnomad_genomes_AF_POPMAX"] or 0.0) if "gnomad_genomes_AF_POPMAX" in hit else 0.0,
                    'topmed_AF': float(hit["topmed_AF"] or 0.0) if "topmed_AF" in hit else 0.0,
                },
                #'popmax_populations': {
                #    'exac_popmax': hit["exac_POPMAX"] or None,
                #    'gnomad_exomes_popmax': hit["gnomad_exomes_POPMAX"] or None,
                #    'gnomad_genomes_popmax': hit["gnomad_genomes_POPMAX"] or None,
                #},
                'db_gene_ids': list((hit["geneIds"] or []) if "geneIds" in hit else []),
                'db_tags': str(hit["transcriptConsequenceTerms"] or "") if "transcriptConsequenceTerms" in hit else None,
                'extras': {
                    'clinvar_variant_id': hit['clinvar_variation_id'] if 'clinvar_variation_id' in hit else None,
                    'clinvar_clinsig': hit['clinvar_clinical_significance'].lower() if ('clinvar_clinical_significance' in hit) and hit['clinvar_clinical_significance'] else None,

                    'genome_version': project.genome_version,
                    'grch37_coords': grch37_coord,
                    'grch38_coords': grch38_coord,
                    'alt_allele_pos': 0,
                    'orig_alt_alleles': map(str, [a.split("-")[-1] for a in hit["originalAltAlleles"]]) if "originalAltAlleles" in hit else []},
                'genotypes': genotypes,
                'pos': long(hit['start']),
                'pos_end': str(hit['end']),
                'ref': str(hit['ref']),
                'vartype': 'snp' if len(hit['ref']) == len(hit['alt']) else "indel",
                'vcf_id': None,
                'xpos': long(hit["xpos"]),
                'xposx': long(hit["xpos"]),
            }

            result["annotation"]["freqs"] = result["db_freqs"]
            result["annotation"]["pop_counts"] = result["pop_counts"]
            result["annotation"]["db"] = "elasticsearch"

            logger.info("Result %s: GRCh37: %s GRCh38: %s:,  cadd: %s  %s - gene ids: %s, coding gene_ids: %s" % (
                i, grch37_coord, grch38_coord,
                hit["cadd_PHRED"] if "cadd_PHRED" in hit else "",
                hit["transcriptConsequenceTerms"],
                result["gene_ids"],
                result["coding_gene_ids"]))

            variant = Variant.fromJSON(result)
            variant.set_extra('project_id', project_id)
            variant.set_extra('family_id', family_id)

            # add gene info
            gene_names = {}
            if vep_annotation is not None:
                gene_names = {vep_anno["gene_id"]: vep_anno.get("gene_symbol") for vep_anno in vep_annotation if vep_anno.get("gene_symbol")}
            variant.set_extra('gene_names', gene_names)

            try:
                genes = {}
                for gene_id in variant.coding_gene_ids:
                    if gene_id:
                        genes[gene_id] = reference.get_gene_summary(gene_id)

                if not genes:
                    for gene_id in variant.gene_ids:
                        if gene_id:
                            genes[gene_id] = reference.get_gene_summary(gene_id)

                #if not genes:
                #    genes =  {vep_anno["gene_id"]: {"symbol": vep_anno["gene_symbol"]} for vep_anno in vep_annotation}

                variant.set_extra('genes', genes)
            except Exception as e:
                exc_type, exc_obj, exc_tb = sys.exc_info()
                logger.warn("WARNING: got unexpected error in add_gene_names_to_variants: %s : line %s" % (e, exc_tb.tb_lineno))


            #add_disease_genes_to_variants(gene_list_map, [variant])
            #add_gene_databases_to_variants([variant])
            #add_gene_info_to_variants([variant])
            #add_notes_to_variants_family(family, [variant])
            #if family_id:
            #    family = Family.objects.get(project__project_id=project_id, family_id=family_id)
            #    try:
            #        notes = list(VariantNote.objects.filter(family=family, xpos=variant.xpos, ref=variant.ref, alt=variant.alt).order_by('-date_saved'))
            #        variant.set_extra('family_notes', [n.toJSON() for n in notes])
            #        tags = list(VariantTag.objects.filter(family=family, xpos=variant.xpos, ref=variant.ref, alt=variant.alt))
            #        variant.set_extra('family_tags', [t.toJSON() for t in tags])
            #    except Exception, e:
            #        print("WARNING: got unexpected error in add_notes_to_variants_family for family %s %s" % (family, e))
            yield variant

    def get_variants(self, project_id, family_id, genotype_filter=None, variant_filter=None, quality_filter=None, indivs_to_consider=None):
        for i, variant in enumerate(self.get_elasticsearch_variants(
                project_id,
                family_id,
                variant_filter=variant_filter,
                genotype_filter=genotype_filter,
                quality_filter=quality_filter,
                indivs_to_consider=indivs_to_consider)):
            yield variant

    def get_variants_in_gene(self, project_id, family_id, gene_id, genotype_filter=None, variant_filter=None):

        if variant_filter is None:
            modified_variant_filter = VariantFilter()
        else:
            modified_variant_filter = copy.deepcopy(variant_filter)
        modified_variant_filter.add_gene(gene_id)

        #db_query = self._make_db_query(genotype_filter, modified_variant_filter)
        raise ValueError("Not Implemented")

    def get_single_variant(self, project_id, family_id, xpos, ref, alt):
        chrom, pos = get_chr_pos(xpos)

        variant_id = "%s-%s-%s-%s" % (chrom, pos, ref, alt)

        cache_key = (project_id, family_id, xpos, ref, alt)
        if cache_key in self._results_cache:
            results = self._results_cache[cache_key]
        else:
            results = list(self.get_elasticsearch_variants(project_id, family_id=family_id, variant_id_filter=[variant_id]))
            self._results_cache[cache_key] = results

        if not results:
            return None

        if len(results) > 1:
            raise ValueError("Multiple variant records found for project: %s family: %s  %s-%s-%s-%s: \n %s" % (
                project_id, family_id, chrom, pos, ref, alt, "\n".join([pformat(v.toJSON()) for v in results])))

        variant = results[0]

        return variant

    def get_multiple_variants(self, project_id, family_id, xpos_ref_alt_tuples):
        """
        Get one or more specific variants in a family
        Variant should be identifiable by xpos, ref, and alt
        Note that ref and alt are just strings from the VCF (for now)
        """
        variant_ids = []
        for xpos, ref, alt in  xpos_ref_alt_tuples:
            chrom, pos = get_chr_pos(xpos)
            variant_ids.append("%s-%s-%s-%s" % (chrom, pos, ref, alt))

        cache_key = (project_id, family_id, tuple(xpos_ref_alt_tuples))
        if cache_key in self._results_cache:
            results = self._results_cache[cache_key]
        else:
            results = list(self.get_elasticsearch_variants(project_id, family_id=family_id, variant_id_filter=variant_ids))
            # make sure all variants in xpos_ref_alt_tuples were retrieved and are in the same order.
            # Return None for tuples that weren't found in ES.
            results_by_xpos_ref_alt = {}
            for r in results:
                results_by_xpos_ref_alt[(r.xpos, r.ref, r.alt)] = r
            results = [results_by_xpos_ref_alt.get(t) for t in xpos_ref_alt_tuples]

            self._results_cache[cache_key] = results

        return results

    def get_variants_cohort(self, project_id, cohort_id, variant_filter=None):

        raise ValueError("Not implemented")

    def get_single_variant_cohort(self, project_id, cohort_id, xpos, ref, alt):

        raise ValueError("Not implemented")

    def get_project_variants_in_gene(self, project_id, gene_id, variant_filter=None):

        if variant_filter is None:
            modified_variant_filter = VariantFilter()
        else:
            modified_variant_filter = copy.deepcopy(variant_filter)
        modified_variant_filter.add_gene(gene_id)

        variants = [variant for variant in self.get_elasticsearch_variants(project_id, variant_filter=modified_variant_filter)]
        return variants

    def _make_db_query(self, genotype_filter=None, variant_filter=None):
        """
        Caller specifies filters to get_variants, but they are evaluated later.
        Here, we just inspect those filters and see what heuristics we can apply to avoid a full table scan,
        Query here must return a superset of the true get_variants results
        Note that the full annotation isn't stored, so use the fields added by _add_index_fields_to_variant
        """
        db_query = {}

        # genotype filter
        if genotype_filter is not None:
            _add_genotype_filter_to_variant_query(db_query, genotype_filter)

        if variant_filter:
            #logger.info(pformat(variant_filter.toJSON()))

            if variant_filter.locations:
                location_ranges = []
                for i, location in enumerate(variant_filter.locations):
                    if isinstance(location, basestring):
                        chrom, pos_range = location.split(":")
                        start, end = pos_range.split("-")
                        xstart = genomeloc.get_xpos(chrom, int(start))
                        xend = genomeloc.get_xpos(chrom, int(end))
                        variant_filter.locations[i] = (xstart, xend)
                    else:
                        xstart, xend = location

                    location_ranges.append({'$and' : [ {'xpos' : {'$gte': xstart }}, {'xpos' : {'$lte': xend }}] })

                db_query['$or'] = location_ranges

            if variant_filter.so_annotations:
                db_query['db_tags'] = {'$in': variant_filter.so_annotations}
            if variant_filter.genes:
                if getattr(variant_filter, 'exclude_genes'):
                    db_query['db_gene_ids'] = {'$nin': variant_filter.genes}
                else:
                    db_query['db_gene_ids'] = {'$in': variant_filter.genes}
            if variant_filter.ref_freqs:
                for population, freq in variant_filter.ref_freqs:
                    #if population in self._annotator.reference_population_slugs:
                    db_query['db_freqs.' + population] = {'$lte': freq}

        return db_query

    def family_exists(self, project_id, family_id):
        from xbrowse_server.base.models import Family
        family = Family.objects.get(project__project_id=project_id, family_id=family_id)
        return family.has_variant_data()

    def get_family_status(self, project_id, family_id):
        if self.family_exists(project_id, family_id):
            return 'loaded'
        else:
            return 'not_loaded'

    def project_collection_is_loaded(self, project):
        """Returns true if the project collection is fully loaded (this is the
        collection that stores the project-wide set of variants used for gene
        search)."""

        return project.get_elasticsearch_index() is not None
<|MERGE_RESOLUTION|>--- conflicted
+++ resolved
@@ -156,12 +156,6 @@
             family = Family.objects.get(project__project_id=project_id, family_id=family_id)
             elasticsearch_index = family.get_elasticsearch_index()
             project = family.project
-<<<<<<< HEAD
-
-            #logger.info("#### %s / %s elasticsearch_index: %s" % (project, family, elasticsearch_index))
-
-=======
->>>>>>> d9dea331
 
         if family_id is not None:
             # figure out which index to use
